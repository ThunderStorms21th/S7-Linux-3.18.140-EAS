--- conflicted
+++ resolved
@@ -1888,8 +1888,12 @@
 	int port_index = probe_index;
 
 	dbg("s3c24xx_serial_probe(%p) %d\n", pdev, index);
-
-<<<<<<< HEAD
+	
+	if (index >= ARRAY_SIZE(s3c24xx_serial_ports)) {
+		dev_err(&pdev->dev, "serial%d out of range\n", index);
+		return -EINVAL;
+	}
+
 	if (pdev->dev.of_node) {
 		ret = of_alias_get_id(pdev->dev.of_node, "uart");
 		if (ret < 0) {
@@ -1903,13 +1907,6 @@
 
 	if (ourport->port.line != port_index)
 		ourport = exynos_serial_default_port(port_index);
-=======
-	if (index >= ARRAY_SIZE(s3c24xx_serial_ports)) {
-		dev_err(&pdev->dev, "serial%d out of range\n", index);
-		return -EINVAL;
-	}
-	ourport = &s3c24xx_serial_ports[index];
->>>>>>> 9a298fe0
 
 	ourport->drv_data = s3c24xx_get_driver_data(pdev);
 	if (!ourport->drv_data) {
@@ -2639,7 +2636,11 @@
 	.fifosize = { 256, 64, 16, 16 },
 };
 
-<<<<<<< HEAD
+static struct s3c24xx_serial_drv_data exynos5433_serial_drv_data = {
+	EXYNOS_COMMON_SERIAL_DRV_DATA,
+	.fifosize = { 64, 256, 16, 256 },
+};
+
 static struct s3c24xx_serial_drv_data exynos_serial_drv_data = {
 	.info = &(struct s3c24xx_uart_info) {
 		.name		= "Samsung Exynos UART",
@@ -2665,22 +2666,12 @@
 };
 
 #define EXYNOS4210_SERIAL_DRV_DATA ((kernel_ulong_t)&exynos4210_serial_drv_data)
+#define EXYNOS5433_SERIAL_DRV_DATA ((kernel_ulong_t)&exynos5433_serial_drv_data)
 #define EXYNOS_SERIAL_DRV_DATA ((kernel_ulong_t)&exynos_serial_drv_data)
 #else
 #define EXYNOS4210_SERIAL_DRV_DATA (kernel_ulong_t)NULL
+#define EXYNOS5433_SERIAL_DRV_DATA (kernel_ulong_t)NULL
 #define EXYNOS_SERIAL_DRV_DATA (kernel_ulong_t)NULL
-=======
-static struct s3c24xx_serial_drv_data exynos5433_serial_drv_data = {
-	EXYNOS_COMMON_SERIAL_DRV_DATA,
-	.fifosize = { 64, 256, 16, 256 },
-};
-
-#define EXYNOS4210_SERIAL_DRV_DATA ((kernel_ulong_t)&exynos4210_serial_drv_data)
-#define EXYNOS5433_SERIAL_DRV_DATA ((kernel_ulong_t)&exynos5433_serial_drv_data)
-#else
-#define EXYNOS4210_SERIAL_DRV_DATA (kernel_ulong_t)NULL
-#define EXYNOS5433_SERIAL_DRV_DATA (kernel_ulong_t)NULL
->>>>>>> 9a298fe0
 #endif
 
 static struct platform_device_id s3c24xx_serial_driver_ids[] = {
@@ -2703,14 +2694,11 @@
 		.name		= "exynos4210-uart",
 		.driver_data	= EXYNOS4210_SERIAL_DRV_DATA,
 	}, {
-<<<<<<< HEAD
+		.name		= "exynos5433-uart",
+		.driver_data	= EXYNOS5433_SERIAL_DRV_DATA,
 	}, {
 		.name		= "exynos-uart",
 		.driver_data	= EXYNOS_SERIAL_DRV_DATA,
-=======
-		.name		= "exynos5433-uart",
-		.driver_data	= EXYNOS5433_SERIAL_DRV_DATA,
->>>>>>> 9a298fe0
 	},
 	{ },
 };
@@ -2730,13 +2718,10 @@
 		.data = (void *)S5PV210_SERIAL_DRV_DATA },
 	{ .compatible = "samsung,exynos4210-uart",
 		.data = (void *)EXYNOS4210_SERIAL_DRV_DATA },
-<<<<<<< HEAD
+	{ .compatible = "samsung,exynos5433-uart",
+		.data = (void *)EXYNOS5433_SERIAL_DRV_DATA },
 	{ .compatible = "samsung,exynos-uart",
 		.data = (void *)EXYNOS_SERIAL_DRV_DATA },
-=======
-	{ .compatible = "samsung,exynos5433-uart",
-		.data = (void *)EXYNOS5433_SERIAL_DRV_DATA },
->>>>>>> 9a298fe0
 	{},
 };
 MODULE_DEVICE_TABLE(of, s3c24xx_uart_dt_match);
