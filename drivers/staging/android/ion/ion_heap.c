/*
 * drivers/staging/android/ion/ion_heap.c
 *
 * Copyright (C) 2011 Google, Inc.
 *
 * This software is licensed under the terms of the GNU General Public
 * License version 2, as published by the Free Software Foundation, and
 * may be copied, distributed, and modified under those terms.
 *
 * This program is distributed in the hope that it will be useful,
 * but WITHOUT ANY WARRANTY; without even the implied warranty of
 * MERCHANTABILITY or FITNESS FOR A PARTICULAR PURPOSE.  See the
 * GNU General Public License for more details.
 *
 */

#include <linux/err.h>
#include <linux/freezer.h>
#include <linux/kthread.h>
#include <linux/mm.h>
#include <linux/rtmutex.h>
#include <linux/sched.h>
#include <linux/scatterlist.h>
#include <linux/vmalloc.h>
#include <linux/highmem.h>
#include "ion.h"
#include "ion_priv.h"

void *ion_heap_map_kernel(struct ion_heap *heap,
			  struct ion_buffer *buffer)
{
	struct scatterlist *sg;
	int i, j;
	void *vaddr;
	pgprot_t pgprot;
	struct sg_table *table = buffer->sg_table;
	int npages = PAGE_ALIGN(buffer->size) / PAGE_SIZE;
	struct page **pages = vmalloc(sizeof(struct page *) * npages);
	struct page **tmp = pages;

	if (!pages)
		return ERR_PTR(-ENOMEM);

	if (buffer->flags & ION_FLAG_CACHED)
		pgprot = PAGE_KERNEL;
	else
		pgprot = pgprot_writecombine(PAGE_KERNEL);

	for_each_sg(table->sgl, sg, table->nents, i) {
		int npages_this_entry = PAGE_ALIGN(sg->length) / PAGE_SIZE;
		struct page *page = sg_page(sg);

		BUG_ON(i >= npages);
		for (j = 0; j < npages_this_entry; j++)
			*(tmp++) = page++;
	}
	vaddr = vmap(pages, npages, VM_MAP, pgprot);
	vfree(pages);

	if (vaddr == NULL)
		return ERR_PTR(-ENOMEM);

	return vaddr;
}

void ion_heap_unmap_kernel(struct ion_heap *heap,
			   struct ion_buffer *buffer)
{
	vunmap(buffer->vaddr);
}

int ion_heap_map_user(struct ion_heap *heap, struct ion_buffer *buffer,
		      struct vm_area_struct *vma)
{
	struct sg_table *table = buffer->sg_table;
	unsigned long addr = vma->vm_start;
	unsigned long offset = vma->vm_pgoff * PAGE_SIZE;
	struct scatterlist *sg;
	int i;
	int ret;

	for_each_sg(table->sgl, sg, table->nents, i) {
		struct page *page = sg_page(sg);
		unsigned long remainder = vma->vm_end - addr;
		unsigned long len = sg->length;

		if (offset >= sg->length) {
			offset -= sg->length;
			continue;
		} else if (offset) {
			page += offset / PAGE_SIZE;
			len = sg->length - offset;
			offset = 0;
		}
		len = min(len, remainder);
		ret = remap_pfn_range(vma, addr, page_to_pfn(page), len,
				vma->vm_page_prot);
		if (ret)
			return ret;
		addr += len;
		if (addr >= vma->vm_end)
			return 0;
	}
	return 0;
}

static int ion_heap_clear_pages(struct page **pages, int num, pgprot_t pgprot)
{
	void *addr = vm_map_ram(pages, num, -1, pgprot);

	if (!addr)
		return -ENOMEM;
	memset(addr, 0, PAGE_SIZE * num);
	vm_unmap_ram(addr, num);

	return 0;
}

static int ion_heap_sglist_zero(struct scatterlist *sgl, unsigned int nents,
						pgprot_t pgprot)
{
	int p = 0;
	int ret = 0;
	struct sg_page_iter piter;
	struct page *pages[32];

	for_each_sg_page(sgl, &piter, nents, 0) {
		pages[p++] = sg_page_iter_page(&piter);
		if (p == ARRAY_SIZE(pages)) {
			ret = ion_heap_clear_pages(pages, p, pgprot);
			if (ret)
				return ret;
			p = 0;
		}
	}

	while (p-- > 0) {
		void *va = kmap(pages[p]);

		/* skip clear if kmap failed because this is not a core job */
		if (!va)
			break;
		clear_page(va);
#ifdef CONFIG_ARM64
		if (pgprot == pgprot_writecombine(PAGE_KERNEL))
			__flush_dcache_area(va, PAGE_SIZE);
#else
		if (pgprot == pgprot_writecombine(PAGE_KERNEL))
			dmac_flush_range(va, va + PAGE_SIZE);
#endif
		kunmap(pages[p]);
	}

	return ret;
}

int ion_heap_buffer_zero(struct ion_buffer *buffer)
{
	struct sg_table *table = buffer->sg_table;
	pgprot_t pgprot;
	int ret;

	ION_EVENT_BEGIN();

	if (buffer->flags & ION_FLAG_CACHED)
		pgprot = PAGE_KERNEL;
	else
		pgprot = pgprot_writecombine(PAGE_KERNEL);

	ret = ion_heap_sglist_zero(table->sgl, table->nents, pgprot);

	ION_EVENT_CLEAR(buffer, ION_EVENT_DONE());

	return ret;
}

int ion_heap_pages_zero(struct page *page, size_t size, pgprot_t pgprot)
{
	struct scatterlist sg;

	sg_init_table(&sg, 1);
	sg_set_page(&sg, page, size, 0);
	return ion_heap_sglist_zero(&sg, 1, pgprot);
}

void ion_heap_freelist_add(struct ion_heap *heap, struct ion_buffer *buffer)
{
	spin_lock(&heap->free_lock);
	list_add(&buffer->list, &heap->free_list);
	heap->free_list_size += buffer->size;
	spin_unlock(&heap->free_lock);
	wake_up(&heap->waitqueue);
}

size_t ion_heap_freelist_size(struct ion_heap *heap)
{
	size_t size;

	spin_lock(&heap->free_lock);
	size = heap->free_list_size;
	spin_unlock(&heap->free_lock);

	return size;
}

static size_t _ion_heap_freelist_drain(struct ion_heap *heap, size_t size,
				bool skip_pools)
{
	struct ion_buffer *buffer;
	size_t total_drained = 0;

	if (ion_heap_freelist_size(heap) == 0)
		return 0;

	spin_lock(&heap->free_lock);
	if (size == 0)
		size = heap->free_list_size;

	while (!list_empty(&heap->free_list)) {
		if (total_drained >= size)
			break;
		buffer = list_first_entry(&heap->free_list, struct ion_buffer,
					  list);
		list_del(&buffer->list);
		heap->free_list_size -= buffer->size;
		if (skip_pools)
			buffer->private_flags |= ION_PRIV_FLAG_SHRINKER_FREE;
		total_drained += buffer->size;
		spin_unlock(&heap->free_lock);
		ion_buffer_destroy(buffer);
		spin_lock(&heap->free_lock);
	}
	spin_unlock(&heap->free_lock);

	return total_drained;
}

size_t ion_heap_freelist_drain(struct ion_heap *heap, size_t size)
{
	return _ion_heap_freelist_drain(heap, size, false);
}

size_t ion_heap_freelist_shrink(struct ion_heap *heap, size_t size)
{
	return _ion_heap_freelist_drain(heap, size, true);
}

static int ion_heap_deferred_free(void *data)
{
	struct ion_heap *heap = data;

	while (true) {
		struct ion_buffer *buffer;

		wait_event_freezable(heap->waitqueue,
				     ion_heap_freelist_size(heap) > 0);

		spin_lock(&heap->free_lock);
		if (list_empty(&heap->free_list)) {
			spin_unlock(&heap->free_lock);
			continue;
		}
		buffer = list_first_entry(&heap->free_list, struct ion_buffer,
					  list);
		list_del(&buffer->list);
		heap->free_list_size -= buffer->size;
		spin_unlock(&heap->free_lock);
		ion_buffer_destroy(buffer);
	}

	return 0;
}

int ion_heap_init_deferred_free(struct ion_heap *heap)
{
	struct sched_param param = { .sched_priority = 0 };

	INIT_LIST_HEAD(&heap->free_list);
	heap->free_list_size = 0;
	spin_lock_init(&heap->free_lock);
	init_waitqueue_head(&heap->waitqueue);
	heap->task = kthread_run(ion_heap_deferred_free, heap,
				 "%s", heap->name);
	if (IS_ERR(heap->task)) {
		pr_err("%s: creating thread for deferred free failed\n",
		       __func__);
		return PTR_ERR_OR_ZERO(heap->task);
	}
	sched_setscheduler(heap->task, SCHED_IDLE, &param);
	return 0;
}

static unsigned long ion_heap_shrink_count(struct shrinker *shrinker,
						struct shrink_control *sc)
{
	struct ion_heap *heap = container_of(shrinker, struct ion_heap,
					     shrinker);
	int total = 0;

	total = ion_heap_freelist_size(heap) / PAGE_SIZE;
	if (heap->ops->shrink)
		total += heap->ops->shrink(heap, sc->gfp_mask, 0);
	return total;
}

static unsigned long ion_heap_shrink_scan(struct shrinker *shrinker,
						struct shrink_control *sc)
{
	struct ion_heap *heap = container_of(shrinker, struct ion_heap,
					     shrinker);
	int freed = 0;
	int to_scan = sc->nr_to_scan;

	if (to_scan == 0)
		return 0;

	/*
	 * shrink the free list first, no point in zeroing the memory if we're
	 * just going to reclaim it. Also, skip any possible page pooling.
	 */
	if (heap->flags & ION_HEAP_FLAG_DEFER_FREE)
		freed = ion_heap_freelist_shrink(heap, to_scan * PAGE_SIZE) /
				PAGE_SIZE;

	to_scan -= freed;
	if (to_scan <= 0)
		return freed;

	if (heap->ops->shrink)
		freed += heap->ops->shrink(heap, sc->gfp_mask, to_scan);
		
	trace_ion_shrink(sc->nr_to_scan, freed);
	return freed;
}

void ion_heap_init_shrinker(struct ion_heap *heap)
{
	heap->shrinker.count_objects = ion_heap_shrink_count;
	heap->shrinker.scan_objects = ion_heap_shrink_scan;
	heap->shrinker.seeks = DEFAULT_SEEKS;
	heap->shrinker.batch = 0;
	register_shrinker(&heap->shrinker);
}

struct ion_heap *ion_heap_create(struct ion_platform_heap *heap_data)
{
	struct ion_heap *heap = NULL;

	switch (heap_data->type) {
	case ION_HEAP_TYPE_SYSTEM_CONTIG:
		pr_err("%s: Heap type is disabled: %d\n", __func__,
<<<<<<< HEAD
			heap_data->type);
=======
		       heap_data->type);
>>>>>>> 9a298fe0
		return ERR_PTR(-EINVAL);
	case ION_HEAP_TYPE_SYSTEM:
		heap = ion_system_heap_create(heap_data);
		break;
#ifdef CONFIG_ION_RBIN_HEAP
	case ION_HEAP_TYPE_RBIN:
		heap = ion_rbin_heap_create(heap_data);
		break;
#endif
	case ION_HEAP_TYPE_CARVEOUT:
		heap = ion_carveout_heap_create(heap_data);
		break;
	case ION_HEAP_TYPE_CHUNK:
		heap = ion_chunk_heap_create(heap_data);
		break;
	case ION_HEAP_TYPE_DMA:
		heap = ion_cma_heap_create(heap_data);
		break;
	default:
		pr_err("%s: Invalid heap type %d\n", __func__,
		       heap_data->type);
		return ERR_PTR(-EINVAL);
	}

	if (IS_ERR_OR_NULL(heap)) {
		pr_err("%s: error creating heap %s type %d base %lu size %zu\n",
		       __func__, heap_data->name, heap_data->type,
		       heap_data->base, heap_data->size);
		return ERR_PTR(-EINVAL);
	}

	heap->name = heap_data->name;
	heap->id = heap_data->id;
	return heap;
}

void ion_heap_destroy(struct ion_heap *heap)
{
	if (!heap)
		return;

	switch (heap->type) {
	case ION_HEAP_TYPE_SYSTEM_CONTIG:
		pr_err("%s: Heap type is disabled: %d\n", __func__,
<<<<<<< HEAD
			heap->type);
=======
		       heap->type);
>>>>>>> 9a298fe0
		break;
	case ION_HEAP_TYPE_SYSTEM:
		ion_system_heap_destroy(heap);
		break;
#ifdef CONFIG_ION_RBIN_HEAP
	case ION_HEAP_TYPE_RBIN:
		ion_rbin_heap_destroy(heap);
		break;
#endif
	case ION_HEAP_TYPE_CARVEOUT:
		ion_carveout_heap_destroy(heap);
		break;
	case ION_HEAP_TYPE_CHUNK:
		ion_chunk_heap_destroy(heap);
		break;
	case ION_HEAP_TYPE_DMA:
		ion_cma_heap_destroy(heap);
		break;
	default:
		pr_err("%s: Invalid heap type %d\n", __func__,
		       heap->type);
	}
}<|MERGE_RESOLUTION|>--- conflicted
+++ resolved
@@ -349,11 +349,7 @@
 	switch (heap_data->type) {
 	case ION_HEAP_TYPE_SYSTEM_CONTIG:
 		pr_err("%s: Heap type is disabled: %d\n", __func__,
-<<<<<<< HEAD
-			heap_data->type);
-=======
 		       heap_data->type);
->>>>>>> 9a298fe0
 		return ERR_PTR(-EINVAL);
 	case ION_HEAP_TYPE_SYSTEM:
 		heap = ion_system_heap_create(heap_data);
@@ -398,11 +394,7 @@
 	switch (heap->type) {
 	case ION_HEAP_TYPE_SYSTEM_CONTIG:
 		pr_err("%s: Heap type is disabled: %d\n", __func__,
-<<<<<<< HEAD
-			heap->type);
-=======
 		       heap->type);
->>>>>>> 9a298fe0
 		break;
 	case ION_HEAP_TYPE_SYSTEM:
 		ion_system_heap_destroy(heap);
