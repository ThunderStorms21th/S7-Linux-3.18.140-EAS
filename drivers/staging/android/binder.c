--- conflicted
+++ resolved
@@ -4543,10 +4543,6 @@
 		if (t)
 			spin_lock(&t->lock);
 	}
-<<<<<<< HEAD
-
-=======
->>>>>>> 29a865b7
 	/*
 	 * If this thread used poll, make sure we remove the waitqueue
 	 * from any epoll data structures holding it with POLLFREE.
