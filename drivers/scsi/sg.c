/*
 *  History:
 *  Started: Aug 9 by Lawrence Foard (entropy@world.std.com),
 *           to allow user process control of SCSI devices.
 *  Development Sponsored by Killy Corp. NY NY
 *
 * Original driver (sg.c):
 *        Copyright (C) 1992 Lawrence Foard
 * Version 2 and 3 extensions to driver:
 *        Copyright (C) 1998 - 2014 Douglas Gilbert
 *
 * This program is free software; you can redistribute it and/or modify
 * it under the terms of the GNU General Public License as published by
 * the Free Software Foundation; either version 2, or (at your option)
 * any later version.
 *
 */

static int sg_version_num = 30536;	/* 2 digits for each component */
#define SG_VERSION_STR "3.5.36"

/*
 *  D. P. Gilbert (dgilbert@interlog.com), notes:
 *      - scsi logging is available via SCSI_LOG_TIMEOUT macros. First
 *        the kernel/module needs to be built with CONFIG_SCSI_LOGGING
 *        (otherwise the macros compile to empty statements).
 *
 */
#include <linux/module.h>

#include <linux/fs.h>
#include <linux/kernel.h>
#include <linux/sched.h>
#include <linux/string.h>
#include <linux/mm.h>
#include <linux/aio.h>
#include <linux/errno.h>
#include <linux/mtio.h>
#include <linux/ioctl.h>
#include <linux/slab.h>
#include <linux/fcntl.h>
#include <linux/init.h>
#include <linux/poll.h>
#include <linux/moduleparam.h>
#include <linux/cdev.h>
#include <linux/idr.h>
#include <linux/seq_file.h>
#include <linux/blkdev.h>
#include <linux/delay.h>
#include <linux/blktrace_api.h>
#include <linux/mutex.h>
#include <linux/atomic.h>
#include <linux/ratelimit.h>
#include <linux/sizes.h>
#include <linux/cred.h> /* for sg_check_file_access() */

#include "scsi.h"
#include <scsi/scsi_dbg.h>
#include <scsi/scsi_host.h>
#include <scsi/scsi_driver.h>
#include <scsi/scsi_ioctl.h>
#include <scsi/sg.h>

#include "scsi_logging.h"

#ifdef CONFIG_SCSI_PROC_FS
#include <linux/proc_fs.h>
static char *sg_version_date = "20140603";

static int sg_proc_init(void);
static void sg_proc_cleanup(void);
#endif

#define SG_ALLOW_DIO_DEF 0

#define SG_MAX_DEVS 32768

/* SG_MAX_CDB_SIZE should be 260 (spc4r37 section 3.1.30) however the type
 * of sg_io_hdr::cmd_len can only represent 255. All SCSI commands greater
 * than 16 bytes are "variable length" whose length is a multiple of 4
 */
#define SG_MAX_CDB_SIZE 252

/*
 * Suppose you want to calculate the formula muldiv(x,m,d)=int(x * m / d)
 * Then when using 32 bit integers x * m may overflow during the calculation.
 * Replacing muldiv(x) by muldiv(x)=((x % d) * m) / d + int(x / d) * m
 * calculates the same, but prevents the overflow when both m and d
 * are "small" numbers (like HZ and USER_HZ).
 * Of course an overflow is inavoidable if the result of muldiv doesn't fit
 * in 32 bits.
 */
#define MULDIV(X,MUL,DIV) ((((X % DIV) * MUL) / DIV) + ((X / DIV) * MUL))

#define SG_DEFAULT_TIMEOUT MULDIV(SG_DEFAULT_TIMEOUT_USER, HZ, USER_HZ)

int sg_big_buff = SG_DEF_RESERVED_SIZE;
/* N.B. This variable is readable and writeable via
   /proc/scsi/sg/def_reserved_size . Each time sg_open() is called a buffer
   of this size (or less if there is not enough memory) will be reserved
   for use by this file descriptor. [Deprecated usage: this variable is also
   readable via /proc/sys/kernel/sg-big-buff if the sg driver is built into
   the kernel (i.e. it is not a module).] */
static int def_reserved_size = -1;	/* picks up init parameter */
static int sg_allow_dio = SG_ALLOW_DIO_DEF;

static int scatter_elem_sz = SG_SCATTER_SZ;
static int scatter_elem_sz_prev = SG_SCATTER_SZ;

#define SG_SECTOR_SZ 512

static int sg_add_device(struct device *, struct class_interface *);
static void sg_remove_device(struct device *, struct class_interface *);

static DEFINE_IDR(sg_index_idr);
static DEFINE_RWLOCK(sg_index_lock);	/* Also used to lock
							   file descriptor list for device */

static struct class_interface sg_interface = {
	.add_dev        = sg_add_device,
	.remove_dev     = sg_remove_device,
};

typedef struct sg_scatter_hold { /* holding area for scsi scatter gather info */
	unsigned short k_use_sg; /* Count of kernel scatter-gather pieces */
	unsigned sglist_len; /* size of malloc'd scatter-gather list ++ */
	unsigned bufflen;	/* Size of (aggregate) data buffer */
	struct page **pages;
	int page_order;
	char dio_in_use;	/* 0->indirect IO (or mmap), 1->dio */
	unsigned char cmd_opcode; /* first byte of command */
} Sg_scatter_hold;

struct sg_device;		/* forward declarations */
struct sg_fd;

typedef struct sg_request {	/* SG_MAX_QUEUE requests outstanding per file */
	struct list_head entry;	/* list entry */
	struct sg_fd *parentfp;	/* NULL -> not in use */
	Sg_scatter_hold data;	/* hold buffer, perhaps scatter list */
	sg_io_hdr_t header;	/* scsi command+info, see <scsi/sg.h> */
	unsigned char sense_b[SCSI_SENSE_BUFFERSIZE];
	char res_used;		/* 1 -> using reserve buffer, 0 -> not ... */
	char orphan;		/* 1 -> drop on sight, 0 -> normal */
	char sg_io_owned;	/* 1 -> packet belongs to SG_IO */
	/* done protected by rq_list_lock */
	char done;		/* 0->before bh, 1->before read, 2->read */
	struct request *rq;
	struct bio *bio;
	struct execute_work ew;
} Sg_request;

typedef struct sg_fd {		/* holds the state of a file descriptor */
	struct list_head sfd_siblings;  /* protected by device's sfd_lock */
	struct sg_device *parentdp;	/* owning device */
	wait_queue_head_t read_wait;	/* queue read until command done */
	rwlock_t rq_list_lock;	/* protect access to list in req_arr */
	struct mutex f_mutex;	/* protect against changes in this fd */
	int timeout;		/* defaults to SG_DEFAULT_TIMEOUT      */
	int timeout_user;	/* defaults to SG_DEFAULT_TIMEOUT_USER */
	Sg_scatter_hold reserve;	/* buffer held for this file descriptor */
	struct list_head rq_list; /* head of request list */
	struct fasync_struct *async_qp;	/* used by asynchronous notification */
	Sg_request req_arr[SG_MAX_QUEUE];	/* used as singly-linked list */
	char force_packid;	/* 1 -> pack_id input to read(), 0 -> ignored */
	char cmd_q;		/* 1 -> allow command queuing, 0 -> don't */
	unsigned char next_cmd_len; /* 0: automatic, >0: use on next write() */
	char keep_orphan;	/* 0 -> drop orphan (def), 1 -> keep for read() */
	char mmap_called;	/* 0 -> mmap() never called on this fd */
	char res_in_use;	/* 1 -> 'reserve' array in use */
	struct kref f_ref;
	struct execute_work ew;
} Sg_fd;

typedef struct sg_device { /* holds the state of each scsi generic device */
	struct scsi_device *device;
	wait_queue_head_t open_wait;    /* queue open() when O_EXCL present */
	struct mutex open_rel_lock;     /* held when in open() or release() */
	int sg_tablesize;	/* adapter's max scatter-gather table size */
	u32 index;		/* device index number */
	struct list_head sfds;
	rwlock_t sfd_lock;      /* protect access to sfd list */
	atomic_t detaching;     /* 0->device usable, 1->device detaching */
	bool exclude;		/* 1->open(O_EXCL) succeeded and is active */
	int open_cnt;		/* count of opens (perhaps < num(sfds) ) */
	char sgdebug;		/* 0->off, 1->sense, 9->dump dev, 10-> all devs */
	struct gendisk *disk;
	struct cdev * cdev;	/* char_dev [sysfs: /sys/cdev/major/sg<n>] */
	struct kref d_ref;
} Sg_device;

/* tasklet or soft irq callback */
static void sg_rq_end_io(struct request *rq, int uptodate);
static int sg_start_req(Sg_request *srp, unsigned char *cmd);
static int sg_finish_rem_req(Sg_request * srp);
static int sg_build_indirect(Sg_scatter_hold * schp, Sg_fd * sfp, int buff_size);
static ssize_t sg_new_read(Sg_fd * sfp, char __user *buf, size_t count,
			   Sg_request * srp);
static ssize_t sg_new_write(Sg_fd *sfp, struct file *file,
			const char __user *buf, size_t count, int blocking,
			int read_only, int sg_io_owned, Sg_request **o_srp);
static int sg_common_write(Sg_fd * sfp, Sg_request * srp,
			   unsigned char *cmnd, int timeout, int blocking);
static int sg_read_oxfer(Sg_request * srp, char __user *outp, int num_read_xfer);
static void sg_remove_scat(Sg_fd * sfp, Sg_scatter_hold * schp);
static void sg_build_reserve(Sg_fd * sfp, int req_size);
static void sg_link_reserve(Sg_fd * sfp, Sg_request * srp, int size);
static void sg_unlink_reserve(Sg_fd * sfp, Sg_request * srp);
static Sg_fd *sg_add_sfp(Sg_device * sdp);
static void sg_remove_sfp(struct kref *);
static Sg_request *sg_get_rq_mark(Sg_fd * sfp, int pack_id);
static Sg_request *sg_add_request(Sg_fd * sfp);
static int sg_remove_request(Sg_fd * sfp, Sg_request * srp);
static Sg_device *sg_get_dev(int dev);
static void sg_device_destroy(struct kref *kref);

#define SZ_SG_HEADER sizeof(struct sg_header)
#define SZ_SG_IO_HDR sizeof(sg_io_hdr_t)
#define SZ_SG_IOVEC sizeof(sg_iovec_t)
#define SZ_SG_REQ_INFO sizeof(sg_req_info_t)

#define sg_printk(prefix, sdp, fmt, a...) \
	sdev_printk(prefix, (sdp)->device, "[%s] " fmt, \
		    (sdp)->disk->disk_name, ##a)

/*
 * The SCSI interfaces that use read() and write() as an asynchronous variant of
 * ioctl(..., SG_IO, ...) are fundamentally unsafe, since there are lots of ways
 * to trigger read() and write() calls from various contexts with elevated
 * privileges. This can lead to kernel memory corruption (e.g. if these
 * interfaces are called through splice()) and privilege escalation inside
 * userspace (e.g. if a process with access to such a device passes a file
 * descriptor to a SUID binary as stdin/stdout/stderr).
 *
 * This function provides protection for the legacy API by restricting the
 * calling context.
 */
static int sg_check_file_access(struct file *filp, const char *caller)
{
	if (filp->f_cred != current_real_cred()) {
		pr_err_once("%s: process %d (%s) changed security contexts after opening file descriptor, this is not allowed.\n",
			caller, task_tgid_vnr(current), current->comm);
		return -EPERM;
	}
	if (unlikely(segment_eq(get_fs(), KERNEL_DS))) {
		pr_err_once("%s: process %d (%s) called from kernel context, this is not allowed.\n",
			caller, task_tgid_vnr(current), current->comm);
		return -EACCES;
	}
	return 0;
}

static int sg_allow_access(struct file *filp, unsigned char *cmd)
{
	struct sg_fd *sfp = filp->private_data;

	if (sfp->parentdp->device->type == TYPE_SCANNER)
		return 0;

	return blk_verify_command(cmd, filp->f_mode & FMODE_WRITE);
}

static int
open_wait(Sg_device *sdp, int flags)
{
	int retval = 0;

	if (flags & O_EXCL) {
		while (sdp->open_cnt > 0) {
			mutex_unlock(&sdp->open_rel_lock);
			retval = wait_event_interruptible(sdp->open_wait,
					(atomic_read(&sdp->detaching) ||
					 !sdp->open_cnt));
			mutex_lock(&sdp->open_rel_lock);

			if (retval) /* -ERESTARTSYS */
				return retval;
			if (atomic_read(&sdp->detaching))
				return -ENODEV;
		}
	} else {
		while (sdp->exclude) {
			mutex_unlock(&sdp->open_rel_lock);
			retval = wait_event_interruptible(sdp->open_wait,
					(atomic_read(&sdp->detaching) ||
					 !sdp->exclude));
			mutex_lock(&sdp->open_rel_lock);

			if (retval) /* -ERESTARTSYS */
				return retval;
			if (atomic_read(&sdp->detaching))
				return -ENODEV;
		}
	}

	return retval;
}

/* Returns 0 on success, else a negated errno value */
static int
sg_open(struct inode *inode, struct file *filp)
{
	int dev = iminor(inode);
	int flags = filp->f_flags;
	struct request_queue *q;
	Sg_device *sdp;
	Sg_fd *sfp;
	int retval;

	nonseekable_open(inode, filp);
	if ((flags & O_EXCL) && (O_RDONLY == (flags & O_ACCMODE)))
		return -EPERM; /* Can't lock it with read only access */
	sdp = sg_get_dev(dev);
	if (IS_ERR(sdp))
		return PTR_ERR(sdp);

	SCSI_LOG_TIMEOUT(3, sg_printk(KERN_INFO, sdp,
				      "sg_open: flags=0x%x\n", flags));

	/* This driver's module count bumped by fops_get in <linux/fs.h> */
	/* Prevent the device driver from vanishing while we sleep */
	retval = scsi_device_get(sdp->device);
	if (retval)
		goto sg_put;

	retval = scsi_autopm_get_device(sdp->device);
	if (retval)
		goto sdp_put;

	/* scsi_block_when_processing_errors() may block so bypass
	 * check if O_NONBLOCK. Permits SCSI commands to be issued
	 * during error recovery. Tread carefully. */
	if (!((flags & O_NONBLOCK) ||
	      scsi_block_when_processing_errors(sdp->device))) {
		retval = -ENXIO;
		/* we are in error recovery for this device */
		goto error_out;
	}

	mutex_lock(&sdp->open_rel_lock);
	if (flags & O_NONBLOCK) {
		if (flags & O_EXCL) {
			if (sdp->open_cnt > 0) {
				retval = -EBUSY;
				goto error_mutex_locked;
			}
		} else {
			if (sdp->exclude) {
				retval = -EBUSY;
				goto error_mutex_locked;
			}
		}
	} else {
		retval = open_wait(sdp, flags);
		if (retval) /* -ERESTARTSYS or -ENODEV */
			goto error_mutex_locked;
	}

	/* N.B. at this point we are holding the open_rel_lock */
	if (flags & O_EXCL)
		sdp->exclude = true;

	if (sdp->open_cnt < 1) {  /* no existing opens */
		sdp->sgdebug = 0;
		q = sdp->device->request_queue;
		sdp->sg_tablesize = queue_max_segments(q);
	}
	sfp = sg_add_sfp(sdp);
	if (IS_ERR(sfp)) {
		retval = PTR_ERR(sfp);
		goto out_undo;
	}

	filp->private_data = sfp;
	sdp->open_cnt++;
	mutex_unlock(&sdp->open_rel_lock);

	retval = 0;
sg_put:
	kref_put(&sdp->d_ref, sg_device_destroy);
	return retval;

out_undo:
	if (flags & O_EXCL) {
		sdp->exclude = false;   /* undo if error */
		wake_up_interruptible(&sdp->open_wait);
	}
error_mutex_locked:
	mutex_unlock(&sdp->open_rel_lock);
error_out:
	scsi_autopm_put_device(sdp->device);
sdp_put:
	scsi_device_put(sdp->device);
	goto sg_put;
}

/* Release resources associated with a successful sg_open()
 * Returns 0 on success, else a negated errno value */
static int
sg_release(struct inode *inode, struct file *filp)
{
	Sg_device *sdp;
	Sg_fd *sfp;

	if ((!(sfp = (Sg_fd *) filp->private_data)) || (!(sdp = sfp->parentdp)))
		return -ENXIO;
	SCSI_LOG_TIMEOUT(3, sg_printk(KERN_INFO, sdp, "sg_release\n"));

	mutex_lock(&sdp->open_rel_lock);
	scsi_autopm_put_device(sdp->device);
	kref_put(&sfp->f_ref, sg_remove_sfp);
	sdp->open_cnt--;

	/* possibly many open()s waiting on exlude clearing, start many;
	 * only open(O_EXCL)s wait on 0==open_cnt so only start one */
	if (sdp->exclude) {
		sdp->exclude = false;
		wake_up_interruptible_all(&sdp->open_wait);
	} else if (0 == sdp->open_cnt) {
		wake_up_interruptible(&sdp->open_wait);
	}
	mutex_unlock(&sdp->open_rel_lock);
	return 0;
}

static ssize_t
sg_read(struct file *filp, char __user *buf, size_t count, loff_t * ppos)
{
	Sg_device *sdp;
	Sg_fd *sfp;
	Sg_request *srp;
	int req_pack_id = -1;
	sg_io_hdr_t *hp;
	struct sg_header *old_hdr = NULL;
	int retval = 0;

<<<<<<< HEAD
	if (unlikely(segment_eq(get_fs(), KERNEL_DS)))
		return -EINVAL;
=======
	/*
	 * This could cause a response to be stranded. Close the associated
	 * file descriptor to free up any resources being held.
	 */
	retval = sg_check_file_access(filp, __func__);
	if (retval)
		return retval;
>>>>>>> 9a298fe0

	if ((!(sfp = (Sg_fd *) filp->private_data)) || (!(sdp = sfp->parentdp)))
		return -ENXIO;
	SCSI_LOG_TIMEOUT(3, sg_printk(KERN_INFO, sdp,
				      "sg_read: count=%d\n", (int) count));

	if (!access_ok(VERIFY_WRITE, buf, count))
		return -EFAULT;
	if (sfp->force_packid && (count >= SZ_SG_HEADER)) {
		old_hdr = kmalloc(SZ_SG_HEADER, GFP_KERNEL);
		if (!old_hdr)
			return -ENOMEM;
		if (__copy_from_user(old_hdr, buf, SZ_SG_HEADER)) {
			retval = -EFAULT;
			goto free_old_hdr;
		}
		if (old_hdr->reply_len < 0) {
			if (count >= SZ_SG_IO_HDR) {
				sg_io_hdr_t *new_hdr;
				new_hdr = kmalloc(SZ_SG_IO_HDR, GFP_KERNEL);
				if (!new_hdr) {
					retval = -ENOMEM;
					goto free_old_hdr;
				}
				retval =__copy_from_user
				    (new_hdr, buf, SZ_SG_IO_HDR);
				req_pack_id = new_hdr->pack_id;
				kfree(new_hdr);
				if (retval) {
					retval = -EFAULT;
					goto free_old_hdr;
				}
			}
		} else
			req_pack_id = old_hdr->pack_id;
	}
	srp = sg_get_rq_mark(sfp, req_pack_id);
	if (!srp) {		/* now wait on packet to arrive */
		if (atomic_read(&sdp->detaching)) {
			retval = -ENODEV;
			goto free_old_hdr;
		}
		if (filp->f_flags & O_NONBLOCK) {
			retval = -EAGAIN;
			goto free_old_hdr;
		}
		retval = wait_event_interruptible(sfp->read_wait,
			(atomic_read(&sdp->detaching) ||
			(srp = sg_get_rq_mark(sfp, req_pack_id))));
		if (atomic_read(&sdp->detaching)) {
			retval = -ENODEV;
			goto free_old_hdr;
		}
		if (retval) {
			/* -ERESTARTSYS as signal hit process */
			goto free_old_hdr;
		}
	}
	if (srp->header.interface_id != '\0') {
		retval = sg_new_read(sfp, buf, count, srp);
		goto free_old_hdr;
	}

	hp = &srp->header;
	if (old_hdr == NULL) {
		old_hdr = kmalloc(SZ_SG_HEADER, GFP_KERNEL);
		if (! old_hdr) {
			retval = -ENOMEM;
			goto free_old_hdr;
		}
	}
	memset(old_hdr, 0, SZ_SG_HEADER);
	old_hdr->reply_len = (int) hp->timeout;
	old_hdr->pack_len = old_hdr->reply_len; /* old, strange behaviour */
	old_hdr->pack_id = hp->pack_id;
	old_hdr->twelve_byte =
	    ((srp->data.cmd_opcode >= 0xc0) && (12 == hp->cmd_len)) ? 1 : 0;
	old_hdr->target_status = hp->masked_status;
	old_hdr->host_status = hp->host_status;
	old_hdr->driver_status = hp->driver_status;
	if ((CHECK_CONDITION & hp->masked_status) ||
	    (DRIVER_SENSE & hp->driver_status))
		memcpy(old_hdr->sense_buffer, srp->sense_b,
		       sizeof (old_hdr->sense_buffer));
	switch (hp->host_status) {
	/* This setup of 'result' is for backward compatibility and is best
	   ignored by the user who should use target, host + driver status */
	case DID_OK:
	case DID_PASSTHROUGH:
	case DID_SOFT_ERROR:
		old_hdr->result = 0;
		break;
	case DID_NO_CONNECT:
	case DID_BUS_BUSY:
	case DID_TIME_OUT:
		old_hdr->result = EBUSY;
		break;
	case DID_BAD_TARGET:
	case DID_ABORT:
	case DID_PARITY:
	case DID_RESET:
	case DID_BAD_INTR:
		old_hdr->result = EIO;
		break;
	case DID_ERROR:
		old_hdr->result = (srp->sense_b[0] == 0 &&
				  hp->masked_status == GOOD) ? 0 : EIO;
		break;
	default:
		old_hdr->result = EIO;
		break;
	}

	/* Now copy the result back to the user buffer.  */
	if (count >= SZ_SG_HEADER) {
		if (__copy_to_user(buf, old_hdr, SZ_SG_HEADER)) {
			retval = -EFAULT;
			goto free_old_hdr;
		}
		buf += SZ_SG_HEADER;
		if (count > old_hdr->reply_len)
			count = old_hdr->reply_len;
		if (count > SZ_SG_HEADER) {
			if (sg_read_oxfer(srp, buf, count - SZ_SG_HEADER)) {
				retval = -EFAULT;
				goto free_old_hdr;
			}
		}
	} else
		count = (old_hdr->result == 0) ? 0 : -EIO;
	sg_finish_rem_req(srp);
	sg_remove_request(sfp, srp);
	retval = count;
free_old_hdr:
	kfree(old_hdr);
	return retval;
}

static ssize_t
sg_new_read(Sg_fd * sfp, char __user *buf, size_t count, Sg_request * srp)
{
	sg_io_hdr_t *hp = &srp->header;
	int err = 0, err2;
	int len;

	if (count < SZ_SG_IO_HDR) {
		err = -EINVAL;
		goto err_out;
	}
	hp->sb_len_wr = 0;
	if ((hp->mx_sb_len > 0) && hp->sbp) {
		if ((CHECK_CONDITION & hp->masked_status) ||
		    (DRIVER_SENSE & hp->driver_status)) {
			int sb_len = SCSI_SENSE_BUFFERSIZE;
			sb_len = (hp->mx_sb_len > sb_len) ? sb_len : hp->mx_sb_len;
			len = 8 + (int) srp->sense_b[7];	/* Additional sense length field */
			len = (len > sb_len) ? sb_len : len;
			if (copy_to_user(hp->sbp, srp->sense_b, len)) {
				err = -EFAULT;
				goto err_out;
			}
			hp->sb_len_wr = len;
		}
	}
	if (hp->masked_status || hp->host_status || hp->driver_status)
		hp->info |= SG_INFO_CHECK;
	if (copy_to_user(buf, hp, SZ_SG_IO_HDR)) {
		err = -EFAULT;
		goto err_out;
	}
err_out:
	err2 = sg_finish_rem_req(srp);
	sg_remove_request(sfp, srp);
	return err ? : err2 ? : count;
}

static ssize_t
sg_write(struct file *filp, const char __user *buf, size_t count, loff_t * ppos)
{
	int mxsize, cmd_size, k;
	int input_size, blocking;
	unsigned char opcode;
	Sg_device *sdp;
	Sg_fd *sfp;
	Sg_request *srp;
	struct sg_header old_hdr;
	sg_io_hdr_t *hp;
	unsigned char cmnd[SG_MAX_CDB_SIZE];
	int retval;

	retval = sg_check_file_access(filp, __func__);
	if (retval)
		return retval;

	if ((!(sfp = (Sg_fd *) filp->private_data)) || (!(sdp = sfp->parentdp)))
		return -ENXIO;
	SCSI_LOG_TIMEOUT(3, sg_printk(KERN_INFO, sdp,
				      "sg_write: count=%d\n", (int) count));
	if (atomic_read(&sdp->detaching))
		return -ENODEV;
	if (!((filp->f_flags & O_NONBLOCK) ||
	      scsi_block_when_processing_errors(sdp->device)))
		return -ENXIO;

	if (!access_ok(VERIFY_READ, buf, count))
		return -EFAULT;	/* protects following copy_from_user()s + get_user()s */
	if (count < SZ_SG_HEADER)
		return -EIO;
	if (__copy_from_user(&old_hdr, buf, SZ_SG_HEADER))
		return -EFAULT;
	blocking = !(filp->f_flags & O_NONBLOCK);
	if (old_hdr.reply_len < 0)
		return sg_new_write(sfp, filp, buf, count,
				    blocking, 0, 0, NULL);
	if (count < (SZ_SG_HEADER + 6))
		return -EIO;	/* The minimum scsi command length is 6 bytes. */

	if (!(srp = sg_add_request(sfp))) {
		SCSI_LOG_TIMEOUT(1, sg_printk(KERN_INFO, sdp,
					      "sg_write: queue full\n"));
		return -EDOM;
	}
	buf += SZ_SG_HEADER;
	__get_user(opcode, buf);
	mutex_lock(&sfp->f_mutex);
	if (sfp->next_cmd_len > 0) {
		cmd_size = sfp->next_cmd_len;
		sfp->next_cmd_len = 0;	/* reset so only this write() effected */
	} else {
		cmd_size = COMMAND_SIZE(opcode);	/* based on SCSI command group */
		if ((opcode >= 0xc0) && old_hdr.twelve_byte)
			cmd_size = 12;
	}
	mutex_unlock(&sfp->f_mutex);
	SCSI_LOG_TIMEOUT(4, sg_printk(KERN_INFO, sdp,
		"sg_write:   scsi opcode=0x%02x, cmd_size=%d\n", (int) opcode, cmd_size));
/* Determine buffer size.  */
	input_size = count - cmd_size;
	mxsize = (input_size > old_hdr.reply_len) ? input_size : old_hdr.reply_len;
	mxsize -= SZ_SG_HEADER;
	input_size -= SZ_SG_HEADER;
	if (input_size < 0) {
		sg_remove_request(sfp, srp);
		return -EIO;	/* User did not pass enough bytes for this command. */
	}
	hp = &srp->header;
	hp->interface_id = '\0';	/* indicator of old interface tunnelled */
	hp->cmd_len = (unsigned char) cmd_size;
	hp->iovec_count = 0;
	hp->mx_sb_len = 0;
	if (input_size > 0)
		hp->dxfer_direction = (old_hdr.reply_len > SZ_SG_HEADER) ?
		    SG_DXFER_TO_FROM_DEV : SG_DXFER_TO_DEV;
	else
		hp->dxfer_direction = (mxsize > 0) ? SG_DXFER_FROM_DEV : SG_DXFER_NONE;
	hp->dxfer_len = mxsize;
	if ((hp->dxfer_direction == SG_DXFER_TO_DEV) ||
	    (hp->dxfer_direction == SG_DXFER_TO_FROM_DEV))
		hp->dxferp = (char __user *)buf + cmd_size;
	else
		hp->dxferp = NULL;
	hp->sbp = NULL;
	hp->timeout = old_hdr.reply_len;	/* structure abuse ... */
	hp->flags = input_size;	/* structure abuse ... */
	hp->pack_id = old_hdr.pack_id;
	hp->usr_ptr = NULL;
	if (__copy_from_user(cmnd, buf, cmd_size))
		return -EFAULT;
	/*
	 * SG_DXFER_TO_FROM_DEV is functionally equivalent to SG_DXFER_FROM_DEV,
	 * but is is possible that the app intended SG_DXFER_TO_DEV, because there
	 * is a non-zero input_size, so emit a warning.
	 */
	if (hp->dxfer_direction == SG_DXFER_TO_FROM_DEV) {
		printk_ratelimited(KERN_WARNING
				   "sg_write: data in/out %d/%d bytes "
				   "for SCSI command 0x%x-- guessing "
				   "data in;\n   program %s not setting "
				   "count and/or reply_len properly\n",
				   old_hdr.reply_len - (int)SZ_SG_HEADER,
				   input_size, (unsigned int) cmnd[0],
				   current->comm);
	}
	k = sg_common_write(sfp, srp, cmnd, sfp->timeout, blocking);
	return (k < 0) ? k : count;
}

static ssize_t
sg_new_write(Sg_fd *sfp, struct file *file, const char __user *buf,
		 size_t count, int blocking, int read_only, int sg_io_owned,
		 Sg_request **o_srp)
{
	int k;
	Sg_request *srp;
	sg_io_hdr_t *hp;
	unsigned char cmnd[SG_MAX_CDB_SIZE];
	int timeout;
	unsigned long ul_timeout;

	if (count < SZ_SG_IO_HDR)
		return -EINVAL;
	if (!access_ok(VERIFY_READ, buf, count))
		return -EFAULT; /* protects following copy_from_user()s + get_user()s */

	sfp->cmd_q = 1;	/* when sg_io_hdr seen, set command queuing on */
	if (!(srp = sg_add_request(sfp))) {
		SCSI_LOG_TIMEOUT(1, sg_printk(KERN_INFO, sfp->parentdp,
					      "sg_new_write: queue full\n"));
		return -EDOM;
	}
	srp->sg_io_owned = sg_io_owned;
	hp = &srp->header;
	if (__copy_from_user(hp, buf, SZ_SG_IO_HDR)) {
		sg_remove_request(sfp, srp);
		return -EFAULT;
	}
	if (hp->interface_id != 'S') {
		sg_remove_request(sfp, srp);
		return -ENOSYS;
	}
	if (hp->flags & SG_FLAG_MMAP_IO) {
		if (hp->dxfer_len > sfp->reserve.bufflen) {
			sg_remove_request(sfp, srp);
			return -ENOMEM;	/* MMAP_IO size must fit in reserve buffer */
		}
		if (hp->flags & SG_FLAG_DIRECT_IO) {
			sg_remove_request(sfp, srp);
			return -EINVAL;	/* either MMAP_IO or DIRECT_IO (not both) */
		}
		if (sfp->res_in_use) {
			sg_remove_request(sfp, srp);
			return -EBUSY;	/* reserve buffer already being used */
		}
	}
	ul_timeout = msecs_to_jiffies(srp->header.timeout);
	timeout = (ul_timeout < INT_MAX) ? ul_timeout : INT_MAX;
	if ((!hp->cmdp) || (hp->cmd_len < 6) || (hp->cmd_len > sizeof (cmnd))) {
		sg_remove_request(sfp, srp);
		return -EMSGSIZE;
	}
	if (!access_ok(VERIFY_READ, hp->cmdp, hp->cmd_len)) {
		sg_remove_request(sfp, srp);
		return -EFAULT;	/* protects following copy_from_user()s + get_user()s */
	}
	if (__copy_from_user(cmnd, hp->cmdp, hp->cmd_len)) {
		sg_remove_request(sfp, srp);
		return -EFAULT;
	}
	if (read_only && sg_allow_access(file, cmnd)) {
		sg_remove_request(sfp, srp);
		return -EPERM;
	}
	k = sg_common_write(sfp, srp, cmnd, timeout, blocking);
	if (k < 0)
		return k;
	if (o_srp)
		*o_srp = srp;
	return count;
}

static int
sg_common_write(Sg_fd * sfp, Sg_request * srp,
		unsigned char *cmnd, int timeout, int blocking)
{
	int k, data_dir, at_head;
	Sg_device *sdp = sfp->parentdp;
	sg_io_hdr_t *hp = &srp->header;

	srp->data.cmd_opcode = cmnd[0];	/* hold opcode of command */
	hp->status = 0;
	hp->masked_status = 0;
	hp->msg_status = 0;
	hp->info = 0;
	hp->host_status = 0;
	hp->driver_status = 0;
	hp->resid = 0;
	SCSI_LOG_TIMEOUT(4, sg_printk(KERN_INFO, sfp->parentdp,
			"sg_common_write:  scsi opcode=0x%02x, cmd_size=%d\n",
			(int) cmnd[0], (int) hp->cmd_len));

	if (hp->dxfer_len >= SZ_256M)
		return -EINVAL;

	k = sg_start_req(srp, cmnd);
	if (k) {
		SCSI_LOG_TIMEOUT(1, sg_printk(KERN_INFO, sfp->parentdp,
			"sg_common_write: start_req err=%d\n", k));
		sg_finish_rem_req(srp);
		sg_remove_request(sfp, srp);
		return k;	/* probably out of space --> ENOMEM */
	}
	if (atomic_read(&sdp->detaching)) {
		if (srp->bio) {
			if (srp->rq->cmd != srp->rq->__cmd)
				kfree(srp->rq->cmd);

			blk_end_request_all(srp->rq, -EIO);
			srp->rq = NULL;
		}

		sg_finish_rem_req(srp);
		sg_remove_request(sfp, srp);
		return -ENODEV;
	}

	switch (hp->dxfer_direction) {
	case SG_DXFER_TO_FROM_DEV:
	case SG_DXFER_FROM_DEV:
		data_dir = DMA_FROM_DEVICE;
		break;
	case SG_DXFER_TO_DEV:
		data_dir = DMA_TO_DEVICE;
		break;
	case SG_DXFER_UNKNOWN:
		data_dir = DMA_BIDIRECTIONAL;
		break;
	default:
		data_dir = DMA_NONE;
		break;
	}
	hp->duration = jiffies_to_msecs(jiffies);
	if (hp->interface_id != '\0' &&	/* v3 (or later) interface */
	    (SG_FLAG_Q_AT_TAIL & hp->flags))
		at_head = 0;
	else
		at_head = 1;

	srp->rq->timeout = timeout;
	kref_get(&sfp->f_ref); /* sg_rq_end_io() does kref_put(). */
	blk_execute_rq_nowait(sdp->device->request_queue, sdp->disk,
			      srp->rq, at_head, sg_rq_end_io);
	return 0;
}

static int srp_done(Sg_fd *sfp, Sg_request *srp)
{
	unsigned long flags;
	int ret;

	read_lock_irqsave(&sfp->rq_list_lock, flags);
	ret = srp->done;
	read_unlock_irqrestore(&sfp->rq_list_lock, flags);
	return ret;
}

static int max_sectors_bytes(struct request_queue *q)
{
	unsigned int max_sectors = queue_max_sectors(q);

	max_sectors = min_t(unsigned int, max_sectors, INT_MAX >> 9);

	return max_sectors << 9;
}

static void
sg_fill_request_table(Sg_fd *sfp, sg_req_info_t *rinfo)
{
	Sg_request *srp;
	int val;
	unsigned int ms;

	val = 0;
	list_for_each_entry(srp, &sfp->rq_list, entry) {
		if (val >= SG_MAX_QUEUE)
			break;
		rinfo[val].req_state = srp->done + 1;
		rinfo[val].problem =
			srp->header.masked_status &
			srp->header.host_status &
			srp->header.driver_status;
		if (srp->done)
			rinfo[val].duration =
				srp->header.duration;
		else {
			ms = jiffies_to_msecs(jiffies);
			rinfo[val].duration =
				(ms > srp->header.duration) ?
				(ms - srp->header.duration) : 0;
		}
		rinfo[val].orphan = srp->orphan;
		rinfo[val].sg_io_owned = srp->sg_io_owned;
		rinfo[val].pack_id = srp->header.pack_id;
		rinfo[val].usr_ptr = srp->header.usr_ptr;
		val++;
	}
}

static long
sg_ioctl(struct file *filp, unsigned int cmd_in, unsigned long arg)
{
	void __user *p = (void __user *)arg;
	int __user *ip = p;
	int result, val, read_only;
	Sg_device *sdp;
	Sg_fd *sfp;
	Sg_request *srp;
	unsigned long iflags;

	if ((!(sfp = (Sg_fd *) filp->private_data)) || (!(sdp = sfp->parentdp)))
		return -ENXIO;

	SCSI_LOG_TIMEOUT(3, sg_printk(KERN_INFO, sdp,
				   "sg_ioctl: cmd=0x%x\n", (int) cmd_in));
	read_only = (O_RDWR != (filp->f_flags & O_ACCMODE));

	switch (cmd_in) {
	case SG_IO:
		if (atomic_read(&sdp->detaching))
			return -ENODEV;
		if (!scsi_block_when_processing_errors(sdp->device))
			return -ENXIO;
		if (!access_ok(VERIFY_WRITE, p, SZ_SG_IO_HDR))
			return -EFAULT;
		mutex_lock(&sfp->parentdp->open_rel_lock);
		result = sg_new_write(sfp, filp, p, SZ_SG_IO_HDR,
				 1, read_only, 1, &srp);
		mutex_unlock(&sfp->parentdp->open_rel_lock);
		if (result < 0)
			return result;
		result = wait_event_interruptible(sfp->read_wait,
			(srp_done(sfp, srp) || atomic_read(&sdp->detaching)));
		if (atomic_read(&sdp->detaching))
			return -ENODEV;
		write_lock_irq(&sfp->rq_list_lock);
		if (srp->done) {
			srp->done = 2;
			write_unlock_irq(&sfp->rq_list_lock);
			result = sg_new_read(sfp, p, SZ_SG_IO_HDR, srp);
			return (result < 0) ? result : 0;
		}
		srp->orphan = 1;
		write_unlock_irq(&sfp->rq_list_lock);
		return result;	/* -ERESTARTSYS because signal hit process */
	case SG_SET_TIMEOUT:
		result = get_user(val, ip);
		if (result)
			return result;
		if (val < 0)
			return -EIO;
		if (val >= MULDIV (INT_MAX, USER_HZ, HZ))
		    val = MULDIV (INT_MAX, USER_HZ, HZ);
		sfp->timeout_user = val;
		sfp->timeout = MULDIV (val, HZ, USER_HZ);

		return 0;
	case SG_GET_TIMEOUT:	/* N.B. User receives timeout as return value */
				/* strange ..., for backward compatibility */
		return sfp->timeout_user;
	case SG_SET_FORCE_LOW_DMA:
<<<<<<< HEAD
		result = get_user(val, ip);
		if (result)
			return result;
		if (val) {
			sfp->low_dma = 1;
			if ((0 == sfp->low_dma) && !sfp->res_in_use) {
				val = (int) sfp->reserve.bufflen;
				mutex_lock(&sfp->parentdp->open_rel_lock);
				sg_remove_scat(sfp, &sfp->reserve);
				sg_build_reserve(sfp, val);
				mutex_unlock(&sfp->parentdp->open_rel_lock);
			}
		} else {
			if (atomic_read(&sdp->detaching))
				return -ENODEV;
			sfp->low_dma = sdp->device->host->unchecked_isa_dma;
		}
=======
		/*
		 * N.B. This ioctl never worked properly, but failed to
		 * return an error value. So returning '0' to keep compability
		 * with legacy applications.
		 */
>>>>>>> 9a298fe0
		return 0;
	case SG_GET_LOW_DMA:
		return put_user((int) sdp->device->host->unchecked_isa_dma, ip);
	case SG_GET_SCSI_ID:
		if (!access_ok(VERIFY_WRITE, p, sizeof (sg_scsi_id_t)))
			return -EFAULT;
		else {
			sg_scsi_id_t __user *sg_idp = p;

			if (atomic_read(&sdp->detaching))
				return -ENODEV;
			__put_user((int) sdp->device->host->host_no,
				   &sg_idp->host_no);
			__put_user((int) sdp->device->channel,
				   &sg_idp->channel);
			__put_user((int) sdp->device->id, &sg_idp->scsi_id);
			__put_user((int) sdp->device->lun, &sg_idp->lun);
			__put_user((int) sdp->device->type, &sg_idp->scsi_type);
			__put_user((short) sdp->device->host->cmd_per_lun,
				   &sg_idp->h_cmd_per_lun);
			__put_user((short) sdp->device->queue_depth,
				   &sg_idp->d_queue_depth);
			__put_user(0, &sg_idp->unused[0]);
			__put_user(0, &sg_idp->unused[1]);
			return 0;
		}
	case SG_SET_FORCE_PACK_ID:
		result = get_user(val, ip);
		if (result)
			return result;
		sfp->force_packid = val ? 1 : 0;
		return 0;
	case SG_GET_PACK_ID:
		if (!access_ok(VERIFY_WRITE, ip, sizeof (int)))
			return -EFAULT;
		read_lock_irqsave(&sfp->rq_list_lock, iflags);
		list_for_each_entry(srp, &sfp->rq_list, entry) {
			if ((1 == srp->done) && (!srp->sg_io_owned)) {
				read_unlock_irqrestore(&sfp->rq_list_lock,
						       iflags);
				__put_user(srp->header.pack_id, ip);
				return 0;
			}
		}
		read_unlock_irqrestore(&sfp->rq_list_lock, iflags);
		__put_user(-1, ip);
		return 0;
	case SG_GET_NUM_WAITING:
		read_lock_irqsave(&sfp->rq_list_lock, iflags);
		val = 0;
		list_for_each_entry(srp, &sfp->rq_list, entry) {
			if ((1 == srp->done) && (!srp->sg_io_owned))
				++val;
		}
		read_unlock_irqrestore(&sfp->rq_list_lock, iflags);
		return put_user(val, ip);
	case SG_GET_SG_TABLESIZE:
		return put_user(sdp->sg_tablesize, ip);
	case SG_SET_RESERVED_SIZE:
		result = get_user(val, ip);
		if (result)
			return result;
                if (val < 0)
                        return -EINVAL;
		val = min_t(int, val,
			    max_sectors_bytes(sdp->device->request_queue));
		mutex_lock(&sfp->f_mutex);
		if (val != sfp->reserve.bufflen) {
			if (sfp->mmap_called ||
			    sfp->res_in_use) {
				mutex_unlock(&sfp->f_mutex);
				return -EBUSY;
			}

			mutex_lock(&sfp->parentdp->open_rel_lock);
			sg_remove_scat(sfp, &sfp->reserve);
			sg_build_reserve(sfp, val);
			mutex_unlock(&sfp->parentdp->open_rel_lock);
		}
		mutex_unlock(&sfp->f_mutex);
		return 0;
	case SG_GET_RESERVED_SIZE:
		val = min_t(int, sfp->reserve.bufflen,
			    max_sectors_bytes(sdp->device->request_queue));
		return put_user(val, ip);
	case SG_SET_COMMAND_Q:
		result = get_user(val, ip);
		if (result)
			return result;
		sfp->cmd_q = val ? 1 : 0;
		return 0;
	case SG_GET_COMMAND_Q:
		return put_user((int) sfp->cmd_q, ip);
	case SG_SET_KEEP_ORPHAN:
		result = get_user(val, ip);
		if (result)
			return result;
		sfp->keep_orphan = val;
		return 0;
	case SG_GET_KEEP_ORPHAN:
		return put_user((int) sfp->keep_orphan, ip);
	case SG_NEXT_CMD_LEN:
		result = get_user(val, ip);
		if (result)
			return result;
		if (val > SG_MAX_CDB_SIZE)
			return -ENOMEM;
		sfp->next_cmd_len = (val > 0) ? val : 0;
		return 0;
	case SG_GET_VERSION_NUM:
		return put_user(sg_version_num, ip);
	case SG_GET_ACCESS_COUNT:
		/* faked - we don't have a real access count anymore */
		val = (sdp->device ? 1 : 0);
		return put_user(val, ip);
	case SG_GET_REQUEST_TABLE:
		if (!access_ok(VERIFY_WRITE, p, SZ_SG_REQ_INFO * SG_MAX_QUEUE))
			return -EFAULT;
		else {
			sg_req_info_t *rinfo;

			rinfo = kzalloc(SZ_SG_REQ_INFO * SG_MAX_QUEUE,
					GFP_KERNEL);
			if (!rinfo)
				return -ENOMEM;
			read_lock_irqsave(&sfp->rq_list_lock, iflags);
			sg_fill_request_table(sfp, rinfo);
			read_unlock_irqrestore(&sfp->rq_list_lock, iflags);
			result = __copy_to_user(p, rinfo,
						SZ_SG_REQ_INFO * SG_MAX_QUEUE);
			result = result ? -EFAULT : 0;
			kfree(rinfo);
			return result;
		}
	case SG_EMULATED_HOST:
		if (atomic_read(&sdp->detaching))
			return -ENODEV;
		return put_user(sdp->device->host->hostt->emulated, ip);
	case SG_SCSI_RESET:
		if (atomic_read(&sdp->detaching))
			return -ENODEV;
		if (filp->f_flags & O_NONBLOCK) {
			if (scsi_host_in_recovery(sdp->device->host))
				return -EBUSY;
		} else if (!scsi_block_when_processing_errors(sdp->device))
			return -EBUSY;
		result = get_user(val, ip);
		if (result)
			return result;
		if (SG_SCSI_RESET_NOTHING == val)
			return 0;
		switch (val) {
		case SG_SCSI_RESET_DEVICE:
			val = SCSI_TRY_RESET_DEVICE;
			break;
		case SG_SCSI_RESET_TARGET:
			val = SCSI_TRY_RESET_TARGET;
			break;
		case SG_SCSI_RESET_BUS:
			val = SCSI_TRY_RESET_BUS;
			break;
		case SG_SCSI_RESET_HOST:
			val = SCSI_TRY_RESET_HOST;
			break;
		default:
			return -EINVAL;
		}
		if (!capable(CAP_SYS_ADMIN) || !capable(CAP_SYS_RAWIO))
			return -EACCES;
		return (scsi_reset_provider(sdp->device, val) ==
			SUCCESS) ? 0 : -EIO;
	case SCSI_IOCTL_SEND_COMMAND:
		if (atomic_read(&sdp->detaching))
			return -ENODEV;
		if (read_only) {
			unsigned char opcode = WRITE_6;
			Scsi_Ioctl_Command __user *siocp = p;

			if (copy_from_user(&opcode, siocp->data, 1))
				return -EFAULT;
			if (sg_allow_access(filp, &opcode))
				return -EPERM;
		}
		return sg_scsi_ioctl(sdp->device->request_queue, NULL, filp->f_mode, p);
	case SG_SET_DEBUG:
		result = get_user(val, ip);
		if (result)
			return result;
		sdp->sgdebug = (char) val;
		return 0;
	case SCSI_IOCTL_GET_IDLUN:
	case SCSI_IOCTL_GET_BUS_NUMBER:
	case SCSI_IOCTL_PROBE_HOST:
	case SG_GET_TRANSFORM:
		if (atomic_read(&sdp->detaching))
			return -ENODEV;
		return scsi_ioctl(sdp->device, cmd_in, p);
	case BLKSECTGET:
		return put_user(max_sectors_bytes(sdp->device->request_queue),
				ip);
	case BLKTRACESETUP:
		return blk_trace_setup(sdp->device->request_queue,
				       sdp->disk->disk_name,
				       MKDEV(SCSI_GENERIC_MAJOR, sdp->index),
				       NULL,
				       (char *)arg);
	case BLKTRACESTART:
		return blk_trace_startstop(sdp->device->request_queue, 1);
	case BLKTRACESTOP:
		return blk_trace_startstop(sdp->device->request_queue, 0);
	case BLKTRACETEARDOWN:
		return blk_trace_remove(sdp->device->request_queue);
	default:
		if (read_only)
			return -EPERM;	/* don't know so take safe approach */
		return scsi_ioctl(sdp->device, cmd_in, p);
	}
}

#ifdef CONFIG_COMPAT
static long sg_compat_ioctl(struct file *filp, unsigned int cmd_in, unsigned long arg)
{
	Sg_device *sdp;
	Sg_fd *sfp;
	struct scsi_device *sdev;

	if ((!(sfp = (Sg_fd *) filp->private_data)) || (!(sdp = sfp->parentdp)))
		return -ENXIO;

	sdev = sdp->device;
	if (sdev->host->hostt->compat_ioctl) {
		int ret;

		ret = sdev->host->hostt->compat_ioctl(sdev, cmd_in, (void __user *)arg);

		return ret;
	}

	return -ENOIOCTLCMD;
}
#endif

static unsigned int
sg_poll(struct file *filp, poll_table * wait)
{
	unsigned int res = 0;
	Sg_device *sdp;
	Sg_fd *sfp;
	Sg_request *srp;
	int count = 0;
	unsigned long iflags;

	sfp = filp->private_data;
	if (!sfp)
		return POLLERR;
	sdp = sfp->parentdp;
	if (!sdp)
		return POLLERR;
	poll_wait(filp, &sfp->read_wait, wait);
	read_lock_irqsave(&sfp->rq_list_lock, iflags);
	list_for_each_entry(srp, &sfp->rq_list, entry) {
		/* if any read waiting, flag it */
		if ((0 == res) && (1 == srp->done) && (!srp->sg_io_owned))
			res = POLLIN | POLLRDNORM;
		++count;
	}
	read_unlock_irqrestore(&sfp->rq_list_lock, iflags);

	if (atomic_read(&sdp->detaching))
		res |= POLLHUP;
	else if (!sfp->cmd_q) {
		if (0 == count)
			res |= POLLOUT | POLLWRNORM;
	} else if (count < SG_MAX_QUEUE)
		res |= POLLOUT | POLLWRNORM;
	SCSI_LOG_TIMEOUT(3, sg_printk(KERN_INFO, sdp,
				      "sg_poll: res=0x%x\n", (int) res));
	return res;
}

static int
sg_fasync(int fd, struct file *filp, int mode)
{
	Sg_device *sdp;
	Sg_fd *sfp;

	if ((!(sfp = (Sg_fd *) filp->private_data)) || (!(sdp = sfp->parentdp)))
		return -ENXIO;
	SCSI_LOG_TIMEOUT(3, sg_printk(KERN_INFO, sdp,
				      "sg_fasync: mode=%d\n", mode));

	return fasync_helper(fd, filp, mode, &sfp->async_qp);
}

static int
sg_vma_fault(struct vm_area_struct *vma, struct vm_fault *vmf)
{
	Sg_fd *sfp;
	unsigned long offset, len, sa;
	Sg_scatter_hold *rsv_schp;
	int k, length;

	if ((NULL == vma) || (!(sfp = (Sg_fd *) vma->vm_private_data)))
		return VM_FAULT_SIGBUS;
	rsv_schp = &sfp->reserve;
	offset = vmf->pgoff << PAGE_SHIFT;
	if (offset >= rsv_schp->bufflen)
		return VM_FAULT_SIGBUS;
	SCSI_LOG_TIMEOUT(3, sg_printk(KERN_INFO, sfp->parentdp,
				      "sg_vma_fault: offset=%lu, scatg=%d\n",
				      offset, rsv_schp->k_use_sg));
	sa = vma->vm_start;
	length = 1 << (PAGE_SHIFT + rsv_schp->page_order);
	for (k = 0; k < rsv_schp->k_use_sg && sa < vma->vm_end; k++) {
		len = vma->vm_end - sa;
		len = (len < length) ? len : length;
		if (offset < len) {
			struct page *page = nth_page(rsv_schp->pages[k],
						     offset >> PAGE_SHIFT);
			get_page(page);	/* increment page count */
			vmf->page = page;
			return 0; /* success */
		}
		sa += len;
		offset -= len;
	}

	return VM_FAULT_SIGBUS;
}

static const struct vm_operations_struct sg_mmap_vm_ops = {
	.fault = sg_vma_fault,
};

static int
sg_mmap(struct file *filp, struct vm_area_struct *vma)
{
	Sg_fd *sfp;
	unsigned long req_sz, len, sa;
	Sg_scatter_hold *rsv_schp;
	int k, length;
	int ret = 0;

	if ((!filp) || (!vma) || (!(sfp = (Sg_fd *) filp->private_data)))
		return -ENXIO;
	req_sz = vma->vm_end - vma->vm_start;
	SCSI_LOG_TIMEOUT(3, sg_printk(KERN_INFO, sfp->parentdp,
				      "sg_mmap starting, vm_start=%p, len=%d\n",
				      (void *) vma->vm_start, (int) req_sz));
	if (vma->vm_pgoff)
		return -EINVAL;	/* want no offset */
	rsv_schp = &sfp->reserve;
	mutex_lock(&sfp->f_mutex);
	if (req_sz > rsv_schp->bufflen) {
		ret = -ENOMEM;	/* cannot map more than reserved buffer */
		goto out;
	}

	sa = vma->vm_start;
	length = 1 << (PAGE_SHIFT + rsv_schp->page_order);
	for (k = 0; k < rsv_schp->k_use_sg && sa < vma->vm_end; k++) {
		len = vma->vm_end - sa;
		len = (len < length) ? len : length;
		sa += len;
	}

	sfp->mmap_called = 1;
	vma->vm_flags |= VM_IO | VM_DONTEXPAND | VM_DONTDUMP;
	vma->vm_private_data = sfp;
	vma->vm_ops = &sg_mmap_vm_ops;
out:
	mutex_unlock(&sfp->f_mutex);
	return ret;
}

static void
sg_rq_end_io_usercontext(struct work_struct *work)
{
	struct sg_request *srp = container_of(work, struct sg_request, ew.work);
	struct sg_fd *sfp = srp->parentfp;

	sg_finish_rem_req(srp);
	sg_remove_request(sfp, srp);
	kref_put(&sfp->f_ref, sg_remove_sfp);
}

/*
 * This function is a "bottom half" handler that is called by the mid
 * level when a command is completed (or has failed).
 */
static void
sg_rq_end_io(struct request *rq, int uptodate)
{
	struct sg_request *srp = rq->end_io_data;
	Sg_device *sdp;
	Sg_fd *sfp;
	unsigned long iflags;
	unsigned int ms;
	char *sense;
	int result, resid, done = 1;

	if (WARN_ON(srp->done != 0))
		return;

	sfp = srp->parentfp;
	if (WARN_ON(sfp == NULL))
		return;

	sdp = sfp->parentdp;
	if (unlikely(atomic_read(&sdp->detaching)))
		pr_info("%s: device detaching\n", __func__);

	sense = rq->sense;
	result = rq->errors;
	resid = rq->resid_len;

	SCSI_LOG_TIMEOUT(4, sg_printk(KERN_INFO, sdp,
				      "sg_cmd_done: pack_id=%d, res=0x%x\n",
				      srp->header.pack_id, result));
	srp->header.resid = resid;
	ms = jiffies_to_msecs(jiffies);
	srp->header.duration = (ms > srp->header.duration) ?
				(ms - srp->header.duration) : 0;
	if (0 != result) {
		struct scsi_sense_hdr sshdr;

		srp->header.status = 0xff & result;
		srp->header.masked_status = status_byte(result);
		srp->header.msg_status = msg_byte(result);
		srp->header.host_status = host_byte(result);
		srp->header.driver_status = driver_byte(result);
		if ((sdp->sgdebug > 0) &&
		    ((CHECK_CONDITION == srp->header.masked_status) ||
		     (COMMAND_TERMINATED == srp->header.masked_status)))
			__scsi_print_sense(__func__, sense,
					   SCSI_SENSE_BUFFERSIZE);

		/* Following if statement is a patch supplied by Eric Youngdale */
		if (driver_byte(result) != 0
		    && scsi_normalize_sense(sense, SCSI_SENSE_BUFFERSIZE, &sshdr)
		    && !scsi_sense_is_deferred(&sshdr)
		    && sshdr.sense_key == UNIT_ATTENTION
		    && sdp->device->removable) {
			/* Detected possible disc change. Set the bit - this */
			/* may be used if there are filesystems using this device */
			sdp->device->changed = 1;
		}
	}
	/* Rely on write phase to clean out srp status values, so no "else" */

	/*
	 * Free the request as soon as it is complete so that its resources
	 * can be reused without waiting for userspace to read() the
	 * result.  But keep the associated bio (if any) around until
	 * blk_rq_unmap_user() can be called from user context.
	 */
	srp->rq = NULL;
	if (rq->cmd != rq->__cmd)
		kfree(rq->cmd);
	__blk_put_request(rq->q, rq);

	write_lock_irqsave(&sfp->rq_list_lock, iflags);
	if (unlikely(srp->orphan)) {
		if (sfp->keep_orphan)
			srp->sg_io_owned = 0;
		else
			done = 0;
	}
	srp->done = done;
	write_unlock_irqrestore(&sfp->rq_list_lock, iflags);

	if (likely(done)) {
		/* Now wake up any sg_read() that is waiting for this
		 * packet.
		 */
		wake_up_interruptible(&sfp->read_wait);
		kill_fasync(&sfp->async_qp, SIGPOLL, POLL_IN);
		kref_put(&sfp->f_ref, sg_remove_sfp);
	} else {
		INIT_WORK(&srp->ew.work, sg_rq_end_io_usercontext);
		schedule_work(&srp->ew.work);
	}
}

static const struct file_operations sg_fops = {
	.owner = THIS_MODULE,
	.read = sg_read,
	.write = sg_write,
	.poll = sg_poll,
	.unlocked_ioctl = sg_ioctl,
#ifdef CONFIG_COMPAT
	.compat_ioctl = sg_compat_ioctl,
#endif
	.open = sg_open,
	.mmap = sg_mmap,
	.release = sg_release,
	.fasync = sg_fasync,
	.llseek = no_llseek,
};

static struct class *sg_sysfs_class;

static int sg_sysfs_valid = 0;

static Sg_device *
sg_alloc(struct gendisk *disk, struct scsi_device *scsidp)
{
	struct request_queue *q = scsidp->request_queue;
	Sg_device *sdp;
	unsigned long iflags;
	int error;
	u32 k;

	sdp = kzalloc(sizeof(Sg_device), GFP_KERNEL);
	if (!sdp) {
		sdev_printk(KERN_WARNING, scsidp, "%s: kmalloc Sg_device "
			    "failure\n", __func__);
		return ERR_PTR(-ENOMEM);
	}

	idr_preload(GFP_KERNEL);
	write_lock_irqsave(&sg_index_lock, iflags);

	error = idr_alloc(&sg_index_idr, sdp, 0, SG_MAX_DEVS, GFP_NOWAIT);
	if (error < 0) {
		if (error == -ENOSPC) {
			sdev_printk(KERN_WARNING, scsidp,
				    "Unable to attach sg device type=%d, minor number exceeds %d\n",
				    scsidp->type, SG_MAX_DEVS - 1);
			error = -ENODEV;
		} else {
			sdev_printk(KERN_WARNING, scsidp, "%s: idr "
				    "allocation Sg_device failure: %d\n",
				    __func__, error);
		}
		goto out_unlock;
	}
	k = error;

	SCSI_LOG_TIMEOUT(3, sdev_printk(KERN_INFO, scsidp,
					"sg_alloc: dev=%d \n", k));
	sprintf(disk->disk_name, "sg%d", k);
	disk->first_minor = k;
	sdp->disk = disk;
	sdp->device = scsidp;
	mutex_init(&sdp->open_rel_lock);
	INIT_LIST_HEAD(&sdp->sfds);
	init_waitqueue_head(&sdp->open_wait);
	atomic_set(&sdp->detaching, 0);
	rwlock_init(&sdp->sfd_lock);
	sdp->sg_tablesize = queue_max_segments(q);
	sdp->index = k;
	kref_init(&sdp->d_ref);
	error = 0;

out_unlock:
	write_unlock_irqrestore(&sg_index_lock, iflags);
	idr_preload_end();

	if (error) {
		kfree(sdp);
		return ERR_PTR(error);
	}
	return sdp;
}

static int
sg_add_device(struct device *cl_dev, struct class_interface *cl_intf)
{
	struct scsi_device *scsidp = to_scsi_device(cl_dev->parent);
	struct gendisk *disk;
	Sg_device *sdp = NULL;
	struct cdev * cdev = NULL;
	int error;
	unsigned long iflags;

	disk = alloc_disk(1);
	if (!disk) {
		pr_warn("%s: alloc_disk failed\n", __func__);
		return -ENOMEM;
	}
	disk->major = SCSI_GENERIC_MAJOR;

	error = -ENOMEM;
	cdev = cdev_alloc();
	if (!cdev) {
		pr_warn("%s: cdev_alloc failed\n", __func__);
		goto out;
	}
	cdev->owner = THIS_MODULE;
	cdev->ops = &sg_fops;

	sdp = sg_alloc(disk, scsidp);
	if (IS_ERR(sdp)) {
		pr_warn("%s: sg_alloc failed\n", __func__);
		error = PTR_ERR(sdp);
		goto out;
	}

	error = cdev_add(cdev, MKDEV(SCSI_GENERIC_MAJOR, sdp->index), 1);
	if (error)
		goto cdev_add_err;

	sdp->cdev = cdev;
	if (sg_sysfs_valid) {
		struct device *sg_class_member;

		sg_class_member = device_create(sg_sysfs_class, cl_dev->parent,
						MKDEV(SCSI_GENERIC_MAJOR,
						      sdp->index),
						sdp, "%s", disk->disk_name);
		if (IS_ERR(sg_class_member)) {
			pr_err("%s: device_create failed\n", __func__);
			error = PTR_ERR(sg_class_member);
			goto cdev_add_err;
		}
		error = sysfs_create_link(&scsidp->sdev_gendev.kobj,
					  &sg_class_member->kobj, "generic");
		if (error)
			pr_err("%s: unable to make symlink 'generic' back "
			       "to sg%d\n", __func__, sdp->index);
	} else
		pr_warn("%s: sg_sys Invalid\n", __func__);

	sdev_printk(KERN_NOTICE, scsidp, "Attached scsi generic sg%d "
		    "type %d\n", sdp->index, scsidp->type);

	dev_set_drvdata(cl_dev, sdp);

	return 0;

cdev_add_err:
	write_lock_irqsave(&sg_index_lock, iflags);
	idr_remove(&sg_index_idr, sdp->index);
	write_unlock_irqrestore(&sg_index_lock, iflags);
	kfree(sdp);

out:
	put_disk(disk);
	if (cdev)
		cdev_del(cdev);
	return error;
}

static void
sg_device_destroy(struct kref *kref)
{
	struct sg_device *sdp = container_of(kref, struct sg_device, d_ref);
	unsigned long flags;

	/* CAUTION!  Note that the device can still be found via idr_find()
	 * even though the refcount is 0.  Therefore, do idr_remove() BEFORE
	 * any other cleanup.
	 */

	write_lock_irqsave(&sg_index_lock, flags);
	idr_remove(&sg_index_idr, sdp->index);
	write_unlock_irqrestore(&sg_index_lock, flags);

	SCSI_LOG_TIMEOUT(3,
		sg_printk(KERN_INFO, sdp, "sg_device_destroy\n"));

	put_disk(sdp->disk);
	kfree(sdp);
}

static void
sg_remove_device(struct device *cl_dev, struct class_interface *cl_intf)
{
	struct scsi_device *scsidp = to_scsi_device(cl_dev->parent);
	Sg_device *sdp = dev_get_drvdata(cl_dev);
	unsigned long iflags;
	Sg_fd *sfp;
	int val;

	if (!sdp)
		return;
	/* want sdp->detaching non-zero as soon as possible */
	val = atomic_inc_return(&sdp->detaching);
	if (val > 1)
		return; /* only want to do following once per device */

	SCSI_LOG_TIMEOUT(3, sg_printk(KERN_INFO, sdp,
				      "%s\n", __func__));

	read_lock_irqsave(&sdp->sfd_lock, iflags);
	list_for_each_entry(sfp, &sdp->sfds, sfd_siblings) {
		wake_up_interruptible_all(&sfp->read_wait);
		kill_fasync(&sfp->async_qp, SIGPOLL, POLL_HUP);
	}
	wake_up_interruptible_all(&sdp->open_wait);
	read_unlock_irqrestore(&sdp->sfd_lock, iflags);

	sysfs_remove_link(&scsidp->sdev_gendev.kobj, "generic");
	device_destroy(sg_sysfs_class, MKDEV(SCSI_GENERIC_MAJOR, sdp->index));
	cdev_del(sdp->cdev);
	sdp->cdev = NULL;

	kref_put(&sdp->d_ref, sg_device_destroy);
}

module_param_named(scatter_elem_sz, scatter_elem_sz, int, S_IRUGO | S_IWUSR);
module_param_named(def_reserved_size, def_reserved_size, int,
		   S_IRUGO | S_IWUSR);
module_param_named(allow_dio, sg_allow_dio, int, S_IRUGO | S_IWUSR);

MODULE_AUTHOR("Douglas Gilbert");
MODULE_DESCRIPTION("SCSI generic (sg) driver");
MODULE_LICENSE("GPL");
MODULE_VERSION(SG_VERSION_STR);
MODULE_ALIAS_CHARDEV_MAJOR(SCSI_GENERIC_MAJOR);

MODULE_PARM_DESC(scatter_elem_sz, "scatter gather element "
                "size (default: max(SG_SCATTER_SZ, PAGE_SIZE))");
MODULE_PARM_DESC(def_reserved_size, "size of buffer reserved for each fd");
MODULE_PARM_DESC(allow_dio, "allow direct I/O (default: 0 (disallow))");

static int __init
init_sg(void)
{
	int rc;

	if (scatter_elem_sz < PAGE_SIZE) {
		scatter_elem_sz = PAGE_SIZE;
		scatter_elem_sz_prev = scatter_elem_sz;
	}
	if (def_reserved_size >= 0)
		sg_big_buff = def_reserved_size;
	else
		def_reserved_size = sg_big_buff;

	rc = register_chrdev_region(MKDEV(SCSI_GENERIC_MAJOR, 0),
				    SG_MAX_DEVS, "sg");
	if (rc)
		return rc;
        sg_sysfs_class = class_create(THIS_MODULE, "scsi_generic");
        if ( IS_ERR(sg_sysfs_class) ) {
		rc = PTR_ERR(sg_sysfs_class);
		goto err_out;
        }
	sg_sysfs_valid = 1;
	rc = scsi_register_interface(&sg_interface);
	if (0 == rc) {
#ifdef CONFIG_SCSI_PROC_FS
		sg_proc_init();
#endif				/* CONFIG_SCSI_PROC_FS */
		return 0;
	}
	class_destroy(sg_sysfs_class);
err_out:
	unregister_chrdev_region(MKDEV(SCSI_GENERIC_MAJOR, 0), SG_MAX_DEVS);
	return rc;
}

static void __exit
exit_sg(void)
{
#ifdef CONFIG_SCSI_PROC_FS
	sg_proc_cleanup();
#endif				/* CONFIG_SCSI_PROC_FS */
	scsi_unregister_interface(&sg_interface);
	class_destroy(sg_sysfs_class);
	sg_sysfs_valid = 0;
	unregister_chrdev_region(MKDEV(SCSI_GENERIC_MAJOR, 0),
				 SG_MAX_DEVS);
	idr_destroy(&sg_index_idr);
}

static int
sg_start_req(Sg_request *srp, unsigned char *cmd)
{
	int res;
	struct request *rq;
	Sg_fd *sfp = srp->parentfp;
	sg_io_hdr_t *hp = &srp->header;
	int dxfer_len = (int) hp->dxfer_len;
	int dxfer_dir = hp->dxfer_direction;
	unsigned int iov_count = hp->iovec_count;
	Sg_scatter_hold *req_schp = &srp->data;
	Sg_scatter_hold *rsv_schp = &sfp->reserve;
	struct request_queue *q = sfp->parentdp->device->request_queue;
	struct rq_map_data *md, map_data;
	int rw = hp->dxfer_direction == SG_DXFER_TO_DEV ? WRITE : READ;
	unsigned char *long_cmdp = NULL;

	SCSI_LOG_TIMEOUT(4, sg_printk(KERN_INFO, sfp->parentdp,
				      "sg_start_req: dxfer_len=%d\n",
				      dxfer_len));

	if (hp->cmd_len > BLK_MAX_CDB) {
		long_cmdp = kzalloc(hp->cmd_len, GFP_KERNEL);
		if (!long_cmdp)
			return -ENOMEM;
	}

	/*
	 * NOTE
	 *
	 * With scsi-mq enabled, there are a fixed number of preallocated
	 * requests equal in number to shost->can_queue.  If all of the
	 * preallocated requests are already in use, then using GFP_ATOMIC with
	 * blk_get_request() will return -EWOULDBLOCK, whereas using GFP_KERNEL
	 * will cause blk_get_request() to sleep until an active command
	 * completes, freeing up a request.  Neither option is ideal, but
	 * GFP_KERNEL is the better choice to prevent userspace from getting an
	 * unexpected EWOULDBLOCK.
	 *
	 * With scsi-mq disabled, blk_get_request() with GFP_KERNEL usually
	 * does not sleep except under memory pressure.
	 */
	rq = blk_get_request(q, rw, GFP_KERNEL);
	if (IS_ERR(rq)) {
		kfree(long_cmdp);
		return PTR_ERR(rq);
	}

	blk_rq_set_block_pc(rq);

	if (hp->cmd_len > BLK_MAX_CDB)
		rq->cmd = long_cmdp;
	memcpy(rq->cmd, cmd, hp->cmd_len);
	rq->cmd_len = hp->cmd_len;

	srp->rq = rq;
	rq->end_io_data = srp;
	rq->sense = srp->sense_b;
	rq->retries = SG_DEFAULT_RETRIES;

	if ((dxfer_len <= 0) || (dxfer_dir == SG_DXFER_NONE))
		return 0;

	if (sg_allow_dio && hp->flags & SG_FLAG_DIRECT_IO &&
	    dxfer_dir != SG_DXFER_UNKNOWN && !iov_count &&
	    !sfp->parentdp->device->host->unchecked_isa_dma &&
	    blk_rq_aligned(q, (unsigned long)hp->dxferp, dxfer_len))
		md = NULL;
	else
		md = &map_data;

	if (md) {
		mutex_lock(&sfp->f_mutex);
		if (dxfer_len <= rsv_schp->bufflen &&
		    !sfp->res_in_use) {
			sfp->res_in_use = 1;
			sg_link_reserve(sfp, srp, dxfer_len);
		} else if (hp->flags & SG_FLAG_MMAP_IO) {
			res = -EBUSY; /* sfp->res_in_use == 1 */
			if (dxfer_len > rsv_schp->bufflen)
				res = -ENOMEM;
			mutex_unlock(&sfp->f_mutex);
			return res;
		} else {
			res = sg_build_indirect(req_schp, sfp, dxfer_len);
			if (res) {
				mutex_unlock(&sfp->f_mutex);
				return res;
			}
		}
		mutex_unlock(&sfp->f_mutex);

		md->pages = req_schp->pages;
		md->page_order = req_schp->page_order;
		md->nr_entries = req_schp->k_use_sg;
		md->offset = 0;
		md->null_mapped = hp->dxferp ? 0 : 1;
		if (dxfer_dir == SG_DXFER_TO_FROM_DEV)
			md->from_user = 1;
		else
			md->from_user = 0;
	}

	if (unlikely(iov_count > UIO_MAXIOV))
		return -EINVAL;

	if (iov_count) {
		int len, size = sizeof(struct sg_iovec) * iov_count;
		struct iovec *iov;

		iov = memdup_user(hp->dxferp, size);
		if (IS_ERR(iov))
			return PTR_ERR(iov);

		len = iov_length(iov, iov_count);
		if (hp->dxfer_len < len) {
			iov_count = iov_shorten(iov, iov_count, hp->dxfer_len);
			len = hp->dxfer_len;
		}

		res = blk_rq_map_user_iov(q, rq, md, (struct sg_iovec *)iov,
					  iov_count,
					  len, GFP_ATOMIC);
		kfree(iov);
	} else
		res = blk_rq_map_user(q, rq, md, hp->dxferp,
				      hp->dxfer_len, GFP_ATOMIC);

	if (!res) {
		srp->bio = rq->bio;

		if (!md) {
			req_schp->dio_in_use = 1;
			hp->info |= SG_INFO_DIRECT_IO;
		}
	}
	return res;
}

static int
sg_finish_rem_req(Sg_request *srp)
{
	int ret = 0;

	Sg_fd *sfp = srp->parentfp;
	Sg_scatter_hold *req_schp = &srp->data;

	SCSI_LOG_TIMEOUT(4, sg_printk(KERN_INFO, sfp->parentdp,
				      "sg_finish_rem_req: res_used=%d\n",
				      (int) srp->res_used));
	if (srp->bio)
		ret = blk_rq_unmap_user(srp->bio);

	if (srp->rq) {
		if (srp->rq->cmd != srp->rq->__cmd)
			kfree(srp->rq->cmd);
		blk_put_request(srp->rq);
	}

	if (srp->res_used)
		sg_unlink_reserve(sfp, srp);
	else
		sg_remove_scat(sfp, req_schp);

	return ret;
}

static int
sg_build_sgat(Sg_scatter_hold * schp, const Sg_fd * sfp, int tablesize)
{
	int sg_bufflen = tablesize * sizeof(struct page *);
	gfp_t gfp_flags = GFP_ATOMIC | __GFP_NOWARN;

	schp->pages = kzalloc(sg_bufflen, gfp_flags);
	if (!schp->pages)
		return -ENOMEM;
	schp->sglist_len = sg_bufflen;
	return tablesize;	/* number of scat_gath elements allocated */
}

static int
sg_build_indirect(Sg_scatter_hold * schp, Sg_fd * sfp, int buff_size)
{
	int ret_sz = 0, i, k, rem_sz, num, mx_sc_elems;
	int sg_tablesize = sfp->parentdp->sg_tablesize;
	int blk_size = buff_size, order;
	gfp_t gfp_mask = GFP_ATOMIC | __GFP_COMP | __GFP_NOWARN;
	struct sg_device *sdp = sfp->parentdp;

	if (blk_size < 0)
		return -EFAULT;
	if (0 == blk_size)
		++blk_size;	/* don't know why */
	/* round request up to next highest SG_SECTOR_SZ byte boundary */
	blk_size = ALIGN(blk_size, SG_SECTOR_SZ);
	SCSI_LOG_TIMEOUT(4, sg_printk(KERN_INFO, sfp->parentdp,
		"sg_build_indirect: buff_size=%d, blk_size=%d\n",
		buff_size, blk_size));

	/* N.B. ret_sz carried into this block ... */
	mx_sc_elems = sg_build_sgat(schp, sfp, sg_tablesize);
	if (mx_sc_elems < 0)
		return mx_sc_elems;	/* most likely -ENOMEM */

	num = scatter_elem_sz;
	if (unlikely(num != scatter_elem_sz_prev)) {
		if (num < PAGE_SIZE) {
			scatter_elem_sz = PAGE_SIZE;
			scatter_elem_sz_prev = PAGE_SIZE;
		} else
			scatter_elem_sz_prev = num;
	}

	if (sdp->device->host->unchecked_isa_dma)
		gfp_mask |= GFP_DMA;

	if (!capable(CAP_SYS_ADMIN) || !capable(CAP_SYS_RAWIO))
		gfp_mask |= __GFP_ZERO;

	order = get_order(num);
retry:
	ret_sz = 1 << (PAGE_SHIFT + order);

	for (k = 0, rem_sz = blk_size; rem_sz > 0 && k < mx_sc_elems;
	     k++, rem_sz -= ret_sz) {

		num = (rem_sz > scatter_elem_sz_prev) ?
			scatter_elem_sz_prev : rem_sz;

		schp->pages[k] = alloc_pages(gfp_mask | __GFP_ZERO, order);
		if (!schp->pages[k])
			goto out;

		if (num == scatter_elem_sz_prev) {
			if (unlikely(ret_sz > scatter_elem_sz_prev)) {
				scatter_elem_sz = ret_sz;
				scatter_elem_sz_prev = ret_sz;
			}
		}

		SCSI_LOG_TIMEOUT(5, sg_printk(KERN_INFO, sfp->parentdp,
				 "sg_build_indirect: k=%d, num=%d, ret_sz=%d\n",
				 k, num, ret_sz));
	}		/* end of for loop */

	schp->page_order = order;
	schp->k_use_sg = k;
	SCSI_LOG_TIMEOUT(5, sg_printk(KERN_INFO, sfp->parentdp,
			 "sg_build_indirect: k_use_sg=%d, rem_sz=%d\n",
			 k, rem_sz));

	schp->bufflen = blk_size;
	if (rem_sz > 0)	/* must have failed */
		return -ENOMEM;
	return 0;
out:
	for (i = 0; i < k; i++)
		__free_pages(schp->pages[i], order);

	if (--order >= 0)
		goto retry;

	return -ENOMEM;
}

static void
sg_remove_scat(Sg_fd * sfp, Sg_scatter_hold * schp)
{
	SCSI_LOG_TIMEOUT(4, sg_printk(KERN_INFO, sfp->parentdp,
			 "sg_remove_scat: k_use_sg=%d\n", schp->k_use_sg));
	if (schp->pages && schp->sglist_len > 0) {
		if (!schp->dio_in_use) {
			int k;

			for (k = 0; k < schp->k_use_sg && schp->pages[k]; k++) {
				SCSI_LOG_TIMEOUT(5,
					sg_printk(KERN_INFO, sfp->parentdp,
					"sg_remove_scat: k=%d, pg=0x%p\n",
					k, schp->pages[k]));
				__free_pages(schp->pages[k], schp->page_order);
			}

			kfree(schp->pages);
		}
	}
	memset(schp, 0, sizeof (*schp));
}

static int
sg_read_oxfer(Sg_request * srp, char __user *outp, int num_read_xfer)
{
	Sg_scatter_hold *schp = &srp->data;
	int k, num;

	SCSI_LOG_TIMEOUT(4, sg_printk(KERN_INFO, srp->parentfp->parentdp,
			 "sg_read_oxfer: num_read_xfer=%d\n",
			 num_read_xfer));
	if ((!outp) || (num_read_xfer <= 0))
		return 0;

	num = 1 << (PAGE_SHIFT + schp->page_order);
	for (k = 0; k < schp->k_use_sg && schp->pages[k]; k++) {
		if (num > num_read_xfer) {
			if (__copy_to_user(outp, page_address(schp->pages[k]),
					   num_read_xfer))
				return -EFAULT;
			break;
		} else {
			if (__copy_to_user(outp, page_address(schp->pages[k]),
					   num))
				return -EFAULT;
			num_read_xfer -= num;
			if (num_read_xfer <= 0)
				break;
			outp += num;
		}
	}

	return 0;
}

static void
sg_build_reserve(Sg_fd * sfp, int req_size)
{
	Sg_scatter_hold *schp = &sfp->reserve;

	SCSI_LOG_TIMEOUT(4, sg_printk(KERN_INFO, sfp->parentdp,
			 "sg_build_reserve: req_size=%d\n", req_size));
	do {
		if (req_size < PAGE_SIZE)
			req_size = PAGE_SIZE;
		if (0 == sg_build_indirect(schp, sfp, req_size))
			return;
		else
			sg_remove_scat(sfp, schp);
		req_size >>= 1;	/* divide by 2 */
	} while (req_size > (PAGE_SIZE / 2));
}

static void
sg_link_reserve(Sg_fd * sfp, Sg_request * srp, int size)
{
	Sg_scatter_hold *req_schp = &srp->data;
	Sg_scatter_hold *rsv_schp = &sfp->reserve;
	int k, num, rem;

	srp->res_used = 1;
	SCSI_LOG_TIMEOUT(4, sg_printk(KERN_INFO, sfp->parentdp,
			 "sg_link_reserve: size=%d\n", size));
	rem = size;

	num = 1 << (PAGE_SHIFT + rsv_schp->page_order);
	for (k = 0; k < rsv_schp->k_use_sg; k++) {
		if (rem <= num) {
			req_schp->k_use_sg = k + 1;
			req_schp->sglist_len = rsv_schp->sglist_len;
			req_schp->pages = rsv_schp->pages;

			req_schp->bufflen = size;
			req_schp->page_order = rsv_schp->page_order;
			break;
		} else
			rem -= num;
	}

	if (k >= rsv_schp->k_use_sg)
		SCSI_LOG_TIMEOUT(1, sg_printk(KERN_INFO, sfp->parentdp,
				 "sg_link_reserve: BAD size\n"));
}

static void
sg_unlink_reserve(Sg_fd * sfp, Sg_request * srp)
{
	Sg_scatter_hold *req_schp = &srp->data;

	SCSI_LOG_TIMEOUT(4, sg_printk(KERN_INFO, srp->parentfp->parentdp,
				      "sg_unlink_reserve: req->k_use_sg=%d\n",
				      (int) req_schp->k_use_sg));
	req_schp->k_use_sg = 0;
	req_schp->bufflen = 0;
	req_schp->pages = NULL;
	req_schp->page_order = 0;
	req_schp->sglist_len = 0;
	srp->res_used = 0;
	/* Called without mutex lock to avoid deadlock */
	sfp->res_in_use = 0;
}

static Sg_request *
sg_get_rq_mark(Sg_fd * sfp, int pack_id)
{
	Sg_request *resp;
	unsigned long iflags;

	write_lock_irqsave(&sfp->rq_list_lock, iflags);
	list_for_each_entry(resp, &sfp->rq_list, entry) {
		/* look for requests that are ready + not SG_IO owned */
		if ((1 == resp->done) && (!resp->sg_io_owned) &&
		    ((-1 == pack_id) || (resp->header.pack_id == pack_id))) {
			resp->done = 2;	/* guard against other readers */
			write_unlock_irqrestore(&sfp->rq_list_lock, iflags);
			return resp;
		}
	}
	write_unlock_irqrestore(&sfp->rq_list_lock, iflags);
	return NULL;
}

/* always adds to end of list */
static Sg_request *
sg_add_request(Sg_fd * sfp)
{
	int k;
	unsigned long iflags;
	Sg_request *rp = sfp->req_arr;

	write_lock_irqsave(&sfp->rq_list_lock, iflags);
	if (!list_empty(&sfp->rq_list)) {
		if (!sfp->cmd_q)
			goto out_unlock;

		for (k = 0; k < SG_MAX_QUEUE; ++k, ++rp) {
			if (!rp->parentfp)
				break;
		}
		if (k >= SG_MAX_QUEUE)
			goto out_unlock;
	}
	memset(rp, 0, sizeof (Sg_request));
	rp->parentfp = sfp;
	rp->header.duration = jiffies_to_msecs(jiffies);
	list_add_tail(&rp->entry, &sfp->rq_list);
	write_unlock_irqrestore(&sfp->rq_list_lock, iflags);
	return rp;
out_unlock:
	write_unlock_irqrestore(&sfp->rq_list_lock, iflags);
	return NULL;
}

/* Return of 1 for found; 0 for not found */
static int
sg_remove_request(Sg_fd * sfp, Sg_request * srp)
{
	unsigned long iflags;
	int res = 0;

	if (!sfp || !srp || list_empty(&sfp->rq_list))
		return res;
	write_lock_irqsave(&sfp->rq_list_lock, iflags);
	if (!list_empty(&srp->entry)) {
		list_del(&srp->entry);
		srp->parentfp = NULL;
		res = 1;
	}
	write_unlock_irqrestore(&sfp->rq_list_lock, iflags);
	return res;
}

static Sg_fd *
sg_add_sfp(Sg_device * sdp)
{
	Sg_fd *sfp;
	unsigned long iflags;
	int bufflen;

	sfp = kzalloc(sizeof(*sfp), GFP_ATOMIC | __GFP_NOWARN);
	if (!sfp)
		return ERR_PTR(-ENOMEM);

	init_waitqueue_head(&sfp->read_wait);
	rwlock_init(&sfp->rq_list_lock);
	INIT_LIST_HEAD(&sfp->rq_list);
	kref_init(&sfp->f_ref);
	mutex_init(&sfp->f_mutex);
	sfp->timeout = SG_DEFAULT_TIMEOUT;
	sfp->timeout_user = SG_DEFAULT_TIMEOUT_USER;
	sfp->force_packid = SG_DEF_FORCE_PACK_ID;
	sfp->cmd_q = SG_DEF_COMMAND_Q;
	sfp->keep_orphan = SG_DEF_KEEP_ORPHAN;
	sfp->parentdp = sdp;
	write_lock_irqsave(&sdp->sfd_lock, iflags);
	if (atomic_read(&sdp->detaching)) {
		write_unlock_irqrestore(&sdp->sfd_lock, iflags);
		kfree(sfp);
		return ERR_PTR(-ENODEV);
	}
	list_add_tail(&sfp->sfd_siblings, &sdp->sfds);
	write_unlock_irqrestore(&sdp->sfd_lock, iflags);
	SCSI_LOG_TIMEOUT(3, sg_printk(KERN_INFO, sdp,
				      "sg_add_sfp: sfp=0x%p\n", sfp));
	if (unlikely(sg_big_buff != def_reserved_size))
		sg_big_buff = def_reserved_size;

	bufflen = min_t(int, sg_big_buff,
			max_sectors_bytes(sdp->device->request_queue));
	sg_build_reserve(sfp, bufflen);
	SCSI_LOG_TIMEOUT(3, sg_printk(KERN_INFO, sdp,
				      "sg_add_sfp: bufflen=%d, k_use_sg=%d\n",
				      sfp->reserve.bufflen,
				      sfp->reserve.k_use_sg));

	kref_get(&sdp->d_ref);
	__module_get(THIS_MODULE);
	return sfp;
}

static void
sg_remove_sfp_usercontext(struct work_struct *work)
{
	struct sg_fd *sfp = container_of(work, struct sg_fd, ew.work);
	struct sg_device *sdp = sfp->parentdp;
	Sg_request *srp;
	unsigned long iflags;

	/* Cleanup any responses which were never read(). */
	write_lock_irqsave(&sfp->rq_list_lock, iflags);
	while (!list_empty(&sfp->rq_list)) {
		srp = list_first_entry(&sfp->rq_list, Sg_request, entry);
		sg_finish_rem_req(srp);
		list_del(&srp->entry);
		srp->parentfp = NULL;
	}
	write_unlock_irqrestore(&sfp->rq_list_lock, iflags);

	if (sfp->reserve.bufflen > 0) {
		SCSI_LOG_TIMEOUT(6, sg_printk(KERN_INFO, sdp,
				"sg_remove_sfp:    bufflen=%d, k_use_sg=%d\n",
				(int) sfp->reserve.bufflen,
				(int) sfp->reserve.k_use_sg));
		sg_remove_scat(sfp, &sfp->reserve);
	}

	SCSI_LOG_TIMEOUT(6, sg_printk(KERN_INFO, sdp,
			"sg_remove_sfp: sfp=0x%p\n", sfp));
	kfree(sfp);

	scsi_device_put(sdp->device);
	kref_put(&sdp->d_ref, sg_device_destroy);
	module_put(THIS_MODULE);
}

static void
sg_remove_sfp(struct kref *kref)
{
	struct sg_fd *sfp = container_of(kref, struct sg_fd, f_ref);
	struct sg_device *sdp = sfp->parentdp;
	unsigned long iflags;

	write_lock_irqsave(&sdp->sfd_lock, iflags);
	list_del(&sfp->sfd_siblings);
	write_unlock_irqrestore(&sdp->sfd_lock, iflags);

	INIT_WORK(&sfp->ew.work, sg_remove_sfp_usercontext);
	schedule_work(&sfp->ew.work);
}

#ifdef CONFIG_SCSI_PROC_FS
static int
sg_idr_max_id(int id, void *p, void *data)
{
	int *k = data;

	if (*k < id)
		*k = id;

	return 0;
}

static int
sg_last_dev(void)
{
	int k = -1;
	unsigned long iflags;

	read_lock_irqsave(&sg_index_lock, iflags);
	idr_for_each(&sg_index_idr, sg_idr_max_id, &k);
	read_unlock_irqrestore(&sg_index_lock, iflags);
	return k + 1;		/* origin 1 */
}
#endif

/* must be called with sg_index_lock held */
static Sg_device *sg_lookup_dev(int dev)
{
	return idr_find(&sg_index_idr, dev);
}

static Sg_device *
sg_get_dev(int dev)
{
	struct sg_device *sdp;
	unsigned long flags;

	read_lock_irqsave(&sg_index_lock, flags);
	sdp = sg_lookup_dev(dev);
	if (!sdp)
		sdp = ERR_PTR(-ENXIO);
	else if (atomic_read(&sdp->detaching)) {
		/* If sdp->detaching, then the refcount may already be 0, in
		 * which case it would be a bug to do kref_get().
		 */
		sdp = ERR_PTR(-ENODEV);
	} else
		kref_get(&sdp->d_ref);
	read_unlock_irqrestore(&sg_index_lock, flags);

	return sdp;
}

#ifdef CONFIG_SCSI_PROC_FS

static struct proc_dir_entry *sg_proc_sgp = NULL;

static char sg_proc_sg_dirname[] = "scsi/sg";

static int sg_proc_seq_show_int(struct seq_file *s, void *v);

static int sg_proc_single_open_adio(struct inode *inode, struct file *file);
static ssize_t sg_proc_write_adio(struct file *filp, const char __user *buffer,
			          size_t count, loff_t *off);
static const struct file_operations adio_fops = {
	.owner = THIS_MODULE,
	.open = sg_proc_single_open_adio,
	.read = seq_read,
	.llseek = seq_lseek,
	.write = sg_proc_write_adio,
	.release = single_release,
};

static int sg_proc_single_open_dressz(struct inode *inode, struct file *file);
static ssize_t sg_proc_write_dressz(struct file *filp,
		const char __user *buffer, size_t count, loff_t *off);
static const struct file_operations dressz_fops = {
	.owner = THIS_MODULE,
	.open = sg_proc_single_open_dressz,
	.read = seq_read,
	.llseek = seq_lseek,
	.write = sg_proc_write_dressz,
	.release = single_release,
};

static int sg_proc_seq_show_version(struct seq_file *s, void *v);
static int sg_proc_single_open_version(struct inode *inode, struct file *file);
static const struct file_operations version_fops = {
	.owner = THIS_MODULE,
	.open = sg_proc_single_open_version,
	.read = seq_read,
	.llseek = seq_lseek,
	.release = single_release,
};

static int sg_proc_seq_show_devhdr(struct seq_file *s, void *v);
static int sg_proc_single_open_devhdr(struct inode *inode, struct file *file);
static const struct file_operations devhdr_fops = {
	.owner = THIS_MODULE,
	.open = sg_proc_single_open_devhdr,
	.read = seq_read,
	.llseek = seq_lseek,
	.release = single_release,
};

static int sg_proc_seq_show_dev(struct seq_file *s, void *v);
static int sg_proc_open_dev(struct inode *inode, struct file *file);
static void * dev_seq_start(struct seq_file *s, loff_t *pos);
static void * dev_seq_next(struct seq_file *s, void *v, loff_t *pos);
static void dev_seq_stop(struct seq_file *s, void *v);
static const struct file_operations dev_fops = {
	.owner = THIS_MODULE,
	.open = sg_proc_open_dev,
	.read = seq_read,
	.llseek = seq_lseek,
	.release = seq_release,
};
static const struct seq_operations dev_seq_ops = {
	.start = dev_seq_start,
	.next  = dev_seq_next,
	.stop  = dev_seq_stop,
	.show  = sg_proc_seq_show_dev,
};

static int sg_proc_seq_show_devstrs(struct seq_file *s, void *v);
static int sg_proc_open_devstrs(struct inode *inode, struct file *file);
static const struct file_operations devstrs_fops = {
	.owner = THIS_MODULE,
	.open = sg_proc_open_devstrs,
	.read = seq_read,
	.llseek = seq_lseek,
	.release = seq_release,
};
static const struct seq_operations devstrs_seq_ops = {
	.start = dev_seq_start,
	.next  = dev_seq_next,
	.stop  = dev_seq_stop,
	.show  = sg_proc_seq_show_devstrs,
};

static int sg_proc_seq_show_debug(struct seq_file *s, void *v);
static int sg_proc_open_debug(struct inode *inode, struct file *file);
static const struct file_operations debug_fops = {
	.owner = THIS_MODULE,
	.open = sg_proc_open_debug,
	.read = seq_read,
	.llseek = seq_lseek,
	.release = seq_release,
};
static const struct seq_operations debug_seq_ops = {
	.start = dev_seq_start,
	.next  = dev_seq_next,
	.stop  = dev_seq_stop,
	.show  = sg_proc_seq_show_debug,
};


struct sg_proc_leaf {
	const char * name;
	const struct file_operations * fops;
};

static const struct sg_proc_leaf sg_proc_leaf_arr[] = {
	{"allow_dio", &adio_fops},
	{"debug", &debug_fops},
	{"def_reserved_size", &dressz_fops},
	{"device_hdr", &devhdr_fops},
	{"devices", &dev_fops},
	{"device_strs", &devstrs_fops},
	{"version", &version_fops}
};

static int
sg_proc_init(void)
{
	int num_leaves = ARRAY_SIZE(sg_proc_leaf_arr);
	int k;

	sg_proc_sgp = proc_mkdir(sg_proc_sg_dirname, NULL);
	if (!sg_proc_sgp)
		return 1;
	for (k = 0; k < num_leaves; ++k) {
		const struct sg_proc_leaf *leaf = &sg_proc_leaf_arr[k];
		umode_t mask = leaf->fops->write ? S_IRUGO | S_IWUSR : S_IRUGO;
		proc_create(leaf->name, mask, sg_proc_sgp, leaf->fops);
	}
	return 0;
}

static void
sg_proc_cleanup(void)
{
	int k;
	int num_leaves = ARRAY_SIZE(sg_proc_leaf_arr);

	if (!sg_proc_sgp)
		return;
	for (k = 0; k < num_leaves; ++k)
		remove_proc_entry(sg_proc_leaf_arr[k].name, sg_proc_sgp);
	remove_proc_entry(sg_proc_sg_dirname, NULL);
}


static int sg_proc_seq_show_int(struct seq_file *s, void *v)
{
	seq_printf(s, "%d\n", *((int *)s->private));
	return 0;
}

static int sg_proc_single_open_adio(struct inode *inode, struct file *file)
{
	return single_open(file, sg_proc_seq_show_int, &sg_allow_dio);
}

static ssize_t
sg_proc_write_adio(struct file *filp, const char __user *buffer,
		   size_t count, loff_t *off)
{
	int err;
	unsigned long num;

	if (!capable(CAP_SYS_ADMIN) || !capable(CAP_SYS_RAWIO))
		return -EACCES;
	err = kstrtoul_from_user(buffer, count, 0, &num);
	if (err)
		return err;
	sg_allow_dio = num ? 1 : 0;
	return count;
}

static int sg_proc_single_open_dressz(struct inode *inode, struct file *file)
{
	return single_open(file, sg_proc_seq_show_int, &sg_big_buff);
}

static ssize_t
sg_proc_write_dressz(struct file *filp, const char __user *buffer,
		     size_t count, loff_t *off)
{
	int err;
	unsigned long k = ULONG_MAX;

	if (!capable(CAP_SYS_ADMIN) || !capable(CAP_SYS_RAWIO))
		return -EACCES;

	err = kstrtoul_from_user(buffer, count, 0, &k);
	if (err)
		return err;
	if (k <= 1048576) {	/* limit "big buff" to 1 MB */
		sg_big_buff = k;
		return count;
	}
	return -ERANGE;
}

static int sg_proc_seq_show_version(struct seq_file *s, void *v)
{
	seq_printf(s, "%d\t%s [%s]\n", sg_version_num, SG_VERSION_STR,
		   sg_version_date);
	return 0;
}

static int sg_proc_single_open_version(struct inode *inode, struct file *file)
{
	return single_open(file, sg_proc_seq_show_version, NULL);
}

static int sg_proc_seq_show_devhdr(struct seq_file *s, void *v)
{
	seq_puts(s, "host\tchan\tid\tlun\ttype\topens\tqdepth\tbusy\tonline\n");
	return 0;
}

static int sg_proc_single_open_devhdr(struct inode *inode, struct file *file)
{
	return single_open(file, sg_proc_seq_show_devhdr, NULL);
}

struct sg_proc_deviter {
	loff_t	index;
	size_t	max;
};

static void * dev_seq_start(struct seq_file *s, loff_t *pos)
{
	struct sg_proc_deviter * it = kmalloc(sizeof(*it), GFP_KERNEL);

	s->private = it;
	if (! it)
		return NULL;

	it->index = *pos;
	it->max = sg_last_dev();
	if (it->index >= it->max)
		return NULL;
	return it;
}

static void * dev_seq_next(struct seq_file *s, void *v, loff_t *pos)
{
	struct sg_proc_deviter * it = s->private;

	*pos = ++it->index;
	return (it->index < it->max) ? it : NULL;
}

static void dev_seq_stop(struct seq_file *s, void *v)
{
	kfree(s->private);
}

static int sg_proc_open_dev(struct inode *inode, struct file *file)
{
        return seq_open(file, &dev_seq_ops);
}

static int sg_proc_seq_show_dev(struct seq_file *s, void *v)
{
	struct sg_proc_deviter * it = (struct sg_proc_deviter *) v;
	Sg_device *sdp;
	struct scsi_device *scsidp;
	unsigned long iflags;

	read_lock_irqsave(&sg_index_lock, iflags);
	sdp = it ? sg_lookup_dev(it->index) : NULL;
	if ((NULL == sdp) || (NULL == sdp->device) ||
	    (atomic_read(&sdp->detaching)))
		seq_puts(s, "-1\t-1\t-1\t-1\t-1\t-1\t-1\t-1\t-1\n");
	else {
		scsidp = sdp->device;
		seq_printf(s, "%d\t%d\t%d\t%llu\t%d\t%d\t%d\t%d\t%d\n",
			      scsidp->host->host_no, scsidp->channel,
			      scsidp->id, scsidp->lun, (int) scsidp->type,
			      1,
			      (int) scsidp->queue_depth,
			      (int) atomic_read(&scsidp->device_busy),
			      (int) scsi_device_online(scsidp));
	}
	read_unlock_irqrestore(&sg_index_lock, iflags);
	return 0;
}

static int sg_proc_open_devstrs(struct inode *inode, struct file *file)
{
        return seq_open(file, &devstrs_seq_ops);
}

static int sg_proc_seq_show_devstrs(struct seq_file *s, void *v)
{
	struct sg_proc_deviter * it = (struct sg_proc_deviter *) v;
	Sg_device *sdp;
	struct scsi_device *scsidp;
	unsigned long iflags;

	read_lock_irqsave(&sg_index_lock, iflags);
	sdp = it ? sg_lookup_dev(it->index) : NULL;
	scsidp = sdp ? sdp->device : NULL;
	if (sdp && scsidp && (!atomic_read(&sdp->detaching)))
		seq_printf(s, "%8.8s\t%16.16s\t%4.4s\n",
			   scsidp->vendor, scsidp->model, scsidp->rev);
	else
		seq_puts(s, "<no active device>\n");
	read_unlock_irqrestore(&sg_index_lock, iflags);
	return 0;
}

/* must be called while holding sg_index_lock */
static void sg_proc_debug_helper(struct seq_file *s, Sg_device * sdp)
{
	int k, new_interface, blen, usg;
	Sg_request *srp;
	Sg_fd *fp;
	const sg_io_hdr_t *hp;
	const char * cp;
	unsigned int ms;

	k = 0;
	list_for_each_entry(fp, &sdp->sfds, sfd_siblings) {
		k++;
		read_lock(&fp->rq_list_lock); /* irqs already disabled */
		seq_printf(s, "   FD(%d): timeout=%dms bufflen=%d "
			   "(res)sgat=%d low_dma=%d\n", k,
			   jiffies_to_msecs(fp->timeout),
			   fp->reserve.bufflen,
			   (int) fp->reserve.k_use_sg,
			   (int) sdp->device->host->unchecked_isa_dma);
		seq_printf(s, "   cmd_q=%d f_packid=%d k_orphan=%d closed=0\n",
			   (int) fp->cmd_q, (int) fp->force_packid,
			   (int) fp->keep_orphan);
		list_for_each_entry(srp, &fp->rq_list, entry) {
			hp = &srp->header;
			new_interface = (hp->interface_id == '\0') ? 0 : 1;
			if (srp->res_used) {
				if (new_interface &&
				    (SG_FLAG_MMAP_IO & hp->flags))
					cp = "     mmap>> ";
				else
					cp = "     rb>> ";
			} else {
				if (SG_INFO_DIRECT_IO_MASK & hp->info)
					cp = "     dio>> ";
				else
					cp = "     ";
			}
			seq_puts(s, cp);
			blen = srp->data.bufflen;
			usg = srp->data.k_use_sg;
			seq_puts(s, srp->done ?
				 ((1 == srp->done) ?  "rcv:" : "fin:")
				  : "act:");
			seq_printf(s, " id=%d blen=%d",
				   srp->header.pack_id, blen);
			if (srp->done)
				seq_printf(s, " dur=%d", hp->duration);
			else {
				ms = jiffies_to_msecs(jiffies);
				seq_printf(s, " t_o/elap=%d/%d",
					(new_interface ? hp->timeout :
						  jiffies_to_msecs(fp->timeout)),
					(ms > hp->duration ? ms - hp->duration : 0));
			}
			seq_printf(s, "ms sgat=%d op=0x%02x\n", usg,
				   (int) srp->data.cmd_opcode);
		}
		if (list_empty(&fp->rq_list))
			seq_puts(s, "     No requests active\n");
		read_unlock(&fp->rq_list_lock);
	}
}

static int sg_proc_open_debug(struct inode *inode, struct file *file)
{
        return seq_open(file, &debug_seq_ops);
}

static int sg_proc_seq_show_debug(struct seq_file *s, void *v)
{
	struct sg_proc_deviter * it = (struct sg_proc_deviter *) v;
	Sg_device *sdp;
	unsigned long iflags;

	if (it && (0 == it->index))
		seq_printf(s, "max_active_device=%d  def_reserved_size=%d\n",
			   (int)it->max, sg_big_buff);

	read_lock_irqsave(&sg_index_lock, iflags);
	sdp = it ? sg_lookup_dev(it->index) : NULL;
	if (NULL == sdp)
		goto skip;
	read_lock(&sdp->sfd_lock);
	if (!list_empty(&sdp->sfds)) {
		seq_printf(s, " >>> device=%s ", sdp->disk->disk_name);
		if (atomic_read(&sdp->detaching))
			seq_puts(s, "detaching pending close ");
		else if (sdp->device) {
			struct scsi_device *scsidp = sdp->device;

			seq_printf(s, "%d:%d:%d:%llu   em=%d",
				   scsidp->host->host_no,
				   scsidp->channel, scsidp->id,
				   scsidp->lun,
				   scsidp->host->hostt->emulated);
		}
		seq_printf(s, " sg_tablesize=%d excl=%d open_cnt=%d\n",
			   sdp->sg_tablesize, sdp->exclude, sdp->open_cnt);
		sg_proc_debug_helper(s, sdp);
	}
	read_unlock(&sdp->sfd_lock);
skip:
	read_unlock_irqrestore(&sg_index_lock, iflags);
	return 0;
}

#endif				/* CONFIG_SCSI_PROC_FS */

module_init(init_sg);
module_exit(exit_sg);<|MERGE_RESOLUTION|>--- conflicted
+++ resolved
@@ -433,11 +433,7 @@
 	sg_io_hdr_t *hp;
 	struct sg_header *old_hdr = NULL;
 	int retval = 0;
-
-<<<<<<< HEAD
-	if (unlikely(segment_eq(get_fs(), KERNEL_DS)))
-		return -EINVAL;
-=======
+	
 	/*
 	 * This could cause a response to be stranded. Close the associated
 	 * file descriptor to free up any resources being held.
@@ -445,7 +441,9 @@
 	retval = sg_check_file_access(filp, __func__);
 	if (retval)
 		return retval;
->>>>>>> 9a298fe0
+
+	if (unlikely(segment_eq(get_fs(), KERNEL_DS)))
+		return -EINVAL;
 
 	if ((!(sfp = (Sg_fd *) filp->private_data)) || (!(sdp = sfp->parentdp)))
 		return -ENXIO;
@@ -995,31 +993,12 @@
 				/* strange ..., for backward compatibility */
 		return sfp->timeout_user;
 	case SG_SET_FORCE_LOW_DMA:
-<<<<<<< HEAD
 		result = get_user(val, ip);
-		if (result)
-			return result;
-		if (val) {
-			sfp->low_dma = 1;
-			if ((0 == sfp->low_dma) && !sfp->res_in_use) {
-				val = (int) sfp->reserve.bufflen;
-				mutex_lock(&sfp->parentdp->open_rel_lock);
-				sg_remove_scat(sfp, &sfp->reserve);
-				sg_build_reserve(sfp, val);
-				mutex_unlock(&sfp->parentdp->open_rel_lock);
-			}
-		} else {
-			if (atomic_read(&sdp->detaching))
-				return -ENODEV;
-			sfp->low_dma = sdp->device->host->unchecked_isa_dma;
-		}
-=======
 		/*
 		 * N.B. This ioctl never worked properly, but failed to
 		 * return an error value. So returning '0' to keep compability
 		 * with legacy applications.
 		 */
->>>>>>> 9a298fe0
 		return 0;
 	case SG_GET_LOW_DMA:
 		return put_user((int) sdp->device->host->unchecked_isa_dma, ip);
