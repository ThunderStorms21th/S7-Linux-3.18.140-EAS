--- conflicted
+++ resolved
@@ -648,15 +648,11 @@
 	struct ufs_reset_info rst_info;
 	struct ufs_debug debug;
 	int			latency_hist_enabled;
-<<<<<<< HEAD
-	struct io_latency_state io_lat_s;
+	struct io_latency_state io_lat_read;
+	struct io_latency_state io_lat_write;
 #if defined(SEC_UFS_ERROR_COUNT)
 	struct SEC_UFS_counting SEC_err_info;
 #endif
-=======
-	struct io_latency_state io_lat_read;
-	struct io_latency_state io_lat_write;
->>>>>>> 9a298fe0
 };
 
 /* Returns true if clocks can be gated. Otherwise false */
