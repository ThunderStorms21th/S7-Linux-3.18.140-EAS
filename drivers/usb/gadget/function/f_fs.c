/*
 * f_fs.c -- user mode file system API for USB composite function controllers
 *
 * Copyright (C) 2010 Samsung Electronics
 * Author: Michal Nazarewicz <mina86@mina86.com>
 *
 * Based on inode.c (GadgetFS) which was:
 * Copyright (C) 2003-2004 David Brownell
 * Copyright (C) 2003 Agilent Technologies
 *
 * This program is free software; you can redistribute it and/or modify
 * it under the terms of the GNU General Public License as published by
 * the Free Software Foundation; either version 2 of the License, or
 * (at your option) any later version.
 */


/* #define DEBUG */
/* #define VERBOSE_DEBUG */

#include <linux/blkdev.h>
#include <linux/pagemap.h>
#include <linux/export.h>
#include <linux/hid.h>
#include <asm/unaligned.h>

#include <linux/usb/composite.h>
#include <linux/usb/functionfs.h>


#define FUNCTIONFS_MAGIC	0xa647361 /* Chosen by a honest dice roll ;) */


/* Debugging ****************************************************************/

#ifdef VERBOSE_DEBUG
#ifndef pr_vdebug
#  define pr_vdebug pr_debug
#endif /* pr_vdebug */
#  define ffs_dump_mem(prefix, ptr, len) \
	print_hex_dump_bytes(pr_fmt(prefix ": "), DUMP_PREFIX_NONE, ptr, len)
#else
#ifndef pr_vdebug
#  define pr_vdebug(...)                 do { } while (0)
#endif /* pr_vdebug */
#  define ffs_dump_mem(prefix, ptr, len) do { } while (0)
#endif /* VERBOSE_DEBUG */

#define ENTER()    pr_vdebug("%s()\n", __func__)


/* The data structure and setup file ****************************************/

enum ffs_state {
	/*
	 * Waiting for descriptors and strings.
	 *
	 * In this state no open(2), read(2) or write(2) on epfiles
	 * may succeed (which should not be the problem as there
	 * should be no such files opened in the first place).
	 */
	FFS_READ_DESCRIPTORS,
	FFS_READ_STRINGS,

	/*
	 * We've got descriptors and strings.  We are or have called
	 * functionfs_ready_callback().  functionfs_bind() may have
	 * been called but we don't know.
	 *
	 * This is the only state in which operations on epfiles may
	 * succeed.
	 */
	FFS_ACTIVE,

	/*
	 * All endpoints have been closed.  This state is also set if
	 * we encounter an unrecoverable error.  The only
	 * unrecoverable error is situation when after reading strings
	 * from user space we fail to initialise epfiles or
	 * functionfs_ready_callback() returns with error (<0).
	 *
	 * In this state no open(2), read(2) or write(2) (both on ep0
	 * as well as epfile) may succeed (at this point epfiles are
	 * unlinked and all closed so this is not a problem; ep0 is
	 * also closed but ep0 file exists and so open(2) on ep0 must
	 * fail).
	 */
	FFS_CLOSING
};


enum ffs_setup_state {
	/* There is no setup request pending. */
	FFS_NO_SETUP,
	/*
	 * User has read events and there was a setup request event
	 * there.  The next read/write on ep0 will handle the
	 * request.
	 */
	FFS_SETUP_PENDING,
	/*
	 * There was event pending but before user space handled it
	 * some other event was introduced which canceled existing
	 * setup.  If this state is set read/write on ep0 return
	 * -EIDRM.  This state is only set when adding event.
	 */
	FFS_SETUP_CANCELED
};



struct ffs_epfile;
struct ffs_function;

struct ffs_data {
	struct usb_gadget		*gadget;

	/*
	 * Protect access read/write operations, only one read/write
	 * at a time.  As a consequence protects ep0req and company.
	 * While setup request is being processed (queued) this is
	 * held.
	 */
	struct mutex			mutex;

	/*
	 * Protect access to endpoint related structures (basically
	 * usb_ep_queue(), usb_ep_dequeue(), etc. calls) except for
	 * endpoint zero.
	 */
	spinlock_t			eps_lock;

	/*
	 * XXX REVISIT do we need our own request? Since we are not
	 * handling setup requests immediately user space may be so
	 * slow that another setup will be sent to the gadget but this
	 * time not to us but another function and then there could be
	 * a race.  Is that the case? Or maybe we can use cdev->req
	 * after all, maybe we just need some spinlock for that?
	 */
	struct usb_request		*ep0req;		/* P: mutex */
	struct completion		ep0req_completion;	/* P: mutex */

	/* reference counter */
	atomic_t			ref;
	/* how many files are opened (EP0 and others) */
	atomic_t			opened;

	/* EP0 state */
	enum ffs_state			state;

	/*
	 * Possible transitions:
	 * + FFS_NO_SETUP       -> FFS_SETUP_PENDING  -- P: ev.waitq.lock
	 *               happens only in ep0 read which is P: mutex
	 * + FFS_SETUP_PENDING  -> FFS_NO_SETUP       -- P: ev.waitq.lock
	 *               happens only in ep0 i/o  which is P: mutex
	 * + FFS_SETUP_PENDING  -> FFS_SETUP_CANCELED -- P: ev.waitq.lock
	 * + FFS_SETUP_CANCELED -> FFS_NO_SETUP       -- cmpxchg
	 */
	enum ffs_setup_state		setup_state;

#define FFS_SETUP_STATE(ffs)					\
	((enum ffs_setup_state)cmpxchg(&(ffs)->setup_state,	\
				       FFS_SETUP_CANCELED, FFS_NO_SETUP))

	/* Events & such. */
	struct {
		u8				types[4];
		unsigned short			count;
		/* XXX REVISIT need to update it in some places, or do we? */
		unsigned short			can_stall;
		struct usb_ctrlrequest		setup;

		wait_queue_head_t		waitq;
	} ev; /* the whole structure, P: ev.waitq.lock */

	/* Flags */
	unsigned long			flags;
#define FFS_FL_CALL_CLOSED_CALLBACK 0
#define FFS_FL_BOUND                1

	/* Active function */
	struct ffs_function		*func;

	/*
	 * Device name, write once when file system is mounted.
	 * Intended for user to read if she wants.
	 */
	const char			*dev_name;
	/* Private data for our user (ie. gadget).  Managed by user. */
	void				*private_data;

	/* filled by __ffs_data_got_descs() */
	/*
	 * raw_descs is what you kfree, real_descs points inside of raw_descs,
	 * where full speed, high speed and super speed descriptors start.
	 * real_descs_length is the length of all those descriptors.
	 */
	const void			*raw_descs_data;
	const void			*raw_descs;
	unsigned			raw_descs_length;
	unsigned			fs_descs_count;
	unsigned			hs_descs_count;
	unsigned			ss_descs_count;

	unsigned short			strings_count;
	unsigned short			interfaces_count;
	unsigned short			eps_count;
	unsigned short			_pad1;

	/* filled by __ffs_data_got_strings() */
	/* ids in stringtabs are set in functionfs_bind() */
	const void			*raw_strings;
	struct usb_gadget_strings	**stringtabs;

	/*
	 * File system's super block, write once when file system is
	 * mounted.
	 */
	struct super_block		*sb;

	/* File permissions, written once when fs is mounted */
	struct ffs_file_perms {
		umode_t				mode;
		kuid_t				uid;
		kgid_t				gid;
	}				file_perms;

	/*
	 * The endpoint files, filled by ffs_epfiles_create(),
	 * destroyed by ffs_epfiles_destroy().
	 */
	struct ffs_epfile		*epfiles;
};

/* Reference counter handling */
static void ffs_data_get(struct ffs_data *ffs);
static void ffs_data_put(struct ffs_data *ffs);
/* Creates new ffs_data object. */
static struct ffs_data *__must_check ffs_data_new(void) __attribute__((malloc));

/* Opened counter handling. */
static void ffs_data_opened(struct ffs_data *ffs);
static void ffs_data_closed(struct ffs_data *ffs);

/* Called with ffs->mutex held; take over ownership of data. */
static int __must_check
__ffs_data_got_descs(struct ffs_data *ffs, char *data, size_t len);
static int __must_check
__ffs_data_got_strings(struct ffs_data *ffs, char *data, size_t len);


/* The function structure ***************************************************/

struct ffs_ep;

struct ffs_function {
	struct usb_configuration	*conf;
	struct usb_gadget		*gadget;
	struct ffs_data			*ffs;

	struct ffs_ep			*eps;
	u8				eps_revmap[16];
	short				*interfaces_nums;

	struct usb_function		function;
};


static struct ffs_function *ffs_func_from_usb(struct usb_function *f)
{
	return container_of(f, struct ffs_function, function);
}

static void ffs_func_free(struct ffs_function *func);

static void ffs_func_eps_disable(struct ffs_function *func);
static int __must_check ffs_func_eps_enable(struct ffs_function *func);

static int ffs_func_bind(struct usb_configuration *,
			 struct usb_function *);
static void ffs_func_unbind(struct usb_configuration *,
			    struct usb_function *);
static int ffs_func_set_alt(struct usb_function *, unsigned, unsigned);
static void ffs_func_disable(struct usb_function *);
static int ffs_func_setup(struct usb_function *,
			  const struct usb_ctrlrequest *);
static void ffs_func_suspend(struct usb_function *);
static void ffs_func_resume(struct usb_function *);


static int ffs_func_revmap_ep(struct ffs_function *func, u8 num);
static int ffs_func_revmap_intf(struct ffs_function *func, u8 intf);


/* The endpoints structures *************************************************/

struct ffs_ep {
	struct usb_ep			*ep;	/* P: ffs->eps_lock */
	struct usb_request		*req;	/* P: epfile->mutex */

	/* [0]: full speed, [1]: high speed, [2]: super speed */
	struct usb_endpoint_descriptor	*descs[3];

	u8				num;

	int				status;	/* P: epfile->mutex */
};

struct ffs_epfile {
	/* Protects ep->ep and ep->req. */
	struct mutex			mutex;
	wait_queue_head_t		wait;

	struct ffs_data			*ffs;
	struct ffs_ep			*ep;	/* P: ffs->eps_lock */

	struct dentry			*dentry;

	char				name[5];

	unsigned char			in;	/* P: ffs->eps_lock */
	unsigned char			isoc;	/* P: ffs->eps_lock */

	unsigned char			_pad;
};

static int  __must_check ffs_epfiles_create(struct ffs_data *ffs);
static void ffs_epfiles_destroy(struct ffs_epfile *epfiles, unsigned count);

static struct inode *__must_check
ffs_sb_create_file(struct super_block *sb, const char *name, void *data,
		   const struct file_operations *fops,
		   struct dentry **dentry_p);


/* Misc helper functions ****************************************************/

static int ffs_mutex_lock(struct mutex *mutex, unsigned nonblock)
	__attribute__((warn_unused_result, nonnull));
static char *ffs_prepare_buffer(const char __user *buf, size_t len)
	__attribute__((warn_unused_result, nonnull));


/* Control file aka ep0 *****************************************************/

static void ffs_ep0_complete(struct usb_ep *ep, struct usb_request *req)
{
	struct ffs_data *ffs = req->context;

	complete_all(&ffs->ep0req_completion);
}

static int __ffs_ep0_queue_wait(struct ffs_data *ffs, char *data, size_t len)
{
	struct usb_request *req = ffs->ep0req;
	int ret;

	req->zero     = len < le16_to_cpu(ffs->ev.setup.wLength);

	spin_unlock_irq(&ffs->ev.waitq.lock);

	req->buf      = data;
	req->length   = len;

	/*
	 * UDC layer requires to provide a buffer even for ZLP, but should
	 * not use it at all. Let's provide some poisoned pointer to catch
	 * possible bug in the driver.
	 */
	if (req->buf == NULL)
		req->buf = (void *)0xDEADBABE;

	ffs->ep0req_completion.done = 0;

	ret = usb_ep_queue(ffs->gadget->ep0, req, GFP_ATOMIC);
	if (unlikely(ret < 0))
		return ret;

	ret = wait_for_completion_interruptible(&ffs->ep0req_completion);
	if (unlikely(ret)) {
		usb_ep_dequeue(ffs->gadget->ep0, req);
		return -EINTR;
	}

	ffs->setup_state = FFS_NO_SETUP;
	return req->status ? req->status : req->actual;
}

static int __ffs_ep0_stall(struct ffs_data *ffs)
{
	if (ffs->ev.can_stall) {
		pr_vdebug("ep0 stall\n");
		usb_ep_set_halt(ffs->gadget->ep0);
		ffs->setup_state = FFS_NO_SETUP;
		return -EL2HLT;
	} else {
		pr_debug("bogus ep0 stall!\n");
		return -ESRCH;
	}
}

static ssize_t ffs_ep0_write(struct file *file, const char __user *buf,
			     size_t len, loff_t *ptr)
{
	struct ffs_data *ffs = file->private_data;
	ssize_t ret;
	char *data;

	ENTER();

	/* Fast check if setup was canceled */
	if (FFS_SETUP_STATE(ffs) == FFS_SETUP_CANCELED)
		return -EIDRM;

	/* Acquire mutex */
	ret = ffs_mutex_lock(&ffs->mutex, file->f_flags & O_NONBLOCK);
	if (unlikely(ret < 0))
		return ret;

	/* Check state */
	switch (ffs->state) {
	case FFS_READ_DESCRIPTORS:
	case FFS_READ_STRINGS:
		/* Copy data */
		if (unlikely(len < 16)) {
			ret = -EINVAL;
			break;
		}

		data = ffs_prepare_buffer(buf, len);
		if (IS_ERR(data)) {
			ret = PTR_ERR(data);
			break;
		}

		/* Handle data */
		if (ffs->state == FFS_READ_DESCRIPTORS) {
			pr_info("read descriptors\n");
			ret = __ffs_data_got_descs(ffs, data, len);
			if (unlikely(ret < 0))
				break;

			ffs->state = FFS_READ_STRINGS;
			ret = len;
		} else {
			pr_info("read strings\n");
			ret = __ffs_data_got_strings(ffs, data, len);
			if (unlikely(ret < 0))
				break;

			ret = ffs_epfiles_create(ffs);
			if (unlikely(ret)) {
				ffs->state = FFS_CLOSING;
				break;
			}

			ffs->state = FFS_ACTIVE;
			mutex_unlock(&ffs->mutex);

			return len;
		}
		break;

	case FFS_ACTIVE:
		data = NULL;
		/*
		 * We're called from user space, we can use _irq
		 * rather then _irqsave
		 */
		spin_lock_irq(&ffs->ev.waitq.lock);
		switch (FFS_SETUP_STATE(ffs)) {
		case FFS_SETUP_CANCELED:
			ret = -EIDRM;
			goto done_spin;

		case FFS_NO_SETUP:
			ret = -ESRCH;
			goto done_spin;

		case FFS_SETUP_PENDING:
			break;
		}

		/* FFS_SETUP_PENDING */
		if (!(ffs->ev.setup.bRequestType & USB_DIR_IN)) {
			spin_unlock_irq(&ffs->ev.waitq.lock);
			ret = __ffs_ep0_stall(ffs);
			break;
		}

		/* FFS_SETUP_PENDING and not stall */
		len = min(len, (size_t)le16_to_cpu(ffs->ev.setup.wLength));

		spin_unlock_irq(&ffs->ev.waitq.lock);

		data = ffs_prepare_buffer(buf, len);
		if (IS_ERR(data)) {
			ret = PTR_ERR(data);
			break;
		}

		spin_lock_irq(&ffs->ev.waitq.lock);

		/*
		 * We are guaranteed to be still in FFS_ACTIVE state
		 * but the state of setup could have changed from
		 * FFS_SETUP_PENDING to FFS_SETUP_CANCELED so we need
		 * to check for that.  If that happened we copied data
		 * from user space in vain but it's unlikely.
		 *
		 * For sure we are not in FFS_NO_SETUP since this is
		 * the only place FFS_SETUP_PENDING -> FFS_NO_SETUP
		 * transition can be performed and it's protected by
		 * mutex.
		 */
		if (FFS_SETUP_STATE(ffs) == FFS_SETUP_CANCELED) {
			ret = -EIDRM;
done_spin:
			spin_unlock_irq(&ffs->ev.waitq.lock);
		} else {
			/* unlocks spinlock */
			ret = __ffs_ep0_queue_wait(ffs, data, len);
		}
		kfree(data);
		break;

	default:
		ret = -EBADFD;
		break;
	}

	mutex_unlock(&ffs->mutex);
	return ret;
}

static ssize_t __ffs_ep0_read_events(struct ffs_data *ffs, char __user *buf,
				     size_t n)
{
	/*
	 * We are holding ffs->ev.waitq.lock and ffs->mutex and we need
	 * to release them.
	 */
	struct usb_functionfs_event events[n];
	unsigned i = 0;

	memset(events, 0, sizeof events);

	do {
		events[i].type = ffs->ev.types[i];
		if (events[i].type == FUNCTIONFS_SETUP) {
			events[i].u.setup = ffs->ev.setup;
			ffs->setup_state = FFS_SETUP_PENDING;
		}
	} while (++i < n);

	if (n < ffs->ev.count) {
		ffs->ev.count -= n;
		memmove(ffs->ev.types, ffs->ev.types + n,
			ffs->ev.count * sizeof *ffs->ev.types);
	} else {
		ffs->ev.count = 0;
	}

	spin_unlock_irq(&ffs->ev.waitq.lock);
	mutex_unlock(&ffs->mutex);

	return unlikely(__copy_to_user(buf, events, sizeof events))
		? -EFAULT : sizeof events;
}

static ssize_t ffs_ep0_read(struct file *file, char __user *buf,
			    size_t len, loff_t *ptr)
{
	struct ffs_data *ffs = file->private_data;
	char *data = NULL;
	size_t n;
	int ret;

	ENTER();

	/* Fast check if setup was canceled */
	if (FFS_SETUP_STATE(ffs) == FFS_SETUP_CANCELED)
		return -EIDRM;

	/* Acquire mutex */
	ret = ffs_mutex_lock(&ffs->mutex, file->f_flags & O_NONBLOCK);
	if (unlikely(ret < 0))
		return ret;

	/* Check state */
	if (ffs->state != FFS_ACTIVE) {
		ret = -EBADFD;
		goto done_mutex;
	}

	/*
	 * We're called from user space, we can use _irq rather then
	 * _irqsave
	 */
	spin_lock_irq(&ffs->ev.waitq.lock);

	switch (FFS_SETUP_STATE(ffs)) {
	case FFS_SETUP_CANCELED:
		ret = -EIDRM;
		break;

	case FFS_NO_SETUP:
		n = len / sizeof(struct usb_functionfs_event);
		if (unlikely(!n)) {
			ret = -EINVAL;
			break;
		}

		if ((file->f_flags & O_NONBLOCK) && !ffs->ev.count) {
			ret = -EAGAIN;
			break;
		}

		if (wait_event_interruptible_exclusive_locked_irq(ffs->ev.waitq,
							ffs->ev.count)) {
			ret = -EINTR;
			break;
		}

		return __ffs_ep0_read_events(ffs, buf,
					     min(n, (size_t)ffs->ev.count));

	case FFS_SETUP_PENDING:
		if (ffs->ev.setup.bRequestType & USB_DIR_IN) {
			spin_unlock_irq(&ffs->ev.waitq.lock);
			ret = __ffs_ep0_stall(ffs);
			goto done_mutex;
		}

		len = min(len, (size_t)le16_to_cpu(ffs->ev.setup.wLength));

		spin_unlock_irq(&ffs->ev.waitq.lock);

		if (likely(len)) {
			data = kmalloc(len, GFP_KERNEL);
			if (unlikely(!data)) {
				ret = -ENOMEM;
				goto done_mutex;
			}
		}

		spin_lock_irq(&ffs->ev.waitq.lock);

		/* See ffs_ep0_write() */
		if (FFS_SETUP_STATE(ffs) == FFS_SETUP_CANCELED) {
			ret = -EIDRM;
			break;
		}

		/* unlocks spinlock */
		ret = __ffs_ep0_queue_wait(ffs, data, len);
		if (likely(ret > 0) && unlikely(__copy_to_user(buf, data, len)))
			ret = -EFAULT;
		goto done_mutex;

	default:
		ret = -EBADFD;
		break;
	}

	spin_unlock_irq(&ffs->ev.waitq.lock);
done_mutex:
	mutex_unlock(&ffs->mutex);
	kfree(data);
	return ret;
}

static int ffs_ep0_open(struct inode *inode, struct file *file)
{
	struct ffs_data *ffs = inode->i_private;

	ENTER();

	if (unlikely(ffs->state == FFS_CLOSING))
		return -EBUSY;

	file->private_data = ffs;
	ffs_data_opened(ffs);

	return 0;
}

static int ffs_ep0_release(struct inode *inode, struct file *file)
{
	struct ffs_data *ffs = file->private_data;

	ENTER();

	ffs_data_closed(ffs);

	return 0;
}

static long ffs_ep0_ioctl(struct file *file, unsigned code, unsigned long value)
{
	struct ffs_data *ffs = file->private_data;
	struct usb_gadget *gadget = ffs->gadget;
	long ret;

	ENTER();

	if (code == FUNCTIONFS_INTERFACE_REVMAP) {
		struct ffs_function *func = ffs->func;
		ret = func ? ffs_func_revmap_intf(func, value) : -ENODEV;
	} else if (gadget && gadget->ops->ioctl) {
		ret = gadget->ops->ioctl(gadget, code, value);
	} else {
		ret = -ENOTTY;
	}

	return ret;
}

static const struct file_operations ffs_ep0_operations = {
	.llseek =	no_llseek,

	.open =		ffs_ep0_open,
	.write =	ffs_ep0_write,
	.read =		ffs_ep0_read,
	.release =	ffs_ep0_release,
	.unlocked_ioctl =	ffs_ep0_ioctl,
};


/* "Normal" endpoints operations ********************************************/

static void ffs_epfile_io_complete(struct usb_ep *_ep, struct usb_request *req)
{
	ENTER();
	if (likely(req->context)) {
		struct ffs_ep *ep = _ep->driver_data;
		ep->status = req->status ? req->status : req->actual;
		complete(req->context);
	}
}

static ssize_t ffs_epfile_io(struct file *file,
			     char __user *buf, size_t len, int read)
{
	struct ffs_epfile *epfile = file->private_data;
	struct usb_gadget *gadget = epfile->ffs->gadget;
	struct ffs_ep *ep;
	char *data = NULL;
	ssize_t ret, data_len;
	int halt;

	/* Are we still active? */
	if (WARN_ON(epfile->ffs->state != FFS_ACTIVE)) {
		ret = -ENODEV;
		goto error;
	}

	/* Wait for endpoint to be enabled */
	ep = epfile->ep;
	if (!ep) {
		if (file->f_flags & O_NONBLOCK) {
			ret = -EAGAIN;
			goto error;
		}

		ret = wait_event_interruptible(epfile->wait, (ep = epfile->ep));
		if (ret) {
			ret = -EINTR;
			goto error;
		}
	}

	/* Do we halt? */
	halt = !read == !epfile->in;
	if (halt && epfile->isoc) {
		ret = -EINVAL;
		goto error;
	}

	/* Allocate & copy */
	if (!halt) {
		/*
		 * Controller may require buffer size to be aligned to
		 * maxpacketsize of an out endpoint.
		 */
		data_len = read ? usb_ep_align_maybe(gadget, ep->ep, len) : len;

		data = kmalloc(data_len, GFP_KERNEL);
		if (unlikely(!data))
			return -ENOMEM;

		if (!read && unlikely(copy_from_user(data, buf, len))) {
			ret = -EFAULT;
			goto error;
		}
	}

	/* We will be using request */
	ret = ffs_mutex_lock(&epfile->mutex, file->f_flags & O_NONBLOCK);
	if (unlikely(ret))
		goto error;

	spin_lock_irq(&epfile->ffs->eps_lock);

	if (epfile->ep != ep) {
		/* In the meantime, endpoint got disabled or changed. */
		ret = -ESHUTDOWN;
		spin_unlock_irq(&epfile->ffs->eps_lock);
	} else if (halt) {
		/* Halt */
		if (likely(epfile->ep == ep) && !WARN_ON(!ep->ep))
			usb_ep_set_halt(ep->ep);
		spin_unlock_irq(&epfile->ffs->eps_lock);
		ret = -EBADMSG;
	} else {
		/* Fire the request */
		DECLARE_COMPLETION_ONSTACK(done);

		struct usb_request *req = ep->req;
		req->context  = &done;
		req->complete = ffs_epfile_io_complete;
		req->buf      = data;
		req->length   = data_len;

		ret = usb_ep_queue(ep->ep, req, GFP_ATOMIC);

		spin_unlock_irq(&epfile->ffs->eps_lock);

		if (unlikely(ret < 0)) {
			/* nop */
		} else if (unlikely(wait_for_completion_interruptible(&done))) {
			ret = -EINTR;
			usb_ep_dequeue(ep->ep, req);
		} else {
			/*
			 * XXX We may end up silently droping data
			 * here.  Since data_len (i.e. req->length) may
			 * be bigger than len (after being rounded up
			 * to maxpacketsize), we may end up with more
			 * data then user space has space for.
			 */
			ret = ep->status;
			if (read && ret > 0) {
				ret = min_t(size_t, ret, len);

				if (unlikely(copy_to_user(buf,
					data, ret)))
					ret = -EFAULT;
			}
		}
	}

	mutex_unlock(&epfile->mutex);
error:
	kfree(data);
	return ret;
}

static ssize_t
ffs_epfile_write(struct file *file, const char __user *buf, size_t len,
		 loff_t *ptr)
{
	ENTER();

	return ffs_epfile_io(file, (char __user *)buf, len, 0);
}

static ssize_t
ffs_epfile_read(struct file *file, char __user *buf, size_t len, loff_t *ptr)
{
	ENTER();

	return ffs_epfile_io(file, buf, len, 1);
}

static int
ffs_epfile_open(struct inode *inode, struct file *file)
{
	struct ffs_epfile *epfile = inode->i_private;

	ENTER();

	if (WARN_ON(epfile->ffs->state != FFS_ACTIVE))
		return -ENODEV;

	file->private_data = epfile;
	ffs_data_opened(epfile->ffs);

	/* if all endpoints including EP0 (+ 1) opened ... */
	if (atomic_read(&epfile->ffs->opened) >= epfile->ffs->eps_count + 1) {
		if (!test_and_set_bit(FFS_FL_CALL_CLOSED_CALLBACK,
					&epfile->ffs->flags)) {
			pr_info("functionfs is ready add delay\n");
			mdelay(20);
			/* REVISIT: what shall we do if the callback fails? */
			if (functionfs_ready_callback(epfile->ffs) < 0)
				pr_warn("functionfs ready callback failed\n");
		}
	}

	return 0;
}

static int
ffs_epfile_release(struct inode *inode, struct file *file)
{
	struct ffs_epfile *epfile = inode->i_private;

	ENTER();

	ffs_data_closed(epfile->ffs);

	return 0;
}

static long ffs_epfile_ioctl(struct file *file, unsigned code,
			     unsigned long value)
{
	struct ffs_epfile *epfile = file->private_data;
	int ret;

	ENTER();

	if (WARN_ON(epfile->ffs->state != FFS_ACTIVE))
		return -ENODEV;

	spin_lock_irq(&epfile->ffs->eps_lock);
	if (likely(epfile->ep)) {
		switch (code) {
		case FUNCTIONFS_FIFO_STATUS:
			ret = usb_ep_fifo_status(epfile->ep->ep);
			break;
		case FUNCTIONFS_FIFO_FLUSH:
			usb_ep_fifo_flush(epfile->ep->ep);
			ret = 0;
			break;
		case FUNCTIONFS_CLEAR_HALT:
			ret = usb_ep_clear_halt(epfile->ep->ep);
			break;
		case FUNCTIONFS_ENDPOINT_REVMAP:
			ret = epfile->ep->num;
			break;
		default:
			ret = -ENOTTY;
		}
	} else {
		ret = -ENODEV;
	}
	spin_unlock_irq(&epfile->ffs->eps_lock);

	return ret;
}

static const struct file_operations ffs_epfile_operations = {
	.llseek =	no_llseek,

	.open =		ffs_epfile_open,
	.write =	ffs_epfile_write,
	.read =		ffs_epfile_read,
	.release =	ffs_epfile_release,
	.unlocked_ioctl =	ffs_epfile_ioctl,
};


/* File system and super block operations ***********************************/

/*
 * Mounting the file system creates a controller file, used first for
 * function configuration then later for event monitoring.
 */

static struct inode *__must_check
ffs_sb_make_inode(struct super_block *sb, void *data,
		  const struct file_operations *fops,
		  const struct inode_operations *iops,
		  struct ffs_file_perms *perms)
{
	struct inode *inode;

	ENTER();

	inode = new_inode(sb);

	if (likely(inode)) {
		struct timespec current_time = CURRENT_TIME;

		inode->i_ino	 = get_next_ino();
		inode->i_mode    = perms->mode;
		inode->i_uid     = perms->uid;
		inode->i_gid     = perms->gid;
		inode->i_atime   = current_time;
		inode->i_mtime   = current_time;
		inode->i_ctime   = current_time;
		inode->i_private = data;
		if (fops)
			inode->i_fop = fops;
		if (iops)
			inode->i_op  = iops;
	}

	return inode;
}

/* Create "regular" file */
static struct inode *ffs_sb_create_file(struct super_block *sb,
					const char *name, void *data,
					const struct file_operations *fops,
					struct dentry **dentry_p)
{
	struct ffs_data	*ffs = sb->s_fs_info;
	struct dentry	*dentry;
	struct inode	*inode;

	ENTER();

	dentry = d_alloc_name(sb->s_root, name);
	if (unlikely(!dentry))
		return NULL;

	inode = ffs_sb_make_inode(sb, data, fops, NULL, &ffs->file_perms);
	if (unlikely(!inode)) {
		dput(dentry);
		return NULL;
	}

	d_add(dentry, inode);
	if (dentry_p)
		*dentry_p = dentry;

	return inode;
}

/* Super block */
static const struct super_operations ffs_sb_operations = {
	.statfs =	simple_statfs,
	.drop_inode =	generic_delete_inode,
};

struct ffs_sb_fill_data {
	struct ffs_file_perms perms;
	umode_t root_mode;
	const char *dev_name;
	struct ffs_data *ffs_data;
};

static int ffs_sb_fill(struct super_block *sb, void *_data, int silent)
{
	struct ffs_sb_fill_data *data = _data;
	struct inode	*inode;
	struct ffs_data	*ffs = data->ffs_data;

	ENTER();

	ffs->sb              = sb;
	data->ffs_data       = NULL;
	sb->s_fs_info        = ffs;
	sb->s_blocksize      = PAGE_CACHE_SIZE;
	sb->s_blocksize_bits = PAGE_CACHE_SHIFT;
	sb->s_magic          = FUNCTIONFS_MAGIC;
	sb->s_op             = &ffs_sb_operations;
	sb->s_time_gran      = 1;

	/* Root inode */
	data->perms.mode = data->root_mode;
	inode = ffs_sb_make_inode(sb, NULL,
				  &simple_dir_operations,
				  &simple_dir_inode_operations,
				  &data->perms);
	sb->s_root = d_make_root(inode);
	if (unlikely(!sb->s_root))
		return -ENOMEM;

	/* EP0 file */
	if (unlikely(!ffs_sb_create_file(sb, "ep0", ffs,
					 &ffs_ep0_operations, NULL)))
		return -ENOMEM;

	return 0;
}

static int ffs_fs_parse_opts(struct ffs_sb_fill_data *data, char *opts)
{
	ENTER();

	if (!opts || !*opts)
		return 0;

	for (;;) {
		unsigned long value;
		char *eq, *comma;

		/* Option limit */
		comma = strchr(opts, ',');
		if (comma)
			*comma = 0;

		/* Value limit */
		eq = strchr(opts, '=');
		if (unlikely(!eq)) {
			pr_err("'=' missing in %s\n", opts);
			return -EINVAL;
		}
		*eq = 0;

		/* Parse value */
		if (kstrtoul(eq + 1, 0, &value)) {
			pr_err("%s: invalid value: %s\n", opts, eq + 1);
			return -EINVAL;
		}

		/* Interpret option */
		switch (eq - opts) {
		case 5:
			if (!memcmp(opts, "rmode", 5))
				data->root_mode  = (value & 0555) | S_IFDIR;
			else if (!memcmp(opts, "fmode", 5))
				data->perms.mode = (value & 0666) | S_IFREG;
			else
				goto invalid;
			break;

		case 4:
			if (!memcmp(opts, "mode", 4)) {
				data->root_mode  = (value & 0555) | S_IFDIR;
				data->perms.mode = (value & 0666) | S_IFREG;
			} else {
				goto invalid;
			}
			break;

		case 3:
			if (!memcmp(opts, "uid", 3)) {
				data->perms.uid = make_kuid(current_user_ns(), value);
				if (!uid_valid(data->perms.uid)) {
					pr_err("%s: unmapped value: %lu\n", opts, value);
					return -EINVAL;
				}
			} else if (!memcmp(opts, "gid", 3)) {
				data->perms.gid = make_kgid(current_user_ns(), value);
				if (!gid_valid(data->perms.gid)) {
					pr_err("%s: unmapped value: %lu\n", opts, value);
					return -EINVAL;
				}
			} else {
				goto invalid;
			}
			break;

		default:
invalid:
			pr_err("%s: invalid option\n", opts);
			return -EINVAL;
		}

		/* Next iteration */
		if (!comma)
			break;
		opts = comma + 1;
	}

	return 0;
}

/* "mount -t functionfs dev_name /dev/function" ends up here */

static struct dentry *
ffs_fs_mount(struct file_system_type *t, int flags,
	      const char *dev_name, void *opts)
{
	struct ffs_sb_fill_data data = {
		.perms = {
			.mode = S_IFREG | 0600,
			.uid = GLOBAL_ROOT_UID,
			.gid = GLOBAL_ROOT_GID,
		},
		.root_mode = S_IFDIR | 0500,
	};
	struct dentry *rv;
	int ret;
	void *ffs_dev;
	struct ffs_data	*ffs;

	ENTER();

	ret = ffs_fs_parse_opts(&data, opts);
	if (unlikely(ret < 0))
		return ERR_PTR(ret);

	ffs = ffs_data_new();
	if (unlikely(!ffs))
		return ERR_PTR(-ENOMEM);
	ffs->file_perms = data.perms;

	ffs->dev_name = kstrdup(dev_name, GFP_KERNEL);
	if (unlikely(!ffs->dev_name)) {
		ffs_data_put(ffs);
		return ERR_PTR(-ENOMEM);
	}

	ffs_dev = functionfs_acquire_dev_callback(dev_name);
	if (IS_ERR(ffs_dev)) {
		ffs_data_put(ffs);
		return ERR_CAST(ffs_dev);
	}
	ffs->private_data = ffs_dev;
	data.ffs_data = ffs;

	rv = mount_nodev(t, flags, &data, ffs_sb_fill);
	if (IS_ERR(rv) && data.ffs_data) {
		functionfs_release_dev_callback(data.ffs_data);
		ffs_data_put(data.ffs_data);
	}
	return rv;
}

static void
ffs_fs_kill_sb(struct super_block *sb)
{
	ENTER();

	kill_litter_super(sb);
	if (sb->s_fs_info) {
		functionfs_release_dev_callback(sb->s_fs_info);
		ffs_data_put(sb->s_fs_info);
	}
}

static struct file_system_type ffs_fs_type = {
	.owner		= THIS_MODULE,
	.name		= "functionfs",
	.mount		= ffs_fs_mount,
	.kill_sb	= ffs_fs_kill_sb,
};
MODULE_ALIAS_FS("functionfs");


/* Driver's main init/cleanup functions *************************************/

static int functionfs_init(void)
{
	int ret;

	ENTER();

	ret = register_filesystem(&ffs_fs_type);
	if (likely(!ret))
		pr_info("file system registered\n");
	else
		pr_err("failed registering file system (%d)\n", ret);

	return ret;
}

static void functionfs_cleanup(void)
{
	ENTER();

	pr_info("unloading\n");
	unregister_filesystem(&ffs_fs_type);
}


/* ffs_data and ffs_function construction and destruction code **************/

static void ffs_data_clear(struct ffs_data *ffs);
static void ffs_data_reset(struct ffs_data *ffs);

static void ffs_data_get(struct ffs_data *ffs)
{
	ENTER();

	atomic_inc(&ffs->ref);
}

static void ffs_data_opened(struct ffs_data *ffs)
{
	ENTER();

	atomic_inc(&ffs->ref);
	atomic_inc(&ffs->opened);
}

static void ffs_data_put(struct ffs_data *ffs)
{
	ENTER();

	if (unlikely(atomic_dec_and_test(&ffs->ref))) {
		pr_info("%s(): freeing\n", __func__);
		ffs_data_clear(ffs);
		BUG_ON(waitqueue_active(&ffs->ev.waitq) ||
		       waitqueue_active(&ffs->ep0req_completion.wait));
		kfree(ffs->dev_name);
		kfree(ffs);
	}
}

static void ffs_data_closed(struct ffs_data *ffs)
{
	ENTER();

	if (atomic_dec_and_test(&ffs->opened)) {
		ffs->state = FFS_CLOSING;

		/* call closed callback even if all ep is closed */
		if (test_and_clear_bit(FFS_FL_CALL_CLOSED_CALLBACK, &ffs->flags)) {
			pr_info("functionfs closed add delay\n");
			mdelay(20);
			functionfs_closed_callback(ffs);
		}
		
		ffs_data_reset(ffs);
	}

	ffs_data_put(ffs);
}

static struct ffs_data *ffs_data_new(void)
{
	struct ffs_data *ffs = kzalloc(sizeof *ffs, GFP_KERNEL);
	if (unlikely(!ffs))
		return 0;

	ENTER();

	atomic_set(&ffs->ref, 1);
	atomic_set(&ffs->opened, 0);
	ffs->state = FFS_READ_DESCRIPTORS;
	mutex_init(&ffs->mutex);
	spin_lock_init(&ffs->eps_lock);
	init_waitqueue_head(&ffs->ev.waitq);
	init_completion(&ffs->ep0req_completion);

	/* XXX REVISIT need to update it in some places, or do we? */
	ffs->ev.can_stall = 1;

	return ffs;
}

static void ffs_data_clear(struct ffs_data *ffs)
{
	ENTER();

	BUG_ON(ffs->gadget);

	if (ffs->epfiles)
		ffs_epfiles_destroy(ffs->epfiles, ffs->eps_count);

	kfree(ffs->raw_descs_data);
	kfree(ffs->raw_strings);
	kfree(ffs->stringtabs);
}

static void ffs_data_reset(struct ffs_data *ffs)
{
	ENTER();

	ffs_data_clear(ffs);

	ffs->epfiles = NULL;
	ffs->raw_descs_data = NULL;
	ffs->raw_descs = NULL;
	ffs->raw_strings = NULL;
	ffs->stringtabs = NULL;

	ffs->raw_descs_length = 0;
	ffs->fs_descs_count = 0;
	ffs->hs_descs_count = 0;
	ffs->ss_descs_count = 0;

	ffs->strings_count = 0;
	ffs->interfaces_count = 0;
	ffs->eps_count = 0;

	ffs->ev.count = 0;

	ffs->state = FFS_READ_DESCRIPTORS;
	ffs->setup_state = FFS_NO_SETUP;
	ffs->flags = 0;
}


static int functionfs_bind(struct ffs_data *ffs, struct usb_composite_dev *cdev)
{
	struct usb_gadget_strings **lang;
	int first_id;

	ENTER();

	if (WARN_ON(ffs->state != FFS_ACTIVE
		 || test_and_set_bit(FFS_FL_BOUND, &ffs->flags)))
		return -EBADFD;

	first_id = usb_string_ids_n(cdev, ffs->strings_count);
	if (unlikely(first_id < 0))
		return first_id;

	ffs->ep0req = usb_ep_alloc_request(cdev->gadget->ep0, GFP_KERNEL);
	if (unlikely(!ffs->ep0req))
		return -ENOMEM;
	ffs->ep0req->complete = ffs_ep0_complete;
	ffs->ep0req->context = ffs;

	lang = ffs->stringtabs;
	if (lang) {
		for (; *lang; ++lang) {
			struct usb_string *str = (*lang)->strings;
			int id = first_id;
			for (; str->s; ++id, ++str)
				str->id = id;
		}
	}

	ffs->gadget = cdev->gadget;
	ffs_data_get(ffs);
	return 0;
}

static void functionfs_unbind(struct ffs_data *ffs)
{
	ENTER();

	if (!WARN_ON(!ffs->gadget)) {
		usb_ep_free_request(ffs->gadget->ep0, ffs->ep0req);
		ffs->ep0req = NULL;
		ffs->gadget = NULL;
		clear_bit(FFS_FL_BOUND, &ffs->flags);
		ffs_data_put(ffs);
	}
}

static int ffs_epfiles_create(struct ffs_data *ffs)
{
	struct ffs_epfile *epfile, *epfiles;
	unsigned i, count;

	ENTER();

	count = ffs->eps_count;
	epfiles = kcalloc(count, sizeof(*epfiles), GFP_KERNEL);
	if (!epfiles)
		return -ENOMEM;

	epfile = epfiles;
	for (i = 1; i <= count; ++i, ++epfile) {
		epfile->ffs = ffs;
		mutex_init(&epfile->mutex);
		init_waitqueue_head(&epfile->wait);
		sprintf(epfiles->name, "ep%u",  i);
		if (!unlikely(ffs_sb_create_file(ffs->sb, epfiles->name, epfile,
						 &ffs_epfile_operations,
						 &epfile->dentry))) {
			ffs_epfiles_destroy(epfiles, i - 1);
			return -ENOMEM;
		}
	}

	ffs->epfiles = epfiles;
	return 0;
}

static void ffs_epfiles_destroy(struct ffs_epfile *epfiles, unsigned count)
{
	struct ffs_epfile *epfile = epfiles;

	ENTER();

	for (; count; --count, ++epfile) {
		BUG_ON(mutex_is_locked(&epfile->mutex) ||
		       waitqueue_active(&epfile->wait));
		if (epfile->dentry) {
			d_delete(epfile->dentry);
			dput(epfile->dentry);
			epfile->dentry = NULL;
		}
	}

	kfree(epfiles);
}

static int functionfs_bind_config(struct usb_composite_dev *cdev,
				  struct usb_configuration *c,
				  struct ffs_data *ffs)
{
	struct ffs_function *func;
	int ret;

	ENTER();

	func = kzalloc(sizeof *func, GFP_KERNEL);
	if (unlikely(!func))
		return -ENOMEM;

	func->function.name    = "Function FS Gadget";
	func->function.strings = ffs->stringtabs;

	func->function.bind    = ffs_func_bind;
	func->function.unbind  = ffs_func_unbind;
	func->function.set_alt = ffs_func_set_alt;
	func->function.disable = ffs_func_disable;
	func->function.setup   = ffs_func_setup;
	func->function.suspend = ffs_func_suspend;
	func->function.resume  = ffs_func_resume;

	func->conf   = c;
	func->gadget = cdev->gadget;
	func->ffs = ffs;
	ffs_data_get(ffs);

	ret = usb_add_function(c, &func->function);
	if (unlikely(ret))
		ffs_func_free(func);

	return ret;
}

static void ffs_func_free(struct ffs_function *func)
{
	struct ffs_ep *ep         = func->eps;
	unsigned count            = func->ffs->eps_count;
	unsigned long flags;

	ENTER();

	/* cleanup after autoconfig */
	spin_lock_irqsave(&func->ffs->eps_lock, flags);
	do {
		if (ep->ep && ep->req)
			usb_ep_free_request(ep->ep, ep->req);
		ep->req = NULL;
		++ep;
	} while (--count);
	spin_unlock_irqrestore(&func->ffs->eps_lock, flags);

	ffs_data_put(func->ffs);

	kfree(func->eps);
	/*
	 * eps and interfaces_nums are allocated in the same chunk so
	 * only one free is required.  Descriptors are also allocated
	 * in the same chunk.
	 */

	kfree(func);
}

static void ffs_func_eps_disable(struct ffs_function *func)
{
	struct ffs_ep *ep         = func->eps;
	struct ffs_epfile *epfile = func->ffs->epfiles;
	unsigned count            = func->ffs->eps_count;
	unsigned long flags;

	spin_lock_irqsave(&func->ffs->eps_lock, flags);
	do {
		/* pending requests get nuked */
		if (likely(ep->ep))
			usb_ep_disable(ep->ep);
		epfile->ep = NULL;

		++ep;
		++epfile;
	} while (--count);
	spin_unlock_irqrestore(&func->ffs->eps_lock, flags);
}

static int ffs_func_eps_enable(struct ffs_function *func)
{
	struct ffs_data *ffs      = func->ffs;
	struct ffs_ep *ep         = func->eps;
	struct ffs_epfile *epfile = ffs->epfiles;
	unsigned count            = ffs->eps_count;
	unsigned long flags;
	int ret = 0;

	spin_lock_irqsave(&func->ffs->eps_lock, flags);
	do {
		struct usb_endpoint_descriptor *ds;
		int desc_idx;

		if (ffs->gadget->speed == USB_SPEED_SUPER)
			desc_idx = 2;
		else if (ffs->gadget->speed == USB_SPEED_HIGH)
			desc_idx = 1;
		else
			desc_idx = 0;

		/* fall-back to lower speed if desc missing for current speed */
		do {
			ds = ep->descs[desc_idx];
		} while (!ds && --desc_idx >= 0);

		if (!ds) {
			ret = -EINVAL;
			break;
		}

		ep->ep->driver_data = ep;
		ep->ep->desc = ds;

		ret = config_ep_by_speed(func->gadget, &func->function, ep->ep);
		if (ret) {
			pr_err("%s(): config_ep_by_speed(%d) err for %s\n",
						__func__, ret, ep->ep->name);
			break;
		}

		ret = usb_ep_enable(ep->ep);
		if (likely(!ret)) {
			epfile->ep = ep;
			epfile->in = usb_endpoint_dir_in(ds);
			epfile->isoc = usb_endpoint_xfer_isoc(ds);
		} else {
			break;
		}

		wake_up(&epfile->wait);

		++ep;
		++epfile;
	} while (--count);
	spin_unlock_irqrestore(&func->ffs->eps_lock, flags);

	return ret;
}


/* Parsing and building descriptors and strings *****************************/

/*
 * This validates if data pointed by data is a valid USB descriptor as
 * well as record how many interfaces, endpoints and strings are
 * required by given configuration.  Returns address after the
 * descriptor or NULL if data is invalid.
 */

enum ffs_entity_type {
	FFS_DESCRIPTOR, FFS_INTERFACE, FFS_STRING, FFS_ENDPOINT
};

typedef int (*ffs_entity_callback)(enum ffs_entity_type entity,
				   u8 *valuep,
				   struct usb_descriptor_header *desc,
				   void *priv);

static int __must_check ffs_do_desc(char *data, unsigned len,
				    ffs_entity_callback entity, void *priv)
{
	struct usb_descriptor_header *_ds = (void *)data;
	u8 length;
	int ret;

	ENTER();

	/* At least two bytes are required: length and type */
	if (len < 2) {
		pr_vdebug("descriptor too short\n");
		return -EINVAL;
	}

	/* If we have at least as many bytes as the descriptor takes? */
	length = _ds->bLength;
	if (len < length) {
		pr_vdebug("descriptor longer then available data\n");
		return -EINVAL;
	}

#define __entity_check_INTERFACE(val)  1
#define __entity_check_STRING(val)     (val)
#define __entity_check_ENDPOINT(val)   ((val) & USB_ENDPOINT_NUMBER_MASK)
#define __entity(type, val) do {					\
		pr_vdebug("entity " #type "(%02x)\n", (val));		\
		if (unlikely(!__entity_check_ ##type(val))) {		\
			pr_vdebug("invalid entity's value\n");		\
			return -EINVAL;					\
		}							\
		ret = entity(FFS_ ##type, &val, _ds, priv);		\
		if (unlikely(ret < 0)) {				\
			pr_debug("entity " #type "(%02x); ret = %d\n",	\
				 (val), ret);				\
			return ret;					\
		}							\
	} while (0)

	/* Parse descriptor depending on type. */
	switch (_ds->bDescriptorType) {
	case USB_DT_DEVICE:
	case USB_DT_CONFIG:
	case USB_DT_STRING:
	case USB_DT_DEVICE_QUALIFIER:
		/* function can't have any of those */
		pr_vdebug("descriptor reserved for gadget: %d\n",
		      _ds->bDescriptorType);
		return -EINVAL;

	case USB_DT_INTERFACE: {
		struct usb_interface_descriptor *ds = (void *)_ds;
		pr_vdebug("interface descriptor\n");
		if (length != sizeof *ds)
			goto inv_length;

		__entity(INTERFACE, ds->bInterfaceNumber);
		if (ds->iInterface)
			__entity(STRING, ds->iInterface);
	}
		break;

	case USB_DT_ENDPOINT: {
		struct usb_endpoint_descriptor *ds = (void *)_ds;
		pr_vdebug("endpoint descriptor\n");
		if (length != USB_DT_ENDPOINT_SIZE &&
		    length != USB_DT_ENDPOINT_AUDIO_SIZE)
			goto inv_length;
		__entity(ENDPOINT, ds->bEndpointAddress);
	}
		break;

	case HID_DT_HID:
		pr_vdebug("hid descriptor\n");
		if (length != sizeof(struct hid_descriptor))
			goto inv_length;
		break;

	case USB_DT_OTG:
		if (length != sizeof(struct usb_otg_descriptor))
			goto inv_length;
		break;

	case USB_DT_INTERFACE_ASSOCIATION: {
		struct usb_interface_assoc_descriptor *ds = (void *)_ds;
		pr_vdebug("interface association descriptor\n");
		if (length != sizeof *ds)
			goto inv_length;
		if (ds->iFunction)
			__entity(STRING, ds->iFunction);
	}
		break;

	case USB_DT_SS_ENDPOINT_COMP:
		pr_vdebug("EP SS companion descriptor\n");
		if (length != sizeof(struct usb_ss_ep_comp_descriptor))
			goto inv_length;
		break;

	case USB_DT_OTHER_SPEED_CONFIG:
	case USB_DT_INTERFACE_POWER:
	case USB_DT_DEBUG:
	case USB_DT_SECURITY:
	case USB_DT_CS_RADIO_CONTROL:
		/* TODO */
		pr_vdebug("unimplemented descriptor: %d\n", _ds->bDescriptorType);
		return -EINVAL;

	default:
		/* We should never be here */
		pr_vdebug("unknown descriptor: %d\n", _ds->bDescriptorType);
		return -EINVAL;

inv_length:
		pr_vdebug("invalid length: %d (descriptor %d)\n",
			  _ds->bLength, _ds->bDescriptorType);
		return -EINVAL;
	}

#undef __entity
#undef __entity_check_DESCRIPTOR
#undef __entity_check_INTERFACE
#undef __entity_check_STRING
#undef __entity_check_ENDPOINT

	return length;
}

static int __must_check ffs_do_descs(unsigned count, char *data, unsigned len,
				     ffs_entity_callback entity, void *priv)
{
	const unsigned _len = len;
	unsigned long num = 0;

	ENTER();

	for (;;) {
		int ret;

		if (num == count)
			data = NULL;

		/* Record "descriptor" entity */
		ret = entity(FFS_DESCRIPTOR, (u8 *)num, (void *)data, priv);
		if (unlikely(ret < 0)) {
			pr_debug("entity DESCRIPTOR(%02lx); ret = %d\n",
				 num, ret);
			return ret;
		}

		if (!data)
			return _len - len;

		ret = ffs_do_desc(data, len, entity, priv);
		if (unlikely(ret < 0)) {
			pr_debug("%s returns %d\n", __func__, ret);
			return ret;
		}

		len -= ret;
		data += ret;
		++num;
	}
}

static int __ffs_data_do_entity(enum ffs_entity_type type,
				u8 *valuep, struct usb_descriptor_header *desc,
				void *priv)
{
	struct ffs_data *ffs = priv;

	ENTER();

	switch (type) {
	case FFS_DESCRIPTOR:
		break;

	case FFS_INTERFACE:
		/*
		 * Interfaces are indexed from zero so if we
		 * encountered interface "n" then there are at least
		 * "n+1" interfaces.
		 */
		if (*valuep >= ffs->interfaces_count)
			ffs->interfaces_count = *valuep + 1;
		break;

	case FFS_STRING:
		/*
		 * Strings are indexed from 1 (0 is magic ;) reserved
		 * for languages list or some such)
		 */
		if (*valuep > ffs->strings_count)
			ffs->strings_count = *valuep;
		break;

	case FFS_ENDPOINT:
		/* Endpoints are indexed from 1 as well. */
		if ((*valuep & USB_ENDPOINT_NUMBER_MASK) > ffs->eps_count)
			ffs->eps_count = (*valuep & USB_ENDPOINT_NUMBER_MASK);
		break;
	}

	return 0;
}

static int __ffs_data_got_descs(struct ffs_data *ffs,
				char *const _data, size_t len)
{
	char *data = _data, *raw_descs;
	unsigned counts[3], flags;
	int ret = -EINVAL, i;

	ENTER();

	if (get_unaligned_le32(data + 4) != len)
		goto error;

	switch (get_unaligned_le32(data)) {
	case FUNCTIONFS_DESCRIPTORS_MAGIC:
		flags = FUNCTIONFS_HAS_FS_DESC | FUNCTIONFS_HAS_HS_DESC;
		data += 8;
		len  -= 8;
		break;
	case FUNCTIONFS_DESCRIPTORS_MAGIC_V2:
		flags = get_unaligned_le32(data + 8);
		if (flags & ~(FUNCTIONFS_HAS_FS_DESC |
			      FUNCTIONFS_HAS_HS_DESC |
			      FUNCTIONFS_HAS_SS_DESC |
			      FUNCTIONFS_HAS_MS_OS_DESC |
			      FUNCTIONFS_VIRTUAL_ADDR |
			      FUNCTIONFS_EVENTFD |
			      FUNCTIONFS_ALL_CTRL_RECIP |
			      FUNCTIONFS_CONFIG0_SETUP)) {
			ret = -ENOSYS;
			goto error;
		}
		data += 12;
		len  -= 12;
		break;
	default:
		goto error;
	}

	/* Read fs_count, hs_count and ss_count (if present) */
	for (i = 0; i < 3; ++i) {
		if (!(flags & (1 << i))) {
			counts[i] = 0;
		} else if (len < 4) {
			goto error;
		} else {
			counts[i] = get_unaligned_le32(data);
			data += 4;
			len  -= 4;
		}
	}

	if (flags & (1 << i)) {
		// check for os descriptors
		if (len < 4)
			goto error;
		data += 4;
		len -= 4;
};

	/* Read descriptors */
	raw_descs = data;
	for (i = 0; i < 3; ++i) {
		if (!counts[i])
			continue;
		ret = ffs_do_descs(counts[i], data, len,
				   __ffs_data_do_entity, ffs);
		if (ret < 0)
			goto error;
		data += ret;
		len  -= ret;
	}

	ffs->raw_descs_data	= _data;
	ffs->raw_descs		= raw_descs;
	ffs->raw_descs_length	= data - raw_descs;
	ffs->fs_descs_count	= counts[0];
	ffs->hs_descs_count	= counts[1];
	ffs->ss_descs_count	= counts[2];

	return 0;

error:
	kfree(_data);
	return ret;
}

static int __ffs_data_got_strings(struct ffs_data *ffs,
				  char *const _data, size_t len)
{
	u32 str_count, needed_count, lang_count;
	struct usb_gadget_strings **stringtabs, *t;
	struct usb_string *strings, *s;
	const char *data = _data;

	ENTER();

	if (unlikely(get_unaligned_le32(data) != FUNCTIONFS_STRINGS_MAGIC ||
		     get_unaligned_le32(data + 4) != len))
		goto error;
	str_count  = get_unaligned_le32(data + 8);
	lang_count = get_unaligned_le32(data + 12);

	/* if one is zero the other must be zero */
	if (unlikely(!str_count != !lang_count))
		goto error;

	/* Do we have at least as many strings as descriptors need? */
	needed_count = ffs->strings_count;
	if (unlikely(str_count < needed_count))
		goto error;

	/*
	 * If we don't need any strings just return and free all
	 * memory.
	 */
	if (!needed_count) {
		kfree(_data);
		return 0;
	}

	/* Allocate everything in one chunk so there's less maintenance. */
	{
		struct {
			struct usb_gadget_strings *stringtabs[lang_count + 1];
			struct usb_gadget_strings stringtab[lang_count];
			struct usb_string strings[lang_count*(needed_count+1)];
		} *d;
		unsigned i = 0;

		d = kmalloc(sizeof *d, GFP_KERNEL);
		if (unlikely(!d)) {
			kfree(_data);
			return -ENOMEM;
		}

		stringtabs = d->stringtabs;
		t = d->stringtab;
		i = lang_count;
		do {
			*stringtabs++ = t++;
		} while (--i);
		*stringtabs = NULL;

		stringtabs = d->stringtabs;
		t = d->stringtab;
		s = d->strings;
		strings = s;
	}

	/* For each language */
	data += 16;
	len -= 16;

	do { /* lang_count > 0 so we can use do-while */
		unsigned needed = needed_count;

		if (unlikely(len < 3))
			goto error_free;
		t->language = get_unaligned_le16(data);
		t->strings  = s;
		++t;

		data += 2;
		len -= 2;

		/* For each string */
		do { /* str_count > 0 so we can use do-while */
			size_t length = strnlen(data, len);

			if (unlikely(length == len))
				goto error_free;

			/*
			 * User may provide more strings then we need,
			 * if that's the case we simply ignore the
			 * rest
			 */
			if (likely(needed)) {
				/*
				 * s->id will be set while adding
				 * function to configuration so for
				 * now just leave garbage here.
				 */
				s->s = data;
				--needed;
				++s;
			}

			data += length + 1;
			len -= length + 1;
		} while (--str_count);

		s->id = 0;   /* terminator */
		s->s = NULL;
		++s;

	} while (--lang_count);

	/* Some garbage left? */
	if (unlikely(len))
		goto error_free;

	/* Done! */
	ffs->stringtabs = stringtabs;
	ffs->raw_strings = _data;

	return 0;

error_free:
	kfree(stringtabs);
error:
	kfree(_data);
	return -EINVAL;
}


/* Events handling and management *******************************************/

static void __ffs_event_add(struct ffs_data *ffs,
			    enum usb_functionfs_event_type type)
{
	enum usb_functionfs_event_type rem_type1, rem_type2 = type;
	int neg = 0;

	/*
	 * Abort any unhandled setup
	 *
	 * We do not need to worry about some cmpxchg() changing value
	 * of ffs->setup_state without holding the lock because when
	 * state is FFS_SETUP_PENDING cmpxchg() in several places in
	 * the source does nothing.
	 */
	if (ffs->setup_state == FFS_SETUP_PENDING)
		ffs->setup_state = FFS_SETUP_CANCELED;

	switch (type) {
	case FUNCTIONFS_RESUME:
		rem_type2 = FUNCTIONFS_SUSPEND;
		/* FALL THROUGH */
	case FUNCTIONFS_SUSPEND:
	case FUNCTIONFS_SETUP:
		rem_type1 = type;
		/* Discard all similar events */
		break;

	case FUNCTIONFS_BIND:
	case FUNCTIONFS_UNBIND:
	case FUNCTIONFS_DISABLE:
	case FUNCTIONFS_ENABLE:
		/* Discard everything other then power management. */
		rem_type1 = FUNCTIONFS_SUSPEND;
		rem_type2 = FUNCTIONFS_RESUME;
		neg = 1;
		break;

	default:
		BUG();
	}

	{
		u8 *ev  = ffs->ev.types, *out = ev;
		unsigned n = ffs->ev.count;
		for (; n; --n, ++ev)
			if ((*ev == rem_type1 || *ev == rem_type2) == neg)
				*out++ = *ev;
			else
				pr_vdebug("purging event %d\n", *ev);
		ffs->ev.count = out - ffs->ev.types;
	}

	pr_vdebug("adding event %d\n", type);
	ffs->ev.types[ffs->ev.count++] = type;
	wake_up_locked(&ffs->ev.waitq);
}

static void ffs_event_add(struct ffs_data *ffs,
			  enum usb_functionfs_event_type type)
{
	unsigned long flags;
	spin_lock_irqsave(&ffs->ev.waitq.lock, flags);
	__ffs_event_add(ffs, type);
	spin_unlock_irqrestore(&ffs->ev.waitq.lock, flags);
}


/* Bind/unbind USB function hooks *******************************************/

static int __ffs_func_bind_do_descs(enum ffs_entity_type type, u8 *valuep,
				    struct usb_descriptor_header *desc,
				    void *priv)
{
	struct usb_endpoint_descriptor *ds = (void *)desc;
	struct ffs_function *func = priv;
	struct ffs_ep *ffs_ep;
	unsigned ep_desc_id, idx;
	static const char *speed_names[] = { "full", "high", "super" };

	if (type != FFS_DESCRIPTOR)
		return 0;

	/*
	 * If ss_descriptors is not NULL, we are reading super speed
	 * descriptors; if hs_descriptors is not NULL, we are reading high
	 * speed descriptors; otherwise, we are reading full speed
	 * descriptors.
	 */
	if (func->function.ss_descriptors) {
		ep_desc_id = 2;
		func->function.ss_descriptors[(long)valuep] = desc;
	} else if (func->function.hs_descriptors) {
		ep_desc_id = 1;
		func->function.hs_descriptors[(long)valuep] = desc;
	} else {
		ep_desc_id = 0;
		func->function.fs_descriptors[(long)valuep]    = desc;
	}

	if (!desc || desc->bDescriptorType != USB_DT_ENDPOINT)
		return 0;

	idx = (ds->bEndpointAddress & USB_ENDPOINT_NUMBER_MASK) - 1;
	ffs_ep = func->eps + idx;

	if (unlikely(ffs_ep->descs[ep_desc_id])) {
		pr_err("two %sspeed descriptors for EP %d\n",
			  speed_names[ep_desc_id],
			  ds->bEndpointAddress & USB_ENDPOINT_NUMBER_MASK);
		return -EINVAL;
	}
	ffs_ep->descs[ep_desc_id] = ds;

	ffs_dump_mem(": Original  ep desc", ds, ds->bLength);
	if (ffs_ep->ep) {
		ds->bEndpointAddress = ffs_ep->descs[0]->bEndpointAddress;
		if (!ds->wMaxPacketSize)
			ds->wMaxPacketSize = ffs_ep->descs[0]->wMaxPacketSize;
	} else {
		struct usb_request *req;
		struct usb_ep *ep;

		pr_vdebug("autoconfig\n");
		ep = usb_ep_autoconfig(func->gadget, ds);
		if (unlikely(!ep))
			return -ENOTSUPP;
		ep->driver_data = func->eps + idx;

		req = usb_ep_alloc_request(ep, GFP_KERNEL);
		if (unlikely(!req))
			return -ENOMEM;

		ffs_ep->ep  = ep;
		ffs_ep->req = req;
		func->eps_revmap[ds->bEndpointAddress &
				 USB_ENDPOINT_NUMBER_MASK] = idx + 1;
	}
	ffs_dump_mem(": Rewritten ep desc", ds, ds->bLength);

	return 0;
}

static int __ffs_func_bind_do_nums(enum ffs_entity_type type, u8 *valuep,
				   struct usb_descriptor_header *desc,
				   void *priv)
{
	struct ffs_function *func = priv;
	unsigned idx;
	u8 newValue;

	switch (type) {
	default:
	case FFS_DESCRIPTOR:
		/* Handled in previous pass by __ffs_func_bind_do_descs() */
		return 0;

	case FFS_INTERFACE:
		idx = *valuep;
		if (func->interfaces_nums[idx] < 0) {
			int id = usb_interface_id(func->conf, &func->function);
			if (unlikely(id < 0))
				return id;
			func->interfaces_nums[idx] = id;
		}
		newValue = func->interfaces_nums[idx];
		break;

	case FFS_STRING:
		/* String' IDs are allocated when fsf_data is bound to cdev */
		newValue = func->ffs->stringtabs[0]->strings[*valuep - 1].id;
		break;

	case FFS_ENDPOINT:
		/*
		 * USB_DT_ENDPOINT are handled in
		 * __ffs_func_bind_do_descs().
		 */
		if (desc->bDescriptorType == USB_DT_ENDPOINT)
			return 0;

		idx = (*valuep & USB_ENDPOINT_NUMBER_MASK) - 1;
		if (unlikely(!func->eps[idx].ep))
			return -EINVAL;

		{
			struct usb_endpoint_descriptor **descs;
			descs = func->eps[idx].descs;
			newValue = descs[descs[0] ? 0 : 1]->bEndpointAddress;
		}
		break;
	}

	pr_vdebug("%02x -> %02x\n", *valuep, newValue);
	*valuep = newValue;
	return 0;
}

static int ffs_func_bind(struct usb_configuration *c,
			 struct usb_function *f)
{
	struct ffs_function *func = ffs_func_from_usb(f);
	struct ffs_data *ffs = func->ffs;

	const int full = !!func->ffs->fs_descs_count;
	const int high = !!func->ffs->hs_descs_count;
	const int super = !!func->ffs->ss_descs_count;

	int fs_len, hs_len, ret;

	/* Make it a single chunk, less management later on */
	struct {
		struct ffs_ep eps[ffs->eps_count];
		struct usb_descriptor_header
			*fs_descs[full ? ffs->fs_descs_count + 1 : 0];
		struct usb_descriptor_header
			*hs_descs[high ? ffs->hs_descs_count + 1 : 0];
		struct usb_descriptor_header
			*ss_descs[super ? ffs->ss_descs_count + 1 : 0];
		short inums[ffs->interfaces_count];
		char raw_descs[ffs->raw_descs_length];
	} *data;

	ENTER();

	/* Has descriptors only for speeds gadget does not support */
	if (unlikely(!(full | high | super)))
		return -ENOTSUPP;

	/* Allocate */
	data = kmalloc(sizeof *data, GFP_KERNEL);
	if (unlikely(!data))
		return -ENOMEM;

	/* Zero */
	memset(data->eps, 0, sizeof data->eps);
	/* Copy descriptors */
	memcpy(data->raw_descs, ffs->raw_descs,
	       ffs->raw_descs_length);

	memset(data->inums, 0xff, sizeof data->inums);
	for (ret = ffs->eps_count; ret; --ret)
		data->eps[ret].num = -1;

	/* Save pointers */
	func->eps             = data->eps;
	func->interfaces_nums = data->inums;

	/*
	 * Go through all the endpoint descriptors and allocate
	 * endpoints first, so that later we can rewrite the endpoint
	 * numbers without worrying that it may be described later on.
	 */
	if (likely(full)) {
		func->function.fs_descriptors = data->fs_descs;
		fs_len = ffs_do_descs(ffs->fs_descs_count,
				      data->raw_descs,
				      sizeof data->raw_descs,
				      __ffs_func_bind_do_descs, func);
		if (unlikely(fs_len < 0)) {
			ret = fs_len;
			goto error;
		}
	} else {
		fs_len = 0;
	}

	if (likely(high)) {
		func->function.hs_descriptors = data->hs_descs;
		hs_len = ffs_do_descs(ffs->hs_descs_count,
				      data->raw_descs + fs_len,
				      (sizeof data->raw_descs) - fs_len,
				      __ffs_func_bind_do_descs, func);
		if (unlikely(hs_len < 0)) {
			ret = hs_len;
			goto error;
		}
	} else {
		hs_len = 0;
	}

	if (likely(super)) {
		func->function.ss_descriptors = data->ss_descs;
		ret = ffs_do_descs(ffs->ss_descs_count,
				data->raw_descs + fs_len + hs_len,
				(sizeof data->raw_descs) - fs_len - hs_len,
				__ffs_func_bind_do_descs, func);
		if (unlikely(ret < 0))
			goto error;
	}

	/*
	 * Now handle interface numbers allocation and interface and
	 * endpoint numbers rewriting.  We can do that in one go
	 * now.
	 */
	ret = ffs_do_descs(ffs->fs_descs_count +
			   (high ? ffs->hs_descs_count : 0) +
			   (super ? ffs->ss_descs_count : 0),
			   data->raw_descs, sizeof data->raw_descs,
			   __ffs_func_bind_do_nums, func);
	if (unlikely(ret < 0))
		goto error;

	/* And we're done */
	ffs_event_add(ffs, FUNCTIONFS_BIND);
	return 0;

error:
	/* XXX Do we need to release all claimed endpoints here? */
	kfree(data);
	return ret;
}


/* Other USB function hooks *************************************************/

static void ffs_func_unbind(struct usb_configuration *c,
			    struct usb_function *f)
{
	struct ffs_function *func = ffs_func_from_usb(f);
	struct ffs_data *ffs = func->ffs;

	ENTER();

	if (ffs->func == func) {
		ffs_func_eps_disable(func);
		ffs->func = NULL;
	}

	ffs_event_add(ffs, FUNCTIONFS_UNBIND);

	ffs_func_free(func);
}

static int ffs_func_set_alt(struct usb_function *f,
			    unsigned interface, unsigned alt)
{
	struct ffs_function *func = ffs_func_from_usb(f);
	struct ffs_data *ffs = func->ffs;
	int ret = 0, intf;

	if (alt != (unsigned)-1) {
		intf = ffs_func_revmap_intf(func, interface);
		if (unlikely(intf < 0))
			return intf;
	}

	if (ffs->func)
		ffs_func_eps_disable(ffs->func);

	if (ffs->state != FFS_ACTIVE)
		return -ENODEV;

	if (alt == (unsigned)-1) {
		ffs->func = NULL;
		ffs_event_add(ffs, FUNCTIONFS_DISABLE);
		return 0;
	}

	ffs->func = func;
	ret = ffs_func_eps_enable(func);
	if (likely(ret >= 0))
		ffs_event_add(ffs, FUNCTIONFS_ENABLE);

	return ret;
}

static void ffs_func_disable(struct usb_function *f)
{
	ffs_func_set_alt(f, 0, (unsigned)-1);
}

static int ffs_func_setup(struct usb_function *f,
			  const struct usb_ctrlrequest *creq)
{
	struct ffs_function *func = ffs_func_from_usb(f);
	struct ffs_data *ffs = func->ffs;
	unsigned long flags;
	int ret;

	ENTER();

	pr_vdebug("creq->bRequestType = %02x\n", creq->bRequestType);
	pr_vdebug("creq->bRequest     = %02x\n", creq->bRequest);
	pr_vdebug("creq->wValue       = %04x\n", le16_to_cpu(creq->wValue));
	pr_vdebug("creq->wIndex       = %04x\n", le16_to_cpu(creq->wIndex));
	pr_vdebug("creq->wLength      = %04x\n", le16_to_cpu(creq->wLength));

	/*
	 * Most requests directed to interface go through here
	 * (notable exceptions are set/get interface) so we need to
	 * handle them.  All other either handled by composite or
	 * passed to usb_configuration->setup() (if one is set).  No
	 * matter, we will handle requests directed to endpoint here
	 * as well (as it's straightforward) but what to do with any
	 * other request?
	 */
	if (ffs->state != FFS_ACTIVE)
		return -ENODEV;

	switch (creq->bRequestType & USB_RECIP_MASK) {
	case USB_RECIP_INTERFACE:
		ret = ffs_func_revmap_intf(func, le16_to_cpu(creq->wIndex));
		if (unlikely(ret < 0))
			return ret;
		break;

	case USB_RECIP_ENDPOINT:
		ret = ffs_func_revmap_ep(func, le16_to_cpu(creq->wIndex));
		if (unlikely(ret < 0))
			return ret;
		break;

	default:
		return -EOPNOTSUPP;
	}

	spin_lock_irqsave(&ffs->ev.waitq.lock, flags);
	ffs->ev.setup = *creq;
	ffs->ev.setup.wIndex = cpu_to_le16(ret);
	__ffs_event_add(ffs, FUNCTIONFS_SETUP);
	spin_unlock_irqrestore(&ffs->ev.waitq.lock, flags);

	return creq->wLength == 0 ? USB_GADGET_DELAYED_STATUS : 0;
}

static void ffs_func_suspend(struct usb_function *f)
{
	ENTER();
	ffs_event_add(ffs_func_from_usb(f)->ffs, FUNCTIONFS_SUSPEND);
}

static void ffs_func_resume(struct usb_function *f)
{
	ENTER();
	ffs_event_add(ffs_func_from_usb(f)->ffs, FUNCTIONFS_RESUME);
}


/* Endpoint and interface numbers reverse mapping ***************************/

static int ffs_func_revmap_ep(struct ffs_function *func, u8 num)
{
	num = func->eps_revmap[num & USB_ENDPOINT_NUMBER_MASK];
	return num ? num : -EDOM;
}

static int ffs_func_revmap_intf(struct ffs_function *func, u8 intf)
{
	short *nums = func->interfaces_nums;
	unsigned count = func->ffs->interfaces_count;

	for (; count; --count, ++nums) {
		if (*nums >= 0 && *nums == intf)
			return nums - func->interfaces_nums;
	}

	return -EDOM;
}


<<<<<<< HEAD
=======
/* Devices management *******************************************************/

static LIST_HEAD(ffs_devices);

static struct ffs_dev *_ffs_do_find_dev(const char *name)
{
	struct ffs_dev *dev;

	list_for_each_entry(dev, &ffs_devices, entry) {
		if (!dev->name || !name)
			continue;
		if (strcmp(dev->name, name) == 0)
			return dev;
	}

	return NULL;
}

/*
 * ffs_lock must be taken by the caller of this function
 */
static struct ffs_dev *_ffs_get_single_dev(void)
{
	struct ffs_dev *dev;

	if (list_is_singular(&ffs_devices)) {
		dev = list_first_entry(&ffs_devices, struct ffs_dev, entry);
		if (dev->single)
			return dev;
	}

	return NULL;
}

/*
 * ffs_lock must be taken by the caller of this function
 */
static struct ffs_dev *_ffs_find_dev(const char *name)
{
	struct ffs_dev *dev;

	dev = _ffs_get_single_dev();
	if (dev)
		return dev;

	return _ffs_do_find_dev(name);
}

/* Configfs support *********************************************************/

static inline struct f_fs_opts *to_ffs_opts(struct config_item *item)
{
	return container_of(to_config_group(item), struct f_fs_opts,
			    func_inst.group);
}

static void ffs_attr_release(struct config_item *item)
{
	struct f_fs_opts *opts = to_ffs_opts(item);

	usb_put_function_instance(&opts->func_inst);
}

static struct configfs_item_operations ffs_item_ops = {
	.release	= ffs_attr_release,
};

static struct config_item_type ffs_func_type = {
	.ct_item_ops	= &ffs_item_ops,
	.ct_owner	= THIS_MODULE,
};


/* Function registration interface ******************************************/

static void ffs_free_inst(struct usb_function_instance *f)
{
	struct f_fs_opts *opts;

	opts = to_f_fs_opts(f);
	ffs_dev_lock();
	_ffs_free_dev(opts->dev);
	ffs_dev_unlock();
	kfree(opts);
}

#define MAX_INST_NAME_LEN	40

static int ffs_set_inst_name(struct usb_function_instance *fi, const char *name)
{
	struct f_fs_opts *opts;
	char *ptr;
	const char *tmp;
	int name_len, ret;

	name_len = strlen(name) + 1;
	if (name_len > MAX_INST_NAME_LEN)
		return -ENAMETOOLONG;

	ptr = kstrndup(name, name_len, GFP_KERNEL);
	if (!ptr)
		return -ENOMEM;

	opts = to_f_fs_opts(fi);
	tmp = NULL;

	ffs_dev_lock();

	tmp = opts->dev->name_allocated ? opts->dev->name : NULL;
	ret = _ffs_name_dev(opts->dev, ptr);
	if (ret) {
		kfree(ptr);
		ffs_dev_unlock();
		return ret;
	}
	opts->dev->name_allocated = true;

	ffs_dev_unlock();

	kfree(tmp);

	return 0;
}

static struct usb_function_instance *ffs_alloc_inst(void)
{
	struct f_fs_opts *opts;
	struct ffs_dev *dev;

	opts = kzalloc(sizeof(*opts), GFP_KERNEL);
	if (!opts)
		return ERR_PTR(-ENOMEM);

	opts->func_inst.set_inst_name = ffs_set_inst_name;
	opts->func_inst.free_func_inst = ffs_free_inst;
	ffs_dev_lock();
	dev = _ffs_alloc_dev();
	ffs_dev_unlock();
	if (IS_ERR(dev)) {
		kfree(opts);
		return ERR_CAST(dev);
	}
	opts->dev = dev;
	dev->opts = opts;

	config_group_init_type_name(&opts->func_inst.group, "",
				    &ffs_func_type);
	return &opts->func_inst;
}

static void ffs_free(struct usb_function *f)
{
	kfree(ffs_func_from_usb(f));
}

static void ffs_func_unbind(struct usb_configuration *c,
			    struct usb_function *f)
{
	struct ffs_function *func = ffs_func_from_usb(f);
	struct ffs_data *ffs = func->ffs;
	struct f_fs_opts *opts =
		container_of(f->fi, struct f_fs_opts, func_inst);
	struct ffs_ep *ep = func->eps;
	unsigned count = ffs->eps_count;
	unsigned long flags;

	ENTER();
	if (ffs->func == func) {
		ffs_func_eps_disable(func);
		ffs->func = NULL;
	}

	if (!--opts->refcnt)
		functionfs_unbind(ffs);

	/* cleanup after autoconfig */
	spin_lock_irqsave(&func->ffs->eps_lock, flags);
	do {
		if (ep->ep && ep->req)
			usb_ep_free_request(ep->ep, ep->req);
		ep->req = NULL;
		++ep;
	} while (--count);
	spin_unlock_irqrestore(&func->ffs->eps_lock, flags);
	kfree(func->eps);
	func->eps = NULL;
	/*
	 * eps, descriptors and interfaces_nums are allocated in the
	 * same chunk so only one free is required.
	 */
	func->function.fs_descriptors = NULL;
	func->function.hs_descriptors = NULL;
	func->function.ss_descriptors = NULL;
	func->interfaces_nums = NULL;

	ffs_event_add(ffs, FUNCTIONFS_UNBIND);
}

static struct usb_function *ffs_alloc(struct usb_function_instance *fi)
{
	struct ffs_function *func;

	ENTER();

	func = kzalloc(sizeof(*func), GFP_KERNEL);
	if (unlikely(!func))
		return ERR_PTR(-ENOMEM);

	func->function.name    = "Function FS Gadget";

	func->function.bind    = ffs_func_bind;
	func->function.unbind  = ffs_func_unbind;
	func->function.set_alt = ffs_func_set_alt;
	func->function.disable = ffs_func_disable;
	func->function.setup   = ffs_func_setup;
	func->function.suspend = ffs_func_suspend;
	func->function.resume  = ffs_func_resume;
	func->function.free_func = ffs_free;

	return &func->function;
}

/*
 * ffs_lock must be taken by the caller of this function
 */
static struct ffs_dev *_ffs_alloc_dev(void)
{
	struct ffs_dev *dev;
	int ret;

	if (_ffs_get_single_dev())
			return ERR_PTR(-EBUSY);

	dev = kzalloc(sizeof(*dev), GFP_KERNEL);
	if (!dev)
		return ERR_PTR(-ENOMEM);

	if (list_empty(&ffs_devices)) {
		ret = functionfs_init();
		if (ret) {
			kfree(dev);
			return ERR_PTR(ret);
		}
	}

	list_add(&dev->entry, &ffs_devices);

	return dev;
}

/*
 * ffs_lock must be taken by the caller of this function
 * The caller is responsible for "name" being available whenever f_fs needs it
 */
static int _ffs_name_dev(struct ffs_dev *dev, const char *name)
{
	struct ffs_dev *existing;

	existing = _ffs_do_find_dev(name);
	if (existing)
		return -EBUSY;

	dev->name = name;

	return 0;
}

/*
 * The caller is responsible for "name" being available whenever f_fs needs it
 */
int ffs_name_dev(struct ffs_dev *dev, const char *name)
{
	int ret;

	ffs_dev_lock();
	ret = _ffs_name_dev(dev, name);
	ffs_dev_unlock();

	return ret;
}
EXPORT_SYMBOL_GPL(ffs_name_dev);

int ffs_single_dev(struct ffs_dev *dev)
{
	int ret;

	ret = 0;
	ffs_dev_lock();

	if (!list_is_singular(&ffs_devices))
		ret = -EBUSY;
	else
		dev->single = true;

	ffs_dev_unlock();
	return ret;
}
EXPORT_SYMBOL_GPL(ffs_single_dev);

/*
 * ffs_lock must be taken by the caller of this function
 */
static void _ffs_free_dev(struct ffs_dev *dev)
{
	list_del(&dev->entry);
	if (dev->name_allocated)
		kfree(dev->name);
	kfree(dev);
	if (list_empty(&ffs_devices))
		functionfs_cleanup();
}

static void *ffs_acquire_dev(const char *dev_name)
{
	struct ffs_dev *ffs_dev;

	ENTER();
	ffs_dev_lock();

	ffs_dev = _ffs_find_dev(dev_name);
	if (!ffs_dev)
		ffs_dev = ERR_PTR(-ENOENT);
	else if (ffs_dev->mounted)
		ffs_dev = ERR_PTR(-EBUSY);
	else if (ffs_dev->ffs_acquire_dev_callback &&
	    ffs_dev->ffs_acquire_dev_callback(ffs_dev))
		ffs_dev = ERR_PTR(-ENOENT);
	else
		ffs_dev->mounted = true;

	ffs_dev_unlock();
	return ffs_dev;
}

static void ffs_release_dev(struct ffs_data *ffs_data)
{
	struct ffs_dev *ffs_dev;

	ENTER();
	ffs_dev_lock();

	ffs_dev = ffs_data->private_data;
	if (ffs_dev) {
		ffs_dev->mounted = false;

		if (ffs_dev->ffs_release_dev_callback)
			ffs_dev->ffs_release_dev_callback(ffs_dev);
	}

	ffs_dev_unlock();
}

static int ffs_ready(struct ffs_data *ffs)
{
	struct ffs_dev *ffs_obj;
	int ret = 0;

	ENTER();
	ffs_dev_lock();

	ffs_obj = ffs->private_data;
	if (!ffs_obj) {
		ret = -EINVAL;
		goto done;
	}
	if (WARN_ON(ffs_obj->desc_ready)) {
		ret = -EBUSY;
		goto done;
	}

	ffs_obj->desc_ready = true;
	ffs_obj->ffs_data = ffs;

	if (ffs_obj->ffs_ready_callback)
		ret = ffs_obj->ffs_ready_callback(ffs);

done:
	ffs_dev_unlock();
	return ret;
}

static void ffs_closed(struct ffs_data *ffs)
{
	struct ffs_dev *ffs_obj;
	struct f_fs_opts *opts;
	struct config_item *ci;

	ENTER();
	ffs_dev_lock();

	ffs_obj = ffs->private_data;
	if (!ffs_obj)
		goto done;

	ffs_obj->desc_ready = false;

	if (ffs_obj->ffs_closed_callback)
		ffs_obj->ffs_closed_callback(ffs);

	if (ffs_obj->opts)
		opts = ffs_obj->opts;
	else
		goto done;

	if (opts->no_configfs || !opts->func_inst.group.cg_item.ci_parent
	    || !atomic_read(&opts->func_inst.group.cg_item.ci_kref.refcount))
		goto done;

	ci = opts->func_inst.group.cg_item.ci_parent->ci_parent;
	ffs_dev_unlock();

	if (test_bit(FFS_FL_BOUND, &ffs->flags))
		unregister_gadget_item(ci);
	return;
done:
	ffs_dev_unlock();
}

>>>>>>> 9a298fe0
/* Misc helper functions ****************************************************/

static int ffs_mutex_lock(struct mutex *mutex, unsigned nonblock)
{
	return nonblock
		? likely(mutex_trylock(mutex)) ? 0 : -EAGAIN
		: mutex_lock_interruptible(mutex);
}

static char *ffs_prepare_buffer(const char __user *buf, size_t len)
{
	char *data;

	if (unlikely(!len))
		return NULL;

	data = kmalloc(len, GFP_KERNEL);
	if (unlikely(!data))
		return ERR_PTR(-ENOMEM);

	if (unlikely(__copy_from_user(data, buf, len))) {
		kfree(data);
		return ERR_PTR(-EFAULT);
	}

	pr_vdebug("Buffer from user space:\n");
	ffs_dump_mem("", data, len);

	return data;
}<|MERGE_RESOLUTION|>--- conflicted
+++ resolved
@@ -2529,427 +2529,6 @@
 }
 
 
-<<<<<<< HEAD
-=======
-/* Devices management *******************************************************/
-
-static LIST_HEAD(ffs_devices);
-
-static struct ffs_dev *_ffs_do_find_dev(const char *name)
-{
-	struct ffs_dev *dev;
-
-	list_for_each_entry(dev, &ffs_devices, entry) {
-		if (!dev->name || !name)
-			continue;
-		if (strcmp(dev->name, name) == 0)
-			return dev;
-	}
-
-	return NULL;
-}
-
-/*
- * ffs_lock must be taken by the caller of this function
- */
-static struct ffs_dev *_ffs_get_single_dev(void)
-{
-	struct ffs_dev *dev;
-
-	if (list_is_singular(&ffs_devices)) {
-		dev = list_first_entry(&ffs_devices, struct ffs_dev, entry);
-		if (dev->single)
-			return dev;
-	}
-
-	return NULL;
-}
-
-/*
- * ffs_lock must be taken by the caller of this function
- */
-static struct ffs_dev *_ffs_find_dev(const char *name)
-{
-	struct ffs_dev *dev;
-
-	dev = _ffs_get_single_dev();
-	if (dev)
-		return dev;
-
-	return _ffs_do_find_dev(name);
-}
-
-/* Configfs support *********************************************************/
-
-static inline struct f_fs_opts *to_ffs_opts(struct config_item *item)
-{
-	return container_of(to_config_group(item), struct f_fs_opts,
-			    func_inst.group);
-}
-
-static void ffs_attr_release(struct config_item *item)
-{
-	struct f_fs_opts *opts = to_ffs_opts(item);
-
-	usb_put_function_instance(&opts->func_inst);
-}
-
-static struct configfs_item_operations ffs_item_ops = {
-	.release	= ffs_attr_release,
-};
-
-static struct config_item_type ffs_func_type = {
-	.ct_item_ops	= &ffs_item_ops,
-	.ct_owner	= THIS_MODULE,
-};
-
-
-/* Function registration interface ******************************************/
-
-static void ffs_free_inst(struct usb_function_instance *f)
-{
-	struct f_fs_opts *opts;
-
-	opts = to_f_fs_opts(f);
-	ffs_dev_lock();
-	_ffs_free_dev(opts->dev);
-	ffs_dev_unlock();
-	kfree(opts);
-}
-
-#define MAX_INST_NAME_LEN	40
-
-static int ffs_set_inst_name(struct usb_function_instance *fi, const char *name)
-{
-	struct f_fs_opts *opts;
-	char *ptr;
-	const char *tmp;
-	int name_len, ret;
-
-	name_len = strlen(name) + 1;
-	if (name_len > MAX_INST_NAME_LEN)
-		return -ENAMETOOLONG;
-
-	ptr = kstrndup(name, name_len, GFP_KERNEL);
-	if (!ptr)
-		return -ENOMEM;
-
-	opts = to_f_fs_opts(fi);
-	tmp = NULL;
-
-	ffs_dev_lock();
-
-	tmp = opts->dev->name_allocated ? opts->dev->name : NULL;
-	ret = _ffs_name_dev(opts->dev, ptr);
-	if (ret) {
-		kfree(ptr);
-		ffs_dev_unlock();
-		return ret;
-	}
-	opts->dev->name_allocated = true;
-
-	ffs_dev_unlock();
-
-	kfree(tmp);
-
-	return 0;
-}
-
-static struct usb_function_instance *ffs_alloc_inst(void)
-{
-	struct f_fs_opts *opts;
-	struct ffs_dev *dev;
-
-	opts = kzalloc(sizeof(*opts), GFP_KERNEL);
-	if (!opts)
-		return ERR_PTR(-ENOMEM);
-
-	opts->func_inst.set_inst_name = ffs_set_inst_name;
-	opts->func_inst.free_func_inst = ffs_free_inst;
-	ffs_dev_lock();
-	dev = _ffs_alloc_dev();
-	ffs_dev_unlock();
-	if (IS_ERR(dev)) {
-		kfree(opts);
-		return ERR_CAST(dev);
-	}
-	opts->dev = dev;
-	dev->opts = opts;
-
-	config_group_init_type_name(&opts->func_inst.group, "",
-				    &ffs_func_type);
-	return &opts->func_inst;
-}
-
-static void ffs_free(struct usb_function *f)
-{
-	kfree(ffs_func_from_usb(f));
-}
-
-static void ffs_func_unbind(struct usb_configuration *c,
-			    struct usb_function *f)
-{
-	struct ffs_function *func = ffs_func_from_usb(f);
-	struct ffs_data *ffs = func->ffs;
-	struct f_fs_opts *opts =
-		container_of(f->fi, struct f_fs_opts, func_inst);
-	struct ffs_ep *ep = func->eps;
-	unsigned count = ffs->eps_count;
-	unsigned long flags;
-
-	ENTER();
-	if (ffs->func == func) {
-		ffs_func_eps_disable(func);
-		ffs->func = NULL;
-	}
-
-	if (!--opts->refcnt)
-		functionfs_unbind(ffs);
-
-	/* cleanup after autoconfig */
-	spin_lock_irqsave(&func->ffs->eps_lock, flags);
-	do {
-		if (ep->ep && ep->req)
-			usb_ep_free_request(ep->ep, ep->req);
-		ep->req = NULL;
-		++ep;
-	} while (--count);
-	spin_unlock_irqrestore(&func->ffs->eps_lock, flags);
-	kfree(func->eps);
-	func->eps = NULL;
-	/*
-	 * eps, descriptors and interfaces_nums are allocated in the
-	 * same chunk so only one free is required.
-	 */
-	func->function.fs_descriptors = NULL;
-	func->function.hs_descriptors = NULL;
-	func->function.ss_descriptors = NULL;
-	func->interfaces_nums = NULL;
-
-	ffs_event_add(ffs, FUNCTIONFS_UNBIND);
-}
-
-static struct usb_function *ffs_alloc(struct usb_function_instance *fi)
-{
-	struct ffs_function *func;
-
-	ENTER();
-
-	func = kzalloc(sizeof(*func), GFP_KERNEL);
-	if (unlikely(!func))
-		return ERR_PTR(-ENOMEM);
-
-	func->function.name    = "Function FS Gadget";
-
-	func->function.bind    = ffs_func_bind;
-	func->function.unbind  = ffs_func_unbind;
-	func->function.set_alt = ffs_func_set_alt;
-	func->function.disable = ffs_func_disable;
-	func->function.setup   = ffs_func_setup;
-	func->function.suspend = ffs_func_suspend;
-	func->function.resume  = ffs_func_resume;
-	func->function.free_func = ffs_free;
-
-	return &func->function;
-}
-
-/*
- * ffs_lock must be taken by the caller of this function
- */
-static struct ffs_dev *_ffs_alloc_dev(void)
-{
-	struct ffs_dev *dev;
-	int ret;
-
-	if (_ffs_get_single_dev())
-			return ERR_PTR(-EBUSY);
-
-	dev = kzalloc(sizeof(*dev), GFP_KERNEL);
-	if (!dev)
-		return ERR_PTR(-ENOMEM);
-
-	if (list_empty(&ffs_devices)) {
-		ret = functionfs_init();
-		if (ret) {
-			kfree(dev);
-			return ERR_PTR(ret);
-		}
-	}
-
-	list_add(&dev->entry, &ffs_devices);
-
-	return dev;
-}
-
-/*
- * ffs_lock must be taken by the caller of this function
- * The caller is responsible for "name" being available whenever f_fs needs it
- */
-static int _ffs_name_dev(struct ffs_dev *dev, const char *name)
-{
-	struct ffs_dev *existing;
-
-	existing = _ffs_do_find_dev(name);
-	if (existing)
-		return -EBUSY;
-
-	dev->name = name;
-
-	return 0;
-}
-
-/*
- * The caller is responsible for "name" being available whenever f_fs needs it
- */
-int ffs_name_dev(struct ffs_dev *dev, const char *name)
-{
-	int ret;
-
-	ffs_dev_lock();
-	ret = _ffs_name_dev(dev, name);
-	ffs_dev_unlock();
-
-	return ret;
-}
-EXPORT_SYMBOL_GPL(ffs_name_dev);
-
-int ffs_single_dev(struct ffs_dev *dev)
-{
-	int ret;
-
-	ret = 0;
-	ffs_dev_lock();
-
-	if (!list_is_singular(&ffs_devices))
-		ret = -EBUSY;
-	else
-		dev->single = true;
-
-	ffs_dev_unlock();
-	return ret;
-}
-EXPORT_SYMBOL_GPL(ffs_single_dev);
-
-/*
- * ffs_lock must be taken by the caller of this function
- */
-static void _ffs_free_dev(struct ffs_dev *dev)
-{
-	list_del(&dev->entry);
-	if (dev->name_allocated)
-		kfree(dev->name);
-	kfree(dev);
-	if (list_empty(&ffs_devices))
-		functionfs_cleanup();
-}
-
-static void *ffs_acquire_dev(const char *dev_name)
-{
-	struct ffs_dev *ffs_dev;
-
-	ENTER();
-	ffs_dev_lock();
-
-	ffs_dev = _ffs_find_dev(dev_name);
-	if (!ffs_dev)
-		ffs_dev = ERR_PTR(-ENOENT);
-	else if (ffs_dev->mounted)
-		ffs_dev = ERR_PTR(-EBUSY);
-	else if (ffs_dev->ffs_acquire_dev_callback &&
-	    ffs_dev->ffs_acquire_dev_callback(ffs_dev))
-		ffs_dev = ERR_PTR(-ENOENT);
-	else
-		ffs_dev->mounted = true;
-
-	ffs_dev_unlock();
-	return ffs_dev;
-}
-
-static void ffs_release_dev(struct ffs_data *ffs_data)
-{
-	struct ffs_dev *ffs_dev;
-
-	ENTER();
-	ffs_dev_lock();
-
-	ffs_dev = ffs_data->private_data;
-	if (ffs_dev) {
-		ffs_dev->mounted = false;
-
-		if (ffs_dev->ffs_release_dev_callback)
-			ffs_dev->ffs_release_dev_callback(ffs_dev);
-	}
-
-	ffs_dev_unlock();
-}
-
-static int ffs_ready(struct ffs_data *ffs)
-{
-	struct ffs_dev *ffs_obj;
-	int ret = 0;
-
-	ENTER();
-	ffs_dev_lock();
-
-	ffs_obj = ffs->private_data;
-	if (!ffs_obj) {
-		ret = -EINVAL;
-		goto done;
-	}
-	if (WARN_ON(ffs_obj->desc_ready)) {
-		ret = -EBUSY;
-		goto done;
-	}
-
-	ffs_obj->desc_ready = true;
-	ffs_obj->ffs_data = ffs;
-
-	if (ffs_obj->ffs_ready_callback)
-		ret = ffs_obj->ffs_ready_callback(ffs);
-
-done:
-	ffs_dev_unlock();
-	return ret;
-}
-
-static void ffs_closed(struct ffs_data *ffs)
-{
-	struct ffs_dev *ffs_obj;
-	struct f_fs_opts *opts;
-	struct config_item *ci;
-
-	ENTER();
-	ffs_dev_lock();
-
-	ffs_obj = ffs->private_data;
-	if (!ffs_obj)
-		goto done;
-
-	ffs_obj->desc_ready = false;
-
-	if (ffs_obj->ffs_closed_callback)
-		ffs_obj->ffs_closed_callback(ffs);
-
-	if (ffs_obj->opts)
-		opts = ffs_obj->opts;
-	else
-		goto done;
-
-	if (opts->no_configfs || !opts->func_inst.group.cg_item.ci_parent
-	    || !atomic_read(&opts->func_inst.group.cg_item.ci_kref.refcount))
-		goto done;
-
-	ci = opts->func_inst.group.cg_item.ci_parent->ci_parent;
-	ffs_dev_unlock();
-
-	if (test_bit(FFS_FL_BOUND, &ffs->flags))
-		unregister_gadget_item(ci);
-	return;
-done:
-	ffs_dev_unlock();
-}
-
->>>>>>> 9a298fe0
 /* Misc helper functions ****************************************************/
 
 static int ffs_mutex_lock(struct mutex *mutex, unsigned nonblock)
