--- conflicted
+++ resolved
@@ -140,14 +140,7 @@
 	{ 0x045e, 0x0288, "Microsoft Xbox Controller S v2", 0, XTYPE_XBOX },
 	{ 0x045e, 0x0289, "Microsoft X-Box pad v2 (US)", 0, XTYPE_XBOX },
 	{ 0x045e, 0x028e, "Microsoft X-Box 360 pad", 0, XTYPE_XBOX360 },
-<<<<<<< HEAD
-	{ 0x045e, 0x02d1, "Microsoft X-Box One pad", 0, XTYPE_XBOXONE },
-	{ 0x045e, 0x02dd, "Microsoft X-Box One pad (Firmware 2015)", 0, XTYPE_XBOXONE },
-	{ 0x045e, 0x02e3, "Microsoft X-Box One Elite pad", 0, XTYPE_XBOXONE },
-	{ 0x045e, 0x02ea, "Microsoft X-Box One S pad", 0, XTYPE_XBOXONE },
-=======
 	{ 0x045e, 0x028f, "Microsoft X-Box 360 pad v2", 0, XTYPE_XBOX360 },
->>>>>>> 9a298fe0
 	{ 0x045e, 0x0291, "Xbox 360 Wireless Receiver (XBOX)", MAP_DPAD_TO_BUTTONS, XTYPE_XBOX360W },
 	{ 0x045e, 0x02d1, "Microsoft X-Box One pad", 0, XTYPE_XBOXONE },
 	{ 0x045e, 0x02dd, "Microsoft X-Box One pad (Firmware 2015)", 0, XTYPE_XBOXONE },
@@ -191,11 +184,8 @@
 	{ 0x0738, 0x4736, "Mad Catz MicroCon Gamepad", 0, XTYPE_XBOX360 },
 	{ 0x0738, 0x4738, "Mad Catz Wired Xbox 360 Controller (SFIV)", MAP_TRIGGERS_TO_BUTTONS, XTYPE_XBOX360 },
 	{ 0x0738, 0x4740, "Mad Catz Beat Pad", 0, XTYPE_XBOX360 },
-<<<<<<< HEAD
-=======
 	{ 0x0738, 0x4743, "Mad Catz Beat Pad Pro", MAP_DPAD_TO_BUTTONS, XTYPE_XBOX },
 	{ 0x0738, 0x4758, "Mad Catz Arcade Game Stick", MAP_TRIGGERS_TO_BUTTONS, XTYPE_XBOX360 },
->>>>>>> 9a298fe0
 	{ 0x0738, 0x4a01, "Mad Catz FightStick TE 2", MAP_TRIGGERS_TO_BUTTONS, XTYPE_XBOXONE },
 	{ 0x0738, 0x6040, "Mad Catz Beat Pad Pro", MAP_DPAD_TO_BUTTONS, XTYPE_XBOX },
 	{ 0x0738, 0x9871, "Mad Catz Portable Drum", 0, XTYPE_XBOX360 },
@@ -225,13 +215,6 @@
 	{ 0x0e6f, 0x0008, "After Glow Pro Controller", 0, XTYPE_XBOX },
 	{ 0x0e6f, 0x0105, "HSM3 Xbox360 dancepad", MAP_DPAD_TO_BUTTONS, XTYPE_XBOX360 },
 	{ 0x0e6f, 0x0113, "Afterglow AX.1 Gamepad for Xbox 360", 0, XTYPE_XBOX360 },
-<<<<<<< HEAD
-	{ 0x0e6f, 0x0139, "Afterglow Prismatic Wired Controller", 0, XTYPE_XBOXONE },
-	{ 0x0e6f, 0x0201, "Pelican PL-3601 'TSZ' Wired Xbox 360 Controller", 0, XTYPE_XBOX360 },
-	{ 0x0e6f, 0x0213, "Afterglow Gamepad for Xbox 360", 0, XTYPE_XBOX360 },
-	{ 0x0e6f, 0x021f, "Rock Candy Gamepad for Xbox 360", 0, XTYPE_XBOX360 },
-	{ 0x0e6f, 0x0146, "Rock Candy Wired Controller for Xbox One", 0, XTYPE_XBOXONE },
-=======
 	{ 0x0e6f, 0x011f, "Rock Candy Gamepad Wired Controller", 0, XTYPE_XBOX360 },
 	{ 0x0e6f, 0x0131, "PDP EA Sports Controller", 0, XTYPE_XBOX360 },
 	{ 0x0e6f, 0x0133, "Xbox 360 Wired Controller", 0, XTYPE_XBOX360 },
@@ -252,7 +235,6 @@
 	{ 0x0e6f, 0x02ab, "PDP Controller for Xbox One", 0, XTYPE_XBOXONE },
 	{ 0x0e6f, 0x02a4, "PDP Wired Controller for Xbox One - Stealth Series", 0, XTYPE_XBOXONE },
 	{ 0x0e6f, 0x02a6, "PDP Wired Controller for Xbox One - Camo Series", 0, XTYPE_XBOXONE },
->>>>>>> 9a298fe0
 	{ 0x0e6f, 0x0301, "Logic3 Controller", 0, XTYPE_XBOX360 },
 	{ 0x0e6f, 0x0346, "Rock Candy Gamepad for Xbox One 2016", 0, XTYPE_XBOXONE },
 	{ 0x0e6f, 0x0401, "Logic3 Controller", 0, XTYPE_XBOX360 },
@@ -265,15 +247,11 @@
 	{ 0x0f0d, 0x000c, "Hori PadEX Turbo", 0, XTYPE_XBOX360 },
 	{ 0x0f0d, 0x000d, "Hori Fighting Stick EX2", MAP_TRIGGERS_TO_BUTTONS, XTYPE_XBOX360 },
 	{ 0x0f0d, 0x0016, "Hori Real Arcade Pro.EX", MAP_TRIGGERS_TO_BUTTONS, XTYPE_XBOX360 },
-<<<<<<< HEAD
-	{ 0x0f0d, 0x0067, "HORIPAD ONE", 0, XTYPE_XBOXONE },
-=======
 	{ 0x0f0d, 0x001b, "Hori Real Arcade Pro VX", MAP_TRIGGERS_TO_BUTTONS, XTYPE_XBOX360 },
 	{ 0x0f0d, 0x0063, "Hori Real Arcade Pro Hayabusa (USA) Xbox One", MAP_TRIGGERS_TO_BUTTONS, XTYPE_XBOXONE },
 	{ 0x0f0d, 0x0067, "HORIPAD ONE", 0, XTYPE_XBOXONE },
 	{ 0x0f0d, 0x0078, "Hori Real Arcade Pro V Kai Xbox One", MAP_TRIGGERS_TO_BUTTONS, XTYPE_XBOXONE },
 	{ 0x0f30, 0x010b, "Philips Recoil", 0, XTYPE_XBOX },
->>>>>>> 9a298fe0
 	{ 0x0f30, 0x0202, "Joytech Advanced Controller", 0, XTYPE_XBOX },
 	{ 0x0f30, 0x8888, "BigBen XBMiniPad Controller", 0, XTYPE_XBOX },
 	{ 0x102c, 0xff0c, "Joytech Wireless Advanced Controller", 0, XTYPE_XBOX },
@@ -297,12 +275,7 @@
 	{ 0x162e, 0xbeef, "Joytech Neo-Se Take2", 0, XTYPE_XBOX360 },
 	{ 0x1689, 0xfd00, "Razer Onza Tournament Edition", 0, XTYPE_XBOX360 },
 	{ 0x1689, 0xfd01, "Razer Onza Classic Edition", 0, XTYPE_XBOX360 },
-<<<<<<< HEAD
-	{ 0x24c6, 0x542a, "Xbox ONE spectra", 0, XTYPE_XBOXONE },
-	{ 0x24c6, 0x5d04, "Razer Sabertooth", 0, XTYPE_XBOX360 },
-=======
 	{ 0x1689, 0xfe00, "Razer Sabertooth", 0, XTYPE_XBOX360 },
->>>>>>> 9a298fe0
 	{ 0x1bad, 0x0002, "Harmonix Rock Band Guitar", 0, XTYPE_XBOX360 },
 	{ 0x1bad, 0x0003, "Harmonix Rock Band Drumkit", MAP_DPAD_TO_BUTTONS, XTYPE_XBOX360 },
 	{ 0x1bad, 0x0130, "Ion Drum Rocker", MAP_DPAD_TO_BUTTONS, XTYPE_XBOX360 },
@@ -342,15 +315,11 @@
 	{ 0x24c6, 0x5000, "Razer Atrox Arcade Stick", MAP_TRIGGERS_TO_BUTTONS, XTYPE_XBOX360 },
 	{ 0x24c6, 0x5300, "PowerA MINI PROEX Controller", 0, XTYPE_XBOX360 },
 	{ 0x24c6, 0x5303, "Xbox Airflo wired controller", 0, XTYPE_XBOX360 },
-<<<<<<< HEAD
-	{ 0x24c6, 0x541a, "PowerA Xbox One Mini Wired Controller", 0, XTYPE_XBOXONE },
-=======
 	{ 0x24c6, 0x530a, "Xbox 360 Pro EX Controller", 0, XTYPE_XBOX360 },
 	{ 0x24c6, 0x531a, "PowerA Pro Ex", 0, XTYPE_XBOX360 },
 	{ 0x24c6, 0x5397, "FUS1ON Tournament Controller", 0, XTYPE_XBOX360 },
 	{ 0x24c6, 0x541a, "PowerA Xbox One Mini Wired Controller", 0, XTYPE_XBOXONE },
 	{ 0x24c6, 0x542a, "Xbox ONE spectra", 0, XTYPE_XBOXONE },
->>>>>>> 9a298fe0
 	{ 0x24c6, 0x543a, "PowerA Xbox One wired controller", 0, XTYPE_XBOXONE },
 	{ 0x24c6, 0x5500, "Hori XBOX 360 EX 2 with Turbo", 0, XTYPE_XBOX360 },
 	{ 0x24c6, 0x5501, "Hori Real Arcade Pro VX-SA", 0, XTYPE_XBOX360 },
@@ -459,19 +428,13 @@
 	XPAD_XBOX360_VENDOR(0x0738),		/* Mad Catz X-Box 360 controllers */
 	{ USB_DEVICE(0x0738, 0x4540) },		/* Mad Catz Beat Pad */
 	XPAD_XBOXONE_VENDOR(0x0738),		/* Mad Catz FightStick TE 2 */
-<<<<<<< HEAD
-=======
 	XPAD_XBOX360_VENDOR(0x07ff),		/* Mad Catz GamePad */
->>>>>>> 9a298fe0
 	XPAD_XBOX360_VENDOR(0x0e6f),		/* 0x0e6f X-Box 360 controllers */
 	XPAD_XBOXONE_VENDOR(0x0e6f),		/* 0x0e6f X-Box One controllers */
 	XPAD_XBOX360_VENDOR(0x0f0d),		/* Hori Controllers */
 	XPAD_XBOXONE_VENDOR(0x0f0d),		/* Hori Controllers */
-<<<<<<< HEAD
-=======
 	XPAD_XBOX360_VENDOR(0x1038),		/* SteelSeries Controllers */
 	XPAD_XBOX360_VENDOR(0x11c9),		/* Nacon GC100XF */
->>>>>>> 9a298fe0
 	XPAD_XBOX360_VENDOR(0x12ab),		/* X-Box 360 dance pads */
 	XPAD_XBOX360_VENDOR(0x1430),		/* RedOctane X-Box 360 controllers */
 	XPAD_XBOX360_VENDOR(0x146b),		/* BigBen Interactive Controllers */
