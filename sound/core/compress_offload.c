--- conflicted
+++ resolved
@@ -806,18 +806,14 @@
 	case SNDRV_PCM_STATE_PREPARED:
 	case SNDRV_PCM_STATE_PAUSED:
 		return -EPERM;
-<<<<<<< HEAD
+	case SNDRV_PCM_STATE_XRUN:
+		return -EPIPE;
+	default:
+		break;
+	}
 #ifdef CONFIG_SND_SAMSUNG_SEIREN_OFFLOAD
 	stream->runtime->state = SNDRV_PCM_STATE_DRAINING;
 #endif
-=======
-	case SNDRV_PCM_STATE_XRUN:
-		return -EPIPE;
-	default:
-		break;
-	}
-
->>>>>>> 8eed3c97
 	/* stream can be drained only when next track has been signalled */
 	if (stream->next_track == false)
 		return -EPERM;
