--- conflicted
+++ resolved
@@ -646,12 +646,7 @@
 int snd_rawmidi_output_params(struct snd_rawmidi_substream *substream,
 			      struct snd_rawmidi_params * params)
 {
-<<<<<<< HEAD
-	char *newbuf;
-	char *oldbuf;
-=======
 	char *newbuf, *oldbuf;
->>>>>>> 9a298fe0
 	struct snd_rawmidi_runtime *runtime = substream->runtime;
 	unsigned long flags;
 
@@ -665,7 +660,6 @@
 		return -EINVAL;
 	}
 	if (params->buffer_size != runtime->buffer_size) {
-<<<<<<< HEAD
 		mutex_lock(&runtime->realloc_mutex);
 		newbuf = __krealloc(runtime->buffer, params->buffer_size,
 				  GFP_KERNEL);
@@ -674,26 +668,14 @@
 			return -ENOMEM;
 		}
 		spin_lock_irqsave(&runtime->lock, flags);
-=======
-		newbuf = kmalloc(params->buffer_size, GFP_KERNEL);
-		if (!newbuf)
-			return -ENOMEM;
-		spin_lock_irq(&runtime->lock);
->>>>>>> 9a298fe0
 		oldbuf = runtime->buffer;
 		runtime->buffer = newbuf;
 		runtime->buffer_size = params->buffer_size;
 		runtime->avail = runtime->buffer_size;
-<<<<<<< HEAD
 		spin_unlock_irqrestore(&runtime->lock, flags);
 		if (oldbuf != newbuf)
 			kfree(oldbuf);
 		mutex_unlock(&runtime->realloc_mutex);
-=======
-		runtime->appl_ptr = runtime->hw_ptr = 0;
-		spin_unlock_irq(&runtime->lock);
-		kfree(oldbuf);
->>>>>>> 9a298fe0
 	}
 	runtime->avail_min = params->avail_min;
 	substream->active_sensing = !params->no_active_sensing;
@@ -704,12 +686,7 @@
 int snd_rawmidi_input_params(struct snd_rawmidi_substream *substream,
 			     struct snd_rawmidi_params * params)
 {
-<<<<<<< HEAD
-	char *newbuf;
-	char *oldbuf;
-=======
 	char *newbuf, *oldbuf;
->>>>>>> 9a298fe0
 	struct snd_rawmidi_runtime *runtime = substream->runtime;
 	unsigned long flags;
 
@@ -721,7 +698,6 @@
 		return -EINVAL;
 	}
 	if (params->buffer_size != runtime->buffer_size) {
-<<<<<<< HEAD
 		mutex_lock(&runtime->realloc_mutex);
 		newbuf = __krealloc(runtime->buffer, params->buffer_size,
 				  GFP_KERNEL);
@@ -737,18 +713,6 @@
 		if (oldbuf != newbuf)
 			kfree(oldbuf);
 		mutex_unlock(&runtime->realloc_mutex);
-=======
-		newbuf = kmalloc(params->buffer_size, GFP_KERNEL);
-		if (!newbuf)
-			return -ENOMEM;
-		spin_lock_irq(&runtime->lock);
-		oldbuf = runtime->buffer;
-		runtime->buffer = newbuf;
-		runtime->buffer_size = params->buffer_size;
-		runtime->appl_ptr = runtime->hw_ptr = 0;
-		spin_unlock_irq(&runtime->lock);
-		kfree(oldbuf);
->>>>>>> 9a298fe0
 	}
 	runtime->avail_min = params->avail_min;
 	return 0;
