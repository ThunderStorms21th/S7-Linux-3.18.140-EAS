/*
 * Completely Fair Scheduling (CFS) Class (SCHED_NORMAL/SCHED_BATCH)
 *
 *  Copyright (C) 2007 Red Hat, Inc., Ingo Molnar <mingo@redhat.com>
 *
 *  Interactivity improvements by Mike Galbraith
 *  (C) 2007 Mike Galbraith <efault@gmx.de>
 *
 *  Various enhancements by Dmitry Adamushko.
 *  (C) 2007 Dmitry Adamushko <dmitry.adamushko@gmail.com>
 *
 *  Group scheduling enhancements by Srivatsa Vaddagiri
 *  Copyright IBM Corporation, 2007
 *  Author: Srivatsa Vaddagiri <vatsa@linux.vnet.ibm.com>
 *
 *  Scaled math optimizations by Thomas Gleixner
 *  Copyright (C) 2007, Thomas Gleixner <tglx@linutronix.de>
 *
 *  Adaptive scheduling granularity, math enhancements by Peter Zijlstra
 *  Copyright (C) 2007 Red Hat, Inc., Peter Zijlstra <pzijlstr@redhat.com>
 */

#include <linux/latencytop.h>
#include <linux/sched.h>
#include <linux/cpumask.h>
#include <linux/cpuidle.h>
#include <linux/slab.h>
#include <linux/profile.h>
#include <linux/interrupt.h>
#include <linux/mempolicy.h>
#include <linux/migrate.h>
#include <linux/task_work.h>
#include <linux/of.h>
#include <linux/cpuset.h>

#include <trace/events/sched.h>
#ifdef CONFIG_HMP_VARIABLE_SCALE
#include <linux/sysfs.h>
#include <linux/vmalloc.h>
#ifdef CONFIG_HMP_FREQUENCY_INVARIANT_SCALE
/* Include cpufreq and ipa headers to add a notifier so that cpu
 * frequency scaling can track the current CPU frequency and limits.
 */
#include <linux/cpufreq.h>
#include <linux/ipa.h>
#endif /* CONFIG_HMP_FREQUENCY_INVARIANT_SCALE */
#endif /* CONFIG_HMP_VARIABLE_SCALE */

#include "sched.h"

/*
 * Targeted preemption latency for CPU-bound tasks:
 * (default: 6ms * (1 + ilog(ncpus)), units: nanoseconds)
 *
 * NOTE: this latency value is not the same as the concept of
 * 'timeslice length' - timeslices in CFS are of variable length
 * and have no persistent notion like in traditional, time-slice
 * based scheduling concepts.
 *
 * (to see the precise effective timeslice length of your workload,
 *  run vmstat and monitor the context-switches (cs) field)
 */
unsigned int sysctl_sched_latency = 6000000ULL;
unsigned int normalized_sysctl_sched_latency = 6000000ULL;

/*
 * The initial- and re-scaling of tunables is configurable
 * (default SCHED_TUNABLESCALING_LOG = *(1+ilog(ncpus))
 *
 * Options are:
 * SCHED_TUNABLESCALING_NONE - unscaled, always *1
 * SCHED_TUNABLESCALING_LOG - scaled logarithmical, *1+ilog(ncpus)
 * SCHED_TUNABLESCALING_LINEAR - scaled linear, *ncpus
 */
enum sched_tunable_scaling sysctl_sched_tunable_scaling
	= SCHED_TUNABLESCALING_LOG;

/*
 * Minimal preemption granularity for CPU-bound tasks:
 * (default: 0.75 msec * (1 + ilog(ncpus)), units: nanoseconds)
 */
unsigned int sysctl_sched_min_granularity = 750000ULL;
unsigned int normalized_sysctl_sched_min_granularity = 750000ULL;

/*
 * is kept at sysctl_sched_latency / sysctl_sched_min_granularity
 */
static unsigned int sched_nr_latency = 8;

/*
 * After fork, child runs first. If set to 0 (default) then
 * parent will (try to) run first.
 */
unsigned int sysctl_sched_child_runs_first __read_mostly;

/*
 * SCHED_OTHER wake-up granularity.
 * (default: 1 msec * (1 + ilog(ncpus)), units: nanoseconds)
 *
 * This option delays the preemption effects of decoupled workloads
 * and reduces their over-scheduling. Synchronous workloads will still
 * have immediate wakeup/sleep latencies.
 */
unsigned int sysctl_sched_wakeup_granularity = 1000000UL;
unsigned int normalized_sysctl_sched_wakeup_granularity = 1000000UL;

const_debug unsigned int sysctl_sched_migration_cost = 500000UL;

/*
 * The exponential sliding  window over which load is averaged for shares
 * distribution.
 * (default: 10msec)
 */
unsigned int __read_mostly sysctl_sched_shares_window = 10000000UL;

#ifdef CONFIG_CFS_BANDWIDTH
/*
 * Amount of runtime to allocate from global (tg) to local (per-cfs_rq) pool
 * each time a cfs_rq requests quota.
 *
 * Note: in the case that the slice exceeds the runtime remaining (either due
 * to consumption or the quota being specified to be smaller than the slice)
 * we will always only issue the remaining available time.
 *
 * default: 5 msec, units: microseconds
  */
unsigned int sysctl_sched_cfs_bandwidth_slice = 5000UL;
#endif

static inline void update_load_add(struct load_weight *lw, unsigned long inc)
{
	lw->weight += inc;
	lw->inv_weight = 0;
}

static inline void update_load_sub(struct load_weight *lw, unsigned long dec)
{
	lw->weight -= dec;
	lw->inv_weight = 0;
}

static inline void update_load_set(struct load_weight *lw, unsigned long w)
{
	lw->weight = w;
	lw->inv_weight = 0;
}

/*
 * Increase the granularity value when there are more CPUs,
 * because with more CPUs the 'effective latency' as visible
 * to users decreases. But the relationship is not linear,
 * so pick a second-best guess by going with the log2 of the
 * number of CPUs.
 *
 * This idea comes from the SD scheduler of Con Kolivas:
 */
static int get_update_sysctl_factor(void)
{
	unsigned int cpus = min_t(int, num_online_cpus(), 8);
	unsigned int factor;

	switch (sysctl_sched_tunable_scaling) {
	case SCHED_TUNABLESCALING_NONE:
		factor = 1;
		break;
	case SCHED_TUNABLESCALING_LINEAR:
		factor = cpus;
		break;
	case SCHED_TUNABLESCALING_LOG:
	default:
		factor = 1 + ilog2(cpus);
		break;
	}

	return factor;
}

static void update_sysctl(void)
{
	unsigned int factor = get_update_sysctl_factor();

#define SET_SYSCTL(name) \
	(sysctl_##name = (factor) * normalized_sysctl_##name)
	SET_SYSCTL(sched_min_granularity);
	SET_SYSCTL(sched_latency);
	SET_SYSCTL(sched_wakeup_granularity);
#undef SET_SYSCTL
}

void sched_init_granularity(void)
{
	update_sysctl();
}

#define WMULT_CONST	(~0U)
#define WMULT_SHIFT	32

static void __update_inv_weight(struct load_weight *lw)
{
	unsigned long w;

	if (likely(lw->inv_weight))
		return;

	w = scale_load_down(lw->weight);

	if (BITS_PER_LONG > 32 && unlikely(w >= WMULT_CONST))
		lw->inv_weight = 1;
	else if (unlikely(!w))
		lw->inv_weight = WMULT_CONST;
	else
		lw->inv_weight = WMULT_CONST / w;
}

/*
 * delta_exec * weight / lw.weight
 *   OR
 * (delta_exec * (weight * lw->inv_weight)) >> WMULT_SHIFT
 *
 * Either weight := NICE_0_LOAD and lw \e prio_to_wmult[], in which case
 * we're guaranteed shift stays positive because inv_weight is guaranteed to
 * fit 32 bits, and NICE_0_LOAD gives another 10 bits; therefore shift >= 22.
 *
 * Or, weight =< lw.weight (because lw.weight is the runqueue weight), thus
 * weight/lw.weight <= 1, and therefore our shift will also be positive.
 */
static u64 __calc_delta(u64 delta_exec, unsigned long weight, struct load_weight *lw)
{
	u64 fact = scale_load_down(weight);
	int shift = WMULT_SHIFT;

	__update_inv_weight(lw);

	if (unlikely(fact >> 32)) {
		while (fact >> 32) {
			fact >>= 1;
			shift--;
		}
	}

	/* hint to use a 32x32->64 mul */
	fact = (u64)(u32)fact * lw->inv_weight;

	while (fact >> 32) {
		fact >>= 1;
		shift--;
	}

	return mul_u64_u32_shr(delta_exec, fact, shift);
}


const struct sched_class fair_sched_class;

/**************************************************************
 * CFS operations on generic schedulable entities:
 */

#ifdef CONFIG_FAIR_GROUP_SCHED

/* cpu runqueue to which this cfs_rq is attached */
static inline struct rq *rq_of(struct cfs_rq *cfs_rq)
{
	return cfs_rq->rq;
}

/* An entity is a task if it doesn't "own" a runqueue */
#define entity_is_task(se)	(!se->my_q)

static inline struct task_struct *task_of(struct sched_entity *se)
{
#ifdef CONFIG_SCHED_DEBUG
	WARN_ON_ONCE(!entity_is_task(se));
#endif
	return container_of(se, struct task_struct, se);
}

/* Walk up scheduling entities hierarchy */
#define for_each_sched_entity(se) \
		for (; se; se = se->parent)

static inline struct cfs_rq *task_cfs_rq(struct task_struct *p)
{
	return p->se.cfs_rq;
}

/* runqueue on which this entity is (to be) queued */
static inline struct cfs_rq *cfs_rq_of(struct sched_entity *se)
{
	return se->cfs_rq;
}

/* runqueue "owned" by this group */
static inline struct cfs_rq *group_cfs_rq(struct sched_entity *grp)
{
	return grp->my_q;
}

static void update_cfs_rq_blocked_load(struct cfs_rq *cfs_rq,
				       int force_update);

static inline void list_add_leaf_cfs_rq(struct cfs_rq *cfs_rq)
{
	if (!cfs_rq->on_list) {
		/*
		 * Ensure we either appear before our parent (if already
		 * enqueued) or force our parent to appear after us when it is
		 * enqueued.  The fact that we always enqueue bottom-up
		 * reduces this to two cases.
		 */
		if (cfs_rq->tg->parent &&
		    cfs_rq->tg->parent->cfs_rq[cpu_of(rq_of(cfs_rq))]->on_list) {
			list_add_rcu(&cfs_rq->leaf_cfs_rq_list,
				&rq_of(cfs_rq)->leaf_cfs_rq_list);
		} else {
			list_add_tail_rcu(&cfs_rq->leaf_cfs_rq_list,
				&rq_of(cfs_rq)->leaf_cfs_rq_list);
		}

		cfs_rq->on_list = 1;
		/* We should have no load, but we need to update last_decay. */
		update_cfs_rq_blocked_load(cfs_rq, 0);
	}
}

static inline void list_del_leaf_cfs_rq(struct cfs_rq *cfs_rq)
{
	if (cfs_rq->on_list) {
		list_del_rcu(&cfs_rq->leaf_cfs_rq_list);
		cfs_rq->on_list = 0;
	}
}

/* Iterate thr' all leaf cfs_rq's on a runqueue */
#define for_each_leaf_cfs_rq(rq, cfs_rq) \
	list_for_each_entry_rcu(cfs_rq, &rq->leaf_cfs_rq_list, leaf_cfs_rq_list)

/* Do the two (enqueued) entities belong to the same group ? */
static inline struct cfs_rq *
is_same_group(struct sched_entity *se, struct sched_entity *pse)
{
	if (se->cfs_rq == pse->cfs_rq)
		return se->cfs_rq;

	return NULL;
}

static inline struct sched_entity *parent_entity(struct sched_entity *se)
{
	return se->parent;
}

static void
find_matching_se(struct sched_entity **se, struct sched_entity **pse)
{
	int se_depth, pse_depth;

	/*
	 * preemption test can be made between sibling entities who are in the
	 * same cfs_rq i.e who have a common parent. Walk up the hierarchy of
	 * both tasks until we find their ancestors who are siblings of common
	 * parent.
	 */

	/* First walk up until both entities are at same depth */
	se_depth = (*se)->depth;
	pse_depth = (*pse)->depth;

	while (se_depth > pse_depth) {
		se_depth--;
		*se = parent_entity(*se);
	}

	while (pse_depth > se_depth) {
		pse_depth--;
		*pse = parent_entity(*pse);
	}

	while (!is_same_group(*se, *pse)) {
		*se = parent_entity(*se);
		*pse = parent_entity(*pse);
	}
}

#else	/* !CONFIG_FAIR_GROUP_SCHED */

static inline struct task_struct *task_of(struct sched_entity *se)
{
	return container_of(se, struct task_struct, se);
}

static inline struct rq *rq_of(struct cfs_rq *cfs_rq)
{
	return container_of(cfs_rq, struct rq, cfs);
}

#define entity_is_task(se)	1

#define for_each_sched_entity(se) \
		for (; se; se = NULL)

static inline struct cfs_rq *task_cfs_rq(struct task_struct *p)
{
	return &task_rq(p)->cfs;
}

static inline struct cfs_rq *cfs_rq_of(struct sched_entity *se)
{
	struct task_struct *p = task_of(se);
	struct rq *rq = task_rq(p);

	return &rq->cfs;
}

/* runqueue "owned" by this group */
static inline struct cfs_rq *group_cfs_rq(struct sched_entity *grp)
{
	return NULL;
}

static inline void list_add_leaf_cfs_rq(struct cfs_rq *cfs_rq)
{
}

static inline void list_del_leaf_cfs_rq(struct cfs_rq *cfs_rq)
{
}

#define for_each_leaf_cfs_rq(rq, cfs_rq) \
		for (cfs_rq = &rq->cfs; cfs_rq; cfs_rq = NULL)

static inline struct sched_entity *parent_entity(struct sched_entity *se)
{
	return NULL;
}

static inline void
find_matching_se(struct sched_entity **se, struct sched_entity **pse)
{
}

#endif	/* CONFIG_FAIR_GROUP_SCHED */

static __always_inline
void account_cfs_rq_runtime(struct cfs_rq *cfs_rq, u64 delta_exec);

/**************************************************************
 * Scheduling class tree data structure manipulation methods:
 */

static inline u64 max_vruntime(u64 max_vruntime, u64 vruntime)
{
	s64 delta = (s64)(vruntime - max_vruntime);
	if (delta > 0)
		max_vruntime = vruntime;

	return max_vruntime;
}

static inline u64 min_vruntime(u64 min_vruntime, u64 vruntime)
{
	s64 delta = (s64)(vruntime - min_vruntime);
	if (delta < 0)
		min_vruntime = vruntime;

	return min_vruntime;
}

static inline int entity_before(struct sched_entity *a,
				struct sched_entity *b)
{
	return (s64)(a->vruntime - b->vruntime) < 0;
}

static void update_min_vruntime(struct cfs_rq *cfs_rq)
{
	u64 vruntime = cfs_rq->min_vruntime;

	if (cfs_rq->curr)
		vruntime = cfs_rq->curr->vruntime;

	if (cfs_rq->rb_leftmost) {
		struct sched_entity *se = rb_entry(cfs_rq->rb_leftmost,
						   struct sched_entity,
						   run_node);

		if (!cfs_rq->curr)
			vruntime = se->vruntime;
		else
			vruntime = min_vruntime(vruntime, se->vruntime);
	}

	/* ensure we never gain time by being placed backwards. */
	cfs_rq->min_vruntime = max_vruntime(cfs_rq->min_vruntime, vruntime);
#ifndef CONFIG_64BIT
	smp_wmb();
	cfs_rq->min_vruntime_copy = cfs_rq->min_vruntime;
#endif
}

/*
 * Enqueue an entity into the rb-tree:
 */
static void __enqueue_entity(struct cfs_rq *cfs_rq, struct sched_entity *se)
{
	struct rb_node **link = &cfs_rq->tasks_timeline.rb_node;
	struct rb_node *parent = NULL;
	struct sched_entity *entry;
	int leftmost = 1;

	/*
	 * Find the right place in the rbtree:
	 */
	while (*link) {
		parent = *link;
		entry = rb_entry(parent, struct sched_entity, run_node);
		/*
		 * We dont care about collisions. Nodes with
		 * the same key stay together.
		 */
		if (entity_before(se, entry)) {
			link = &parent->rb_left;
		} else {
			link = &parent->rb_right;
			leftmost = 0;
		}
	}

	/*
	 * Maintain a cache of leftmost tree entries (it is frequently
	 * used):
	 */
	if (leftmost)
		cfs_rq->rb_leftmost = &se->run_node;

	rb_link_node(&se->run_node, parent, link);
	rb_insert_color(&se->run_node, &cfs_rq->tasks_timeline);
}

static void __dequeue_entity(struct cfs_rq *cfs_rq, struct sched_entity *se)
{
	if (cfs_rq->rb_leftmost == &se->run_node) {
		struct rb_node *next_node;

		next_node = rb_next(&se->run_node);
		cfs_rq->rb_leftmost = next_node;
	}

	rb_erase(&se->run_node, &cfs_rq->tasks_timeline);
}

struct sched_entity *__pick_first_entity(struct cfs_rq *cfs_rq)
{
	struct rb_node *left = cfs_rq->rb_leftmost;

	if (!left)
		return NULL;

	return rb_entry(left, struct sched_entity, run_node);
}

static struct sched_entity *__pick_next_entity(struct sched_entity *se)
{
	struct rb_node *next = rb_next(&se->run_node);

	if (!next)
		return NULL;

	return rb_entry(next, struct sched_entity, run_node);
}

#ifdef CONFIG_SCHED_DEBUG
struct sched_entity *__pick_last_entity(struct cfs_rq *cfs_rq)
{
	struct rb_node *last = rb_last(&cfs_rq->tasks_timeline);

	if (!last)
		return NULL;

	return rb_entry(last, struct sched_entity, run_node);
}

/**************************************************************
 * Scheduling class statistics methods:
 */

int sched_proc_update_handler(struct ctl_table *table, int write,
		void __user *buffer, size_t *lenp,
		loff_t *ppos)
{
	int ret = proc_dointvec_minmax(table, write, buffer, lenp, ppos);
	int factor = get_update_sysctl_factor();

	if (ret || !write)
		return ret;

	sched_nr_latency = DIV_ROUND_UP(sysctl_sched_latency,
					sysctl_sched_min_granularity);

#define WRT_SYSCTL(name) \
	(normalized_sysctl_##name = sysctl_##name / (factor))
	WRT_SYSCTL(sched_min_granularity);
	WRT_SYSCTL(sched_latency);
	WRT_SYSCTL(sched_wakeup_granularity);
#undef WRT_SYSCTL

	return 0;
}
#endif

/*
 * delta /= w
 */
static inline u64 calc_delta_fair(u64 delta, struct sched_entity *se)
{
	if (unlikely(se->load.weight != NICE_0_LOAD))
		delta = __calc_delta(delta, NICE_0_LOAD, &se->load);

	return delta;
}

/*
 * The idea is to set a period in which each task runs once.
 *
 * When there are too many tasks (sched_nr_latency) we have to stretch
 * this period because otherwise the slices get too small.
 *
 * p = (nr <= nl) ? l : l*nr/nl
 */
static u64 __sched_period(unsigned long nr_running)
{
	u64 period = sysctl_sched_latency;
	unsigned long nr_latency = sched_nr_latency;

	if (unlikely(nr_running > nr_latency)) {
		period = sysctl_sched_min_granularity;
		period *= nr_running;
	}

	return period;
}

/*
 * We calculate the wall-time slice from the period by taking a part
 * proportional to the weight.
 *
 * s = p*P[w/rw]
 */
static u64 sched_slice(struct cfs_rq *cfs_rq, struct sched_entity *se)
{
	u64 slice = __sched_period(cfs_rq->nr_running + !se->on_rq);

	for_each_sched_entity(se) {
		struct load_weight *load;
		struct load_weight lw;

		cfs_rq = cfs_rq_of(se);
		load = &cfs_rq->load;

		if (unlikely(!se->on_rq)) {
			lw = cfs_rq->load;

			update_load_add(&lw, se->load.weight);
			load = &lw;
		}
		slice = __calc_delta(slice, se->load.weight, load);
	}
	return slice;
}

/*
 * We calculate the vruntime slice of a to-be-inserted task.
 *
 * vs = s/w
 */
static u64 sched_vslice(struct cfs_rq *cfs_rq, struct sched_entity *se)
{
	return calc_delta_fair(sched_slice(cfs_rq, se), se);
}

#ifdef CONFIG_SMP
static int select_idle_sibling(struct task_struct *p, int cpu);
static unsigned long task_h_load(struct task_struct *p);

static inline void __update_task_entity_contrib(struct sched_entity *se);

/* Give new task start runnable values to heavy its load in infant time */
void init_task_runnable_average(struct task_struct *p)
{
	u32 slice;

	p->se.avg.decay_count = 0;
	slice = sched_slice(task_cfs_rq(p), &p->se) >> 10;
	p->se.avg.runnable_avg_sum = slice;
	p->se.avg.runnable_avg_period = slice;
	__update_task_entity_contrib(&p->se);
}
#else
void init_task_runnable_average(struct task_struct *p)
{
}
#endif

/*
 * Update the current task's runtime statistics.
 */
static void update_curr(struct cfs_rq *cfs_rq)
{
	struct sched_entity *curr = cfs_rq->curr;
	u64 now = rq_clock_task(rq_of(cfs_rq));
	u64 delta_exec;

	if (unlikely(!curr))
		return;

	delta_exec = now - curr->exec_start;
	if (unlikely((s64)delta_exec <= 0))
		return;

	curr->exec_start = now;

	schedstat_set(curr->statistics.exec_max,
		      max(delta_exec, curr->statistics.exec_max));

	curr->sum_exec_runtime += delta_exec;
	schedstat_add(cfs_rq, exec_clock, delta_exec);

	curr->vruntime += calc_delta_fair(delta_exec, curr);
	update_min_vruntime(cfs_rq);

	if (entity_is_task(curr)) {
		struct task_struct *curtask = task_of(curr);

		trace_sched_stat_runtime(curtask, delta_exec, curr->vruntime);
		cpuacct_charge(curtask, delta_exec);
		account_group_exec_runtime(curtask, delta_exec);
	}

	account_cfs_rq_runtime(cfs_rq, delta_exec);
}

static void update_curr_fair(struct rq *rq)
{
	update_curr(cfs_rq_of(&rq->curr->se));
}

static inline void
update_stats_wait_start(struct cfs_rq *cfs_rq, struct sched_entity *se)
{
	schedstat_set(se->statistics.wait_start, rq_clock(rq_of(cfs_rq)));
}

/*
 * Task is being enqueued - update stats:
 */
static void update_stats_enqueue(struct cfs_rq *cfs_rq, struct sched_entity *se)
{
	/*
	 * Are we enqueueing a waiting task? (for current tasks
	 * a dequeue/enqueue event is a NOP)
	 */
	if (se != cfs_rq->curr)
		update_stats_wait_start(cfs_rq, se);
}

static void
update_stats_wait_end(struct cfs_rq *cfs_rq, struct sched_entity *se)
{
	schedstat_set(se->statistics.wait_max, max(se->statistics.wait_max,
			rq_clock(rq_of(cfs_rq)) - se->statistics.wait_start));
	schedstat_set(se->statistics.wait_count, se->statistics.wait_count + 1);
	schedstat_set(se->statistics.wait_sum, se->statistics.wait_sum +
			rq_clock(rq_of(cfs_rq)) - se->statistics.wait_start);
#ifdef CONFIG_SCHEDSTATS
	if (entity_is_task(se)) {
		trace_sched_stat_wait(task_of(se),
			rq_clock(rq_of(cfs_rq)) - se->statistics.wait_start);
	}
#endif
	schedstat_set(se->statistics.wait_start, 0);
}

static inline void
update_stats_dequeue(struct cfs_rq *cfs_rq, struct sched_entity *se)
{
	/*
	 * Mark the end of the wait period if dequeueing a
	 * waiting task:
	 */
	if (se != cfs_rq->curr)
		update_stats_wait_end(cfs_rq, se);
}

/*
 * We are picking a new current task - update its stats:
 */
static inline void
update_stats_curr_start(struct cfs_rq *cfs_rq, struct sched_entity *se)
{
	/*
	 * We are starting a new run period:
	 */
	se->exec_start = rq_clock_task(rq_of(cfs_rq));
}

/**************************************************
 * Scheduling class queueing methods:
 */

#ifdef CONFIG_NUMA_BALANCING
/*
 * Approximate time to scan a full NUMA task in ms. The task scan period is
 * calculated based on the tasks virtual memory size and
 * numa_balancing_scan_size.
 */
unsigned int sysctl_numa_balancing_scan_period_min = 1000;
unsigned int sysctl_numa_balancing_scan_period_max = 60000;

/* Portion of address space to scan in MB */
unsigned int sysctl_numa_balancing_scan_size = 256;

/* Scan @scan_size MB every @scan_period after an initial @scan_delay in ms */
unsigned int sysctl_numa_balancing_scan_delay = 1000;

static unsigned int task_nr_scan_windows(struct task_struct *p)
{
	unsigned long rss = 0;
	unsigned long nr_scan_pages;

	/*
	 * Calculations based on RSS as non-present and empty pages are skipped
	 * by the PTE scanner and NUMA hinting faults should be trapped based
	 * on resident pages
	 */
	nr_scan_pages = sysctl_numa_balancing_scan_size << (20 - PAGE_SHIFT);
	rss = get_mm_rss(p->mm);
	if (!rss)
		rss = nr_scan_pages;

	rss = round_up(rss, nr_scan_pages);
	return rss / nr_scan_pages;
}

/* For sanitys sake, never scan more PTEs than MAX_SCAN_WINDOW MB/sec. */
#define MAX_SCAN_WINDOW 2560

static unsigned int task_scan_min(struct task_struct *p)
{
	unsigned int scan_size = ACCESS_ONCE(sysctl_numa_balancing_scan_size);
	unsigned int scan, floor;
	unsigned int windows = 1;

	if (scan_size < MAX_SCAN_WINDOW)
		windows = MAX_SCAN_WINDOW / scan_size;
	floor = 1000 / windows;

	scan = sysctl_numa_balancing_scan_period_min / task_nr_scan_windows(p);
	return max_t(unsigned int, floor, scan);
}

static unsigned int task_scan_max(struct task_struct *p)
{
	unsigned int smin = task_scan_min(p);
	unsigned int smax;

	/* Watch for min being lower than max due to floor calculations */
	smax = sysctl_numa_balancing_scan_period_max / task_nr_scan_windows(p);
	return max(smin, smax);
}

static void account_numa_enqueue(struct rq *rq, struct task_struct *p)
{
	rq->nr_numa_running += (p->numa_preferred_nid != -1);
	rq->nr_preferred_running += (p->numa_preferred_nid == task_node(p));
}

static void account_numa_dequeue(struct rq *rq, struct task_struct *p)
{
	rq->nr_numa_running -= (p->numa_preferred_nid != -1);
	rq->nr_preferred_running -= (p->numa_preferred_nid == task_node(p));
}

struct numa_group {
	atomic_t refcount;

	spinlock_t lock; /* nr_tasks, tasks */
	int nr_tasks;
	pid_t gid;
	struct list_head task_list;

	struct rcu_head rcu;
	nodemask_t active_nodes;
	unsigned long total_faults;
	/*
	 * Faults_cpu is used to decide whether memory should move
	 * towards the CPU. As a consequence, these stats are weighted
	 * more by CPU use than by memory faults.
	 */
	unsigned long *faults_cpu;
	unsigned long faults[0];
};

/* Shared or private faults. */
#define NR_NUMA_HINT_FAULT_TYPES 2

/* Memory and CPU locality */
#define NR_NUMA_HINT_FAULT_STATS (NR_NUMA_HINT_FAULT_TYPES * 2)

/* Averaged statistics, and temporary buffers. */
#define NR_NUMA_HINT_FAULT_BUCKETS (NR_NUMA_HINT_FAULT_STATS * 2)

pid_t task_numa_group_id(struct task_struct *p)
{
	return p->numa_group ? p->numa_group->gid : 0;
}

static inline int task_faults_idx(int nid, int priv)
{
	return NR_NUMA_HINT_FAULT_TYPES * nid + priv;
}

static inline unsigned long task_faults(struct task_struct *p, int nid)
{
	if (!p->numa_faults_memory)
		return 0;

	return p->numa_faults_memory[task_faults_idx(nid, 0)] +
		p->numa_faults_memory[task_faults_idx(nid, 1)];
}

static inline unsigned long group_faults(struct task_struct *p, int nid)
{
	if (!p->numa_group)
		return 0;

	return p->numa_group->faults[task_faults_idx(nid, 0)] +
		p->numa_group->faults[task_faults_idx(nid, 1)];
}

static inline unsigned long group_faults_cpu(struct numa_group *group, int nid)
{
	return group->faults_cpu[task_faults_idx(nid, 0)] +
		group->faults_cpu[task_faults_idx(nid, 1)];
}

/*
 * These return the fraction of accesses done by a particular task, or
 * task group, on a particular numa node.  The group weight is given a
 * larger multiplier, in order to group tasks together that are almost
 * evenly spread out between numa nodes.
 */
static inline unsigned long task_weight(struct task_struct *p, int nid)
{
	unsigned long total_faults;

	if (!p->numa_faults_memory)
		return 0;

	total_faults = p->total_numa_faults;

	if (!total_faults)
		return 0;

	return 1000 * task_faults(p, nid) / total_faults;
}

static inline unsigned long group_weight(struct task_struct *p, int nid)
{
	if (!p->numa_group || !p->numa_group->total_faults)
		return 0;

	return 1000 * group_faults(p, nid) / p->numa_group->total_faults;
}

bool should_numa_migrate_memory(struct task_struct *p, struct page * page,
				int src_nid, int dst_cpu)
{
	struct numa_group *ng = p->numa_group;
	int dst_nid = cpu_to_node(dst_cpu);
	int last_cpupid, this_cpupid;

	this_cpupid = cpu_pid_to_cpupid(dst_cpu, current->pid);

	/*
	 * Multi-stage node selection is used in conjunction with a periodic
	 * migration fault to build a temporal task<->page relation. By using
	 * a two-stage filter we remove short/unlikely relations.
	 *
	 * Using P(p) ~ n_p / n_t as per frequentist probability, we can equate
	 * a task's usage of a particular page (n_p) per total usage of this
	 * page (n_t) (in a given time-span) to a probability.
	 *
	 * Our periodic faults will sample this probability and getting the
	 * same result twice in a row, given these samples are fully
	 * independent, is then given by P(n)^2, provided our sample period
	 * is sufficiently short compared to the usage pattern.
	 *
	 * This quadric squishes small probabilities, making it less likely we
	 * act on an unlikely task<->page relation.
	 */
	last_cpupid = page_cpupid_xchg_last(page, this_cpupid);
	if (!cpupid_pid_unset(last_cpupid) &&
				cpupid_to_nid(last_cpupid) != dst_nid)
		return false;

	/* Always allow migrate on private faults */
	if (cpupid_match_pid(p, last_cpupid))
		return true;

	/* A shared fault, but p->numa_group has not been set up yet. */
	if (!ng)
		return true;

	/*
	 * Do not migrate if the destination is not a node that
	 * is actively used by this numa group.
	 */
	if (!node_isset(dst_nid, ng->active_nodes))
		return false;

	/*
	 * Source is a node that is not actively used by this
	 * numa group, while the destination is. Migrate.
	 */
	if (!node_isset(src_nid, ng->active_nodes))
		return true;

	/*
	 * Both source and destination are nodes in active
	 * use by this numa group. Maximize memory bandwidth
	 * by migrating from more heavily used groups, to less
	 * heavily used ones, spreading the load around.
	 * Use a 1/4 hysteresis to avoid spurious page movement.
	 */
	return group_faults(p, dst_nid) < (group_faults(p, src_nid) * 3 / 4);
}

static unsigned long weighted_cpuload(const int cpu);
static unsigned long source_load(int cpu, int type);
static unsigned long target_load(int cpu, int type);
static unsigned long capacity_of(int cpu);
static long effective_load(struct task_group *tg, int cpu, long wl, long wg);

/* Cached statistics for all CPUs within a node */
struct numa_stats {
	unsigned long nr_running;
	unsigned long load;

	/* Total compute capacity of CPUs on a node */
	unsigned long compute_capacity;

	/* Approximate capacity in terms of runnable tasks on a node */
	unsigned long task_capacity;
	int has_free_capacity;
};

/*
 * XXX borrowed from update_sg_lb_stats
 */
static void update_numa_stats(struct numa_stats *ns, int nid)
{
	int smt, cpu, cpus = 0;
	unsigned long capacity;

	memset(ns, 0, sizeof(*ns));
	for_each_cpu(cpu, cpumask_of_node(nid)) {
		struct rq *rq = cpu_rq(cpu);

		ns->nr_running += rq->nr_running;
		ns->load += weighted_cpuload(cpu);
		ns->compute_capacity += capacity_of(cpu);

		cpus++;
	}

	/*
	 * If we raced with hotplug and there are no CPUs left in our mask
	 * the @ns structure is NULL'ed and task_numa_compare() will
	 * not find this node attractive.
	 *
	 * We'll either bail at !has_free_capacity, or we'll detect a huge
	 * imbalance and bail there.
	 */
	if (!cpus)
		return;

	/* smt := ceil(cpus / capacity), assumes: 1 < smt_power < 2 */
	smt = DIV_ROUND_UP(SCHED_CAPACITY_SCALE * cpus, ns->compute_capacity);
	capacity = cpus / smt; /* cores */

	ns->task_capacity = min_t(unsigned, capacity,
		DIV_ROUND_CLOSEST(ns->compute_capacity, SCHED_CAPACITY_SCALE));
	ns->has_free_capacity = (ns->nr_running < ns->task_capacity);
}

struct task_numa_env {
	struct task_struct *p;

	int src_cpu, src_nid;
	int dst_cpu, dst_nid;

	struct numa_stats src_stats, dst_stats;

	int imbalance_pct;

	struct task_struct *best_task;
	long best_imp;
	int best_cpu;
};

static void task_numa_assign(struct task_numa_env *env,
			     struct task_struct *p, long imp)
{
	if (env->best_task)
		put_task_struct(env->best_task);
	if (p)
		get_task_struct(p);

	env->best_task = p;
	env->best_imp = imp;
	env->best_cpu = env->dst_cpu;
}

static bool load_too_imbalanced(long src_load, long dst_load,
				struct task_numa_env *env)
{
	long imb, old_imb;
	long orig_src_load, orig_dst_load;
	long src_capacity, dst_capacity;

	/*
	 * The load is corrected for the CPU capacity available on each node.
	 *
	 * src_load        dst_load
	 * ------------ vs ---------
	 * src_capacity    dst_capacity
	 */
	src_capacity = env->src_stats.compute_capacity;
	dst_capacity = env->dst_stats.compute_capacity;

	/* We care about the slope of the imbalance, not the direction. */
	if (dst_load < src_load)
		swap(dst_load, src_load);

	/* Is the difference below the threshold? */
	imb = dst_load * src_capacity * 100 -
	      src_load * dst_capacity * env->imbalance_pct;
	if (imb <= 0)
		return false;

	/*
	 * The imbalance is above the allowed threshold.
	 * Compare it with the old imbalance.
	 */
	orig_src_load = env->src_stats.load;
	orig_dst_load = env->dst_stats.load;

	if (orig_dst_load < orig_src_load)
		swap(orig_dst_load, orig_src_load);

	old_imb = orig_dst_load * src_capacity * 100 -
		  orig_src_load * dst_capacity * env->imbalance_pct;

	/* Would this change make things worse? */
	return (imb > old_imb);
}

/*
 * This checks if the overall compute and NUMA accesses of the system would
 * be improved if the source tasks was migrated to the target dst_cpu taking
 * into account that it might be best if task running on the dst_cpu should
 * be exchanged with the source task
 */
static void task_numa_compare(struct task_numa_env *env,
			      long taskimp, long groupimp)
{
	struct rq *src_rq = cpu_rq(env->src_cpu);
	struct rq *dst_rq = cpu_rq(env->dst_cpu);
	struct task_struct *cur;
	long src_load, dst_load;
	long load;
	long imp = env->p->numa_group ? groupimp : taskimp;
	long moveimp = imp;

	rcu_read_lock();

	raw_spin_lock_irq(&dst_rq->lock);
	cur = dst_rq->curr;
	/*
	 * No need to move the exiting task, and this ensures that ->curr
	 * wasn't reaped and thus get_task_struct() in task_numa_assign()
	 * is safe under RCU read lock.
	 * Note that rcu_read_lock() itself can't protect from the final
	 * put_task_struct() after the last schedule().
	 */
	if ((cur->flags & PF_EXITING) || is_idle_task(cur))
		cur = NULL;
	raw_spin_unlock_irq(&dst_rq->lock);

	/*
	 * Because we have preemption enabled we can get migrated around and
	 * end try selecting ourselves (current == env->p) as a swap candidate.
	 */
	if (cur == env->p)
		goto unlock;

	/*
	 * "imp" is the fault differential for the source task between the
	 * source and destination node. Calculate the total differential for
	 * the source task and potential destination task. The more negative
	 * the value is, the more rmeote accesses that would be expected to
	 * be incurred if the tasks were swapped.
	 */
	if (cur) {
		/* Skip this swap candidate if cannot move to the source cpu */
		if (!cpumask_test_cpu(env->src_cpu, tsk_cpus_allowed(cur)))
			goto unlock;

		/*
		 * If dst and source tasks are in the same NUMA group, or not
		 * in any group then look only at task weights.
		 */
		if (cur->numa_group == env->p->numa_group) {
			imp = taskimp + task_weight(cur, env->src_nid) -
			      task_weight(cur, env->dst_nid);
			/*
			 * Add some hysteresis to prevent swapping the
			 * tasks within a group over tiny differences.
			 */
			if (cur->numa_group)
				imp -= imp/16;
		} else {
			/*
			 * Compare the group weights. If a task is all by
			 * itself (not part of a group), use the task weight
			 * instead.
			 */
			if (cur->numa_group)
				imp += group_weight(cur, env->src_nid) -
				       group_weight(cur, env->dst_nid);
			else
				imp += task_weight(cur, env->src_nid) -
				       task_weight(cur, env->dst_nid);
		}
	}

	if (imp <= env->best_imp && moveimp <= env->best_imp)
		goto unlock;

	if (!cur) {
		/* Is there capacity at our destination? */
		if (env->src_stats.nr_running <= env->src_stats.task_capacity &&
		    !env->dst_stats.has_free_capacity)
			goto unlock;

		goto balance;
	}

	/* Balance doesn't matter much if we're running a task per cpu */
	if (imp > env->best_imp && src_rq->nr_running == 1 &&
			dst_rq->nr_running == 1)
		goto assign;

	/*
	 * In the overloaded case, try and keep the load balanced.
	 */
balance:
	load = task_h_load(env->p);
	dst_load = env->dst_stats.load + load;
	src_load = env->src_stats.load - load;

	if (moveimp > imp && moveimp > env->best_imp) {
		/*
		 * If the improvement from just moving env->p direction is
		 * better than swapping tasks around, check if a move is
		 * possible. Store a slightly smaller score than moveimp,
		 * so an actually idle CPU will win.
		 */
		if (!load_too_imbalanced(src_load, dst_load, env)) {
			imp = moveimp - 1;
			cur = NULL;
			goto assign;
		}
	}

	if (imp <= env->best_imp)
		goto unlock;

	if (cur) {
		load = task_h_load(cur);
		dst_load -= load;
		src_load += load;
	}

	if (load_too_imbalanced(src_load, dst_load, env))
		goto unlock;

	/*
	 * One idle CPU per node is evaluated for a task numa move.
	 * Call select_idle_sibling to maybe find a better one.
	 */
	if (!cur)
		env->dst_cpu = select_idle_sibling(env->p, env->dst_cpu);

assign:
	task_numa_assign(env, cur, imp);
unlock:
	rcu_read_unlock();
}

static void task_numa_find_cpu(struct task_numa_env *env,
				long taskimp, long groupimp)
{
	int cpu;

	for_each_cpu(cpu, cpumask_of_node(env->dst_nid)) {
		/* Skip this CPU if the source task cannot migrate */
		if (!cpumask_test_cpu(cpu, tsk_cpus_allowed(env->p)))
			continue;

		env->dst_cpu = cpu;
		task_numa_compare(env, taskimp, groupimp);
	}
}

static int task_numa_migrate(struct task_struct *p)
{
	struct task_numa_env env = {
		.p = p,

		.src_cpu = task_cpu(p),
		.src_nid = task_node(p),

		.imbalance_pct = 112,

		.best_task = NULL,
		.best_imp = 0,
		.best_cpu = -1
	};
	struct sched_domain *sd;
	unsigned long taskweight, groupweight;
	int nid, ret;
	long taskimp, groupimp;

	/*
	 * Pick the lowest SD_NUMA domain, as that would have the smallest
	 * imbalance and would be the first to start moving tasks about.
	 *
	 * And we want to avoid any moving of tasks about, as that would create
	 * random movement of tasks -- counter the numa conditions we're trying
	 * to satisfy here.
	 */
	rcu_read_lock();
	sd = rcu_dereference(per_cpu(sd_numa, env.src_cpu));
	if (sd)
		env.imbalance_pct = 100 + (sd->imbalance_pct - 100) / 2;
	rcu_read_unlock();

	/*
	 * Cpusets can break the scheduler domain tree into smaller
	 * balance domains, some of which do not cross NUMA boundaries.
	 * Tasks that are "trapped" in such domains cannot be migrated
	 * elsewhere, so there is no point in (re)trying.
	 */
	if (unlikely(!sd)) {
		p->numa_preferred_nid = task_node(p);
		return -EINVAL;
	}

	taskweight = task_weight(p, env.src_nid);
	groupweight = group_weight(p, env.src_nid);
	update_numa_stats(&env.src_stats, env.src_nid);
	env.dst_nid = p->numa_preferred_nid;
	taskimp = task_weight(p, env.dst_nid) - taskweight;
	groupimp = group_weight(p, env.dst_nid) - groupweight;
	update_numa_stats(&env.dst_stats, env.dst_nid);

	/* Try to find a spot on the preferred nid. */
	task_numa_find_cpu(&env, taskimp, groupimp);

	/* No space available on the preferred nid. Look elsewhere. */
	if (env.best_cpu == -1) {
		for_each_online_node(nid) {
			if (nid == env.src_nid || nid == p->numa_preferred_nid)
				continue;

			/* Only consider nodes where both task and groups benefit */
			taskimp = task_weight(p, nid) - taskweight;
			groupimp = group_weight(p, nid) - groupweight;
			if (taskimp < 0 && groupimp < 0)
				continue;

			env.dst_nid = nid;
			update_numa_stats(&env.dst_stats, env.dst_nid);
			task_numa_find_cpu(&env, taskimp, groupimp);
		}
	}

	/*
	 * If the task is part of a workload that spans multiple NUMA nodes,
	 * and is migrating into one of the workload's active nodes, remember
	 * this node as the task's preferred numa node, so the workload can
	 * settle down.
	 * A task that migrated to a second choice node will be better off
	 * trying for a better one later. Do not set the preferred node here.
	 */
	if (p->numa_group) {
		if (env.best_cpu == -1)
			nid = env.src_nid;
		else
			nid = env.dst_nid;

		if (node_isset(nid, p->numa_group->active_nodes))
			sched_setnuma(p, env.dst_nid);
	}

	/* No better CPU than the current one was found. */
	if (env.best_cpu == -1)
		return -EAGAIN;

	/*
	 * Reset the scan period if the task is being rescheduled on an
	 * alternative node to recheck if the tasks is now properly placed.
	 */
	p->numa_scan_period = task_scan_min(p);

	if (env.best_task == NULL) {
		ret = migrate_task_to(p, env.best_cpu);
		if (ret != 0)
			trace_sched_stick_numa(p, env.src_cpu, env.best_cpu);
		return ret;
	}

	ret = migrate_swap(p, env.best_task);
	if (ret != 0)
		trace_sched_stick_numa(p, env.src_cpu, task_cpu(env.best_task));
	put_task_struct(env.best_task);
	return ret;
}

/* Attempt to migrate a task to a CPU on the preferred node. */
static void numa_migrate_preferred(struct task_struct *p)
{
	unsigned long interval = HZ;

	/* This task has no NUMA fault statistics yet */
	if (unlikely(p->numa_preferred_nid == -1 || !p->numa_faults_memory))
		return;

	/* Periodically retry migrating the task to the preferred node */
	interval = min(interval, msecs_to_jiffies(p->numa_scan_period) / 16);
	p->numa_migrate_retry = jiffies + interval;

	/* Success if task is already running on preferred CPU */
	if (task_node(p) == p->numa_preferred_nid)
		return;

	/* Otherwise, try migrate to a CPU on the preferred node */
	task_numa_migrate(p);
}

/*
 * Find the nodes on which the workload is actively running. We do this by
 * tracking the nodes from which NUMA hinting faults are triggered. This can
 * be different from the set of nodes where the workload's memory is currently
 * located.
 *
 * The bitmask is used to make smarter decisions on when to do NUMA page
 * migrations, To prevent flip-flopping, and excessive page migrations, nodes
 * are added when they cause over 6/16 of the maximum number of faults, but
 * only removed when they drop below 3/16.
 */
static void update_numa_active_node_mask(struct numa_group *numa_group)
{
	unsigned long faults, max_faults = 0;
	int nid;

	for_each_online_node(nid) {
		faults = group_faults_cpu(numa_group, nid);
		if (faults > max_faults)
			max_faults = faults;
	}

	for_each_online_node(nid) {
		faults = group_faults_cpu(numa_group, nid);
		if (!node_isset(nid, numa_group->active_nodes)) {
			if (faults > max_faults * 6 / 16)
				node_set(nid, numa_group->active_nodes);
		} else if (faults < max_faults * 3 / 16)
			node_clear(nid, numa_group->active_nodes);
	}
}

/*
 * When adapting the scan rate, the period is divided into NUMA_PERIOD_SLOTS
 * increments. The more local the fault statistics are, the higher the scan
 * period will be for the next scan window. If local/(local+remote) ratio is
 * below NUMA_PERIOD_THRESHOLD (where range of ratio is 1..NUMA_PERIOD_SLOTS)
 * the scan period will decrease. Aim for 70% local accesses.
 */
#define NUMA_PERIOD_SLOTS 10
#define NUMA_PERIOD_THRESHOLD 7

/*
 * Increase the scan period (slow down scanning) if the majority of
 * our memory is already on our local node, or if the majority of
 * the page accesses are shared with other processes.
 * Otherwise, decrease the scan period.
 */
static void update_task_scan_period(struct task_struct *p,
			unsigned long shared, unsigned long private)
{
	unsigned int period_slot;
	int ratio;
	int diff;

	unsigned long remote = p->numa_faults_locality[0];
	unsigned long local = p->numa_faults_locality[1];

	/*
	 * If there were no record hinting faults then either the task is
	 * completely idle or all activity is areas that are not of interest
	 * to automatic numa balancing. Scan slower
	 */
	if (local + shared == 0) {
		p->numa_scan_period = min(p->numa_scan_period_max,
			p->numa_scan_period << 1);

		p->mm->numa_next_scan = jiffies +
			msecs_to_jiffies(p->numa_scan_period);

		return;
	}

	/*
	 * Prepare to scale scan period relative to the current period.
	 *	 == NUMA_PERIOD_THRESHOLD scan period stays the same
	 *       <  NUMA_PERIOD_THRESHOLD scan period decreases (scan faster)
	 *	 >= NUMA_PERIOD_THRESHOLD scan period increases (scan slower)
	 */
	period_slot = DIV_ROUND_UP(p->numa_scan_period, NUMA_PERIOD_SLOTS);
	ratio = (local * NUMA_PERIOD_SLOTS) / (local + remote);
	if (ratio >= NUMA_PERIOD_THRESHOLD) {
		int slot = ratio - NUMA_PERIOD_THRESHOLD;
		if (!slot)
			slot = 1;
		diff = slot * period_slot;
	} else {
		diff = -(NUMA_PERIOD_THRESHOLD - ratio) * period_slot;

		/*
		 * Scale scan rate increases based on sharing. There is an
		 * inverse relationship between the degree of sharing and
		 * the adjustment made to the scanning period. Broadly
		 * speaking the intent is that there is little point
		 * scanning faster if shared accesses dominate as it may
		 * simply bounce migrations uselessly
		 */
		ratio = DIV_ROUND_UP(private * NUMA_PERIOD_SLOTS, (private + shared + 1));
		diff = (diff * ratio) / NUMA_PERIOD_SLOTS;
	}

	p->numa_scan_period = clamp(p->numa_scan_period + diff,
			task_scan_min(p), task_scan_max(p));
	memset(p->numa_faults_locality, 0, sizeof(p->numa_faults_locality));
}

/*
 * Get the fraction of time the task has been running since the last
 * NUMA placement cycle. The scheduler keeps similar statistics, but
 * decays those on a 32ms period, which is orders of magnitude off
 * from the dozens-of-seconds NUMA balancing period. Use the scheduler
 * stats only if the task is so new there are no NUMA statistics yet.
 */
static u64 numa_get_avg_runtime(struct task_struct *p, u64 *period)
{
	u64 runtime, delta, now;
	/* Use the start of this time slice to avoid calculations. */
	now = p->se.exec_start;
	runtime = p->se.sum_exec_runtime;

	if (p->last_task_numa_placement) {
		delta = runtime - p->last_sum_exec_runtime;
		*period = now - p->last_task_numa_placement;

		/* Avoid time going backwards, prevent potential divide error: */
		if (unlikely((s64)*period < 0))
			*period = 0;
	} else {
		delta = p->se.avg.runnable_avg_sum;
		*period = p->se.avg.runnable_avg_period;
	}

	p->last_sum_exec_runtime = runtime;
	p->last_task_numa_placement = now;

	return delta;
}

static void task_numa_placement(struct task_struct *p)
{
	int seq, nid, max_nid = -1, max_group_nid = -1;
	unsigned long max_faults = 0, max_group_faults = 0;
	unsigned long fault_types[2] = { 0, 0 };
	unsigned long total_faults;
	u64 runtime, period;
	spinlock_t *group_lock = NULL;

	seq = ACCESS_ONCE(p->mm->numa_scan_seq);
	if (p->numa_scan_seq == seq)
		return;
	p->numa_scan_seq = seq;
	p->numa_scan_period_max = task_scan_max(p);

	total_faults = p->numa_faults_locality[0] +
		       p->numa_faults_locality[1];
	runtime = numa_get_avg_runtime(p, &period);

	/* If the task is part of a group prevent parallel updates to group stats */
	if (p->numa_group) {
		group_lock = &p->numa_group->lock;
		spin_lock_irq(group_lock);
	}

	/* Find the node with the highest number of faults */
	for_each_online_node(nid) {
		unsigned long faults = 0, group_faults = 0;
		int priv, i;

		for (priv = 0; priv < NR_NUMA_HINT_FAULT_TYPES; priv++) {
			long diff, f_diff, f_weight;

			i = task_faults_idx(nid, priv);

			/* Decay existing window, copy faults since last scan */
			diff = p->numa_faults_buffer_memory[i] - p->numa_faults_memory[i] / 2;
			fault_types[priv] += p->numa_faults_buffer_memory[i];
			p->numa_faults_buffer_memory[i] = 0;

			/*
			 * Normalize the faults_from, so all tasks in a group
			 * count according to CPU use, instead of by the raw
			 * number of faults. Tasks with little runtime have
			 * little over-all impact on throughput, and thus their
			 * faults are less important.
			 */
			f_weight = div64_u64(runtime << 16, period + 1);
			f_weight = (f_weight * p->numa_faults_buffer_cpu[i]) /
				   (total_faults + 1);
			f_diff = f_weight - p->numa_faults_cpu[i] / 2;
			p->numa_faults_buffer_cpu[i] = 0;

			p->numa_faults_memory[i] += diff;
			p->numa_faults_cpu[i] += f_diff;
			faults += p->numa_faults_memory[i];
			p->total_numa_faults += diff;
			if (p->numa_group) {
				/* safe because we can only change our own group */
				p->numa_group->faults[i] += diff;
				p->numa_group->faults_cpu[i] += f_diff;
				p->numa_group->total_faults += diff;
				group_faults += p->numa_group->faults[i];
			}
		}

		if (faults > max_faults) {
			max_faults = faults;
			max_nid = nid;
		}

		if (group_faults > max_group_faults) {
			max_group_faults = group_faults;
			max_group_nid = nid;
		}
	}

	update_task_scan_period(p, fault_types[0], fault_types[1]);

	if (p->numa_group) {
		update_numa_active_node_mask(p->numa_group);
		spin_unlock_irq(group_lock);
		max_nid = max_group_nid;
	}

	if (max_faults) {
		/* Set the new preferred node */
		if (max_nid != p->numa_preferred_nid)
			sched_setnuma(p, max_nid);

		if (task_node(p) != p->numa_preferred_nid)
			numa_migrate_preferred(p);
	}
}

static inline int get_numa_group(struct numa_group *grp)
{
	return atomic_inc_not_zero(&grp->refcount);
}

static inline void put_numa_group(struct numa_group *grp)
{
	if (atomic_dec_and_test(&grp->refcount))
		kfree_rcu(grp, rcu);
}

static void task_numa_group(struct task_struct *p, int cpupid, int flags,
			int *priv)
{
	struct numa_group *grp, *my_grp;
	struct task_struct *tsk;
	bool join = false;
	int cpu = cpupid_to_cpu(cpupid);
	int i;

	if (unlikely(!p->numa_group)) {
		unsigned int size = sizeof(struct numa_group) +
				    4*nr_node_ids*sizeof(unsigned long);

		grp = kzalloc(size, GFP_KERNEL | __GFP_NOWARN);
		if (!grp)
			return;

		atomic_set(&grp->refcount, 1);
		spin_lock_init(&grp->lock);
		INIT_LIST_HEAD(&grp->task_list);
		grp->gid = p->pid;
		/* Second half of the array tracks nids where faults happen */
		grp->faults_cpu = grp->faults + NR_NUMA_HINT_FAULT_TYPES *
						nr_node_ids;

		node_set(task_node(current), grp->active_nodes);

		for (i = 0; i < NR_NUMA_HINT_FAULT_STATS * nr_node_ids; i++)
			grp->faults[i] = p->numa_faults_memory[i];

		grp->total_faults = p->total_numa_faults;

		list_add(&p->numa_entry, &grp->task_list);
		grp->nr_tasks++;
		rcu_assign_pointer(p->numa_group, grp);
	}

	rcu_read_lock();
	tsk = ACCESS_ONCE(cpu_rq(cpu)->curr);

	if (!cpupid_match_pid(tsk, cpupid))
		goto no_join;

	grp = rcu_dereference(tsk->numa_group);
	if (!grp)
		goto no_join;

	my_grp = p->numa_group;
	if (grp == my_grp)
		goto no_join;

	/*
	 * Only join the other group if its bigger; if we're the bigger group,
	 * the other task will join us.
	 */
	if (my_grp->nr_tasks > grp->nr_tasks)
		goto no_join;

	/*
	 * Tie-break on the grp address.
	 */
	if (my_grp->nr_tasks == grp->nr_tasks && my_grp > grp)
		goto no_join;

	/* Always join threads in the same process. */
	if (tsk->mm == current->mm)
		join = true;

	/* Simple filter to avoid false positives due to PID collisions */
	if (flags & TNF_SHARED)
		join = true;

	/* Update priv based on whether false sharing was detected */
	*priv = !join;

	if (join && !get_numa_group(grp))
		goto no_join;

	rcu_read_unlock();

	if (!join)
		return;

	BUG_ON(irqs_disabled());
	double_lock_irq(&my_grp->lock, &grp->lock);

	for (i = 0; i < NR_NUMA_HINT_FAULT_STATS * nr_node_ids; i++) {
		my_grp->faults[i] -= p->numa_faults_memory[i];
		grp->faults[i] += p->numa_faults_memory[i];
	}
	my_grp->total_faults -= p->total_numa_faults;
	grp->total_faults += p->total_numa_faults;

	list_move(&p->numa_entry, &grp->task_list);
	my_grp->nr_tasks--;
	grp->nr_tasks++;

	spin_unlock(&my_grp->lock);
	spin_unlock_irq(&grp->lock);

	rcu_assign_pointer(p->numa_group, grp);

	put_numa_group(my_grp);
	return;

no_join:
	rcu_read_unlock();
	return;
}

void task_numa_free(struct task_struct *p)
{
	struct numa_group *grp = p->numa_group;
	void *numa_faults = p->numa_faults_memory;
	unsigned long flags;
	int i;

	if (grp) {
		spin_lock_irqsave(&grp->lock, flags);
		for (i = 0; i < NR_NUMA_HINT_FAULT_STATS * nr_node_ids; i++)
			grp->faults[i] -= p->numa_faults_memory[i];
		grp->total_faults -= p->total_numa_faults;

		list_del(&p->numa_entry);
		grp->nr_tasks--;
		spin_unlock_irqrestore(&grp->lock, flags);
		RCU_INIT_POINTER(p->numa_group, NULL);
		put_numa_group(grp);
	}

	p->numa_faults_memory = NULL;
	p->numa_faults_buffer_memory = NULL;
	p->numa_faults_cpu= NULL;
	p->numa_faults_buffer_cpu = NULL;
	kfree(numa_faults);
}

/*
 * Got a PROT_NONE fault for a page on @node.
 */
void task_numa_fault(int last_cpupid, int mem_node, int pages, int flags)
{
	struct task_struct *p = current;
	bool migrated = flags & TNF_MIGRATED;
	int cpu_node = task_node(current);
	int local = !!(flags & TNF_FAULT_LOCAL);
	int priv;

	if (!numabalancing_enabled)
		return;

	/* for example, ksmd faulting in a user's mm */
	if (!p->mm)
		return;

	/* Allocate buffer to track faults on a per-node basis */
	if (unlikely(!p->numa_faults_memory)) {
		int size = sizeof(*p->numa_faults_memory) *
			   NR_NUMA_HINT_FAULT_BUCKETS * nr_node_ids;

		p->numa_faults_memory = kzalloc(size, GFP_KERNEL|__GFP_NOWARN);
		if (!p->numa_faults_memory)
			return;

		BUG_ON(p->numa_faults_buffer_memory);
		/*
		 * The averaged statistics, shared & private, memory & cpu,
		 * occupy the first half of the array. The second half of the
		 * array is for current counters, which are averaged into the
		 * first set by task_numa_placement.
		 */
		p->numa_faults_cpu = p->numa_faults_memory + (2 * nr_node_ids);
		p->numa_faults_buffer_memory = p->numa_faults_memory + (4 * nr_node_ids);
		p->numa_faults_buffer_cpu = p->numa_faults_memory + (6 * nr_node_ids);
		p->total_numa_faults = 0;
		memset(p->numa_faults_locality, 0, sizeof(p->numa_faults_locality));
	}

	/*
	 * First accesses are treated as private, otherwise consider accesses
	 * to be private if the accessing pid has not changed
	 */
	if (unlikely(last_cpupid == (-1 & LAST_CPUPID_MASK))) {
		priv = 1;
	} else {
		priv = cpupid_match_pid(p, last_cpupid);
		if (!priv && !(flags & TNF_NO_GROUP))
			task_numa_group(p, last_cpupid, flags, &priv);
	}

	/*
	 * If a workload spans multiple NUMA nodes, a shared fault that
	 * occurs wholly within the set of nodes that the workload is
	 * actively using should be counted as local. This allows the
	 * scan rate to slow down when a workload has settled down.
	 */
	if (!priv && !local && p->numa_group &&
			node_isset(cpu_node, p->numa_group->active_nodes) &&
			node_isset(mem_node, p->numa_group->active_nodes))
		local = 1;

	task_numa_placement(p);

	/*
	 * Retry task to preferred node migration periodically, in case it
	 * case it previously failed, or the scheduler moved us.
	 */
	if (time_after(jiffies, p->numa_migrate_retry))
		numa_migrate_preferred(p);

	if (migrated)
		p->numa_pages_migrated += pages;

	p->numa_faults_buffer_memory[task_faults_idx(mem_node, priv)] += pages;
	p->numa_faults_buffer_cpu[task_faults_idx(cpu_node, priv)] += pages;
	p->numa_faults_locality[local] += pages;
}

static void reset_ptenuma_scan(struct task_struct *p)
{
	ACCESS_ONCE(p->mm->numa_scan_seq)++;
	p->mm->numa_scan_offset = 0;
}

/*
 * The expensive part of numa migration is done from task_work context.
 * Triggered from task_tick_numa().
 */
void task_numa_work(struct callback_head *work)
{
	unsigned long migrate, next_scan, now = jiffies;
	struct task_struct *p = current;
	struct mm_struct *mm = p->mm;
	struct vm_area_struct *vma;
	unsigned long start, end;
	unsigned long nr_pte_updates = 0;
	long pages;

	WARN_ON_ONCE(p != container_of(work, struct task_struct, numa_work));

	work->next = work; /* protect against double add */
	/*
	 * Who cares about NUMA placement when they're dying.
	 *
	 * NOTE: make sure not to dereference p->mm before this check,
	 * exit_task_work() happens _after_ exit_mm() so we could be called
	 * without p->mm even though we still had it when we enqueued this
	 * work.
	 */
	if (p->flags & PF_EXITING)
		return;

	if (!mm->numa_next_scan) {
		mm->numa_next_scan = now +
			msecs_to_jiffies(sysctl_numa_balancing_scan_delay);
	}

	/*
	 * Enforce maximal scan/migration frequency..
	 */
	migrate = mm->numa_next_scan;
	if (time_before(now, migrate))
		return;

	if (p->numa_scan_period == 0) {
		p->numa_scan_period_max = task_scan_max(p);
		p->numa_scan_period = task_scan_min(p);
	}

	next_scan = now + msecs_to_jiffies(p->numa_scan_period);
	if (cmpxchg(&mm->numa_next_scan, migrate, next_scan) != migrate)
		return;

	/*
	 * Delay this task enough that another task of this mm will likely win
	 * the next time around.
	 */
	p->node_stamp += 2 * TICK_NSEC;

	start = mm->numa_scan_offset;
	pages = sysctl_numa_balancing_scan_size;
	pages <<= 20 - PAGE_SHIFT; /* MB in pages */
	if (!pages)
		return;

	down_read(&mm->mmap_sem);
	vma = find_vma(mm, start);
	if (!vma) {
		reset_ptenuma_scan(p);
		start = 0;
		vma = mm->mmap;
	}
	for (; vma; vma = vma->vm_next) {
		if (!vma_migratable(vma) || !vma_policy_mof(vma))
			continue;

		/*
		 * Shared library pages mapped by multiple processes are not
		 * migrated as it is expected they are cache replicated. Avoid
		 * hinting faults in read-only file-backed mappings or the vdso
		 * as migrating the pages will be of marginal benefit.
		 */
		if (!vma->vm_mm ||
		    (vma->vm_file && (vma->vm_flags & (VM_READ|VM_WRITE)) == (VM_READ)))
			continue;

		/*
		 * Skip inaccessible VMAs to avoid any confusion between
		 * PROT_NONE and NUMA hinting ptes
		 */
		if (!(vma->vm_flags & (VM_READ | VM_EXEC | VM_WRITE)))
			continue;

		do {
			start = max(start, vma->vm_start);
			end = ALIGN(start + (pages << PAGE_SHIFT), HPAGE_SIZE);
			end = min(end, vma->vm_end);
			nr_pte_updates += change_prot_numa(vma, start, end);

			/*
			 * Scan sysctl_numa_balancing_scan_size but ensure that
			 * at least one PTE is updated so that unused virtual
			 * address space is quickly skipped.
			 */
			if (nr_pte_updates)
				pages -= (end - start) >> PAGE_SHIFT;

			start = end;
			if (pages <= 0)
				goto out;

			cond_resched();
		} while (end != vma->vm_end);
	}

out:
	/*
	 * It is possible to reach the end of the VMA list but the last few
	 * VMAs are not guaranteed to the vma_migratable. If they are not, we
	 * would find the !migratable VMA on the next scan but not reset the
	 * scanner to the start so check it now.
	 */
	if (vma)
		mm->numa_scan_offset = start;
	else
		reset_ptenuma_scan(p);
	up_read(&mm->mmap_sem);
}

/*
 * Drive the periodic memory faults..
 */
void task_tick_numa(struct rq *rq, struct task_struct *curr)
{
	struct callback_head *work = &curr->numa_work;
	u64 period, now;

	/*
	 * We don't care about NUMA placement if we don't have memory.
	 */
	if (!curr->mm || (curr->flags & PF_EXITING) || work->next != work)
		return;

	/*
	 * Using runtime rather than walltime has the dual advantage that
	 * we (mostly) drive the selection from busy threads and that the
	 * task needs to have done some actual work before we bother with
	 * NUMA placement.
	 */
	now = curr->se.sum_exec_runtime;
	period = (u64)curr->numa_scan_period * NSEC_PER_MSEC;

	if (now - curr->node_stamp > period) {
		if (!curr->node_stamp)
			curr->numa_scan_period = task_scan_min(curr);
		curr->node_stamp += period;

		if (!time_before(jiffies, curr->mm->numa_next_scan)) {
			init_task_work(work, task_numa_work); /* TODO: move this into sched_fork() */
			task_work_add(curr, work, true);
		}
	}
}
#else
static void task_tick_numa(struct rq *rq, struct task_struct *curr)
{
}

static inline void account_numa_enqueue(struct rq *rq, struct task_struct *p)
{
}

static inline void account_numa_dequeue(struct rq *rq, struct task_struct *p)
{
}
#endif /* CONFIG_NUMA_BALANCING */

static void
account_entity_enqueue(struct cfs_rq *cfs_rq, struct sched_entity *se)
{
	update_load_add(&cfs_rq->load, se->load.weight);
	if (!parent_entity(se))
		update_load_add(&rq_of(cfs_rq)->load, se->load.weight);
#ifdef CONFIG_SMP
	if (entity_is_task(se)) {
		struct rq *rq = rq_of(cfs_rq);

		account_numa_enqueue(rq, task_of(se));
		list_add(&se->group_node, &rq->cfs_tasks);
	}
#endif
	cfs_rq->nr_running++;
}

static void
account_entity_dequeue(struct cfs_rq *cfs_rq, struct sched_entity *se)
{
	update_load_sub(&cfs_rq->load, se->load.weight);
	if (!parent_entity(se))
		update_load_sub(&rq_of(cfs_rq)->load, se->load.weight);
	if (entity_is_task(se)) {
		account_numa_dequeue(rq_of(cfs_rq), task_of(se));
		list_del_init(&se->group_node);
	}
	cfs_rq->nr_running--;
}

#ifdef CONFIG_FAIR_GROUP_SCHED
# ifdef CONFIG_SMP
static inline long calc_tg_weight(struct task_group *tg, struct cfs_rq *cfs_rq)
{
	long tg_weight;

	/*
	 * Use this CPU's actual weight instead of the last load_contribution
	 * to gain a more accurate current total weight. See
	 * update_cfs_rq_load_contribution().
	 */
	tg_weight = atomic_long_read(&tg->load_avg);
	tg_weight -= cfs_rq->tg_load_contrib;
	tg_weight += cfs_rq->load.weight;

	return tg_weight;
}

static long calc_cfs_shares(struct cfs_rq *cfs_rq, struct task_group *tg)
{
	long tg_weight, load, shares;

	tg_weight = calc_tg_weight(tg, cfs_rq);
	load = cfs_rq->load.weight;

	shares = (tg->shares * load);
	if (tg_weight)
		shares /= tg_weight;

	if (shares < MIN_SHARES)
		shares = MIN_SHARES;
	if (shares > tg->shares)
		shares = tg->shares;

	return shares;
}
# else /* CONFIG_SMP */
static inline long calc_cfs_shares(struct cfs_rq *cfs_rq, struct task_group *tg)
{
	return tg->shares;
}
# endif /* CONFIG_SMP */
static void reweight_entity(struct cfs_rq *cfs_rq, struct sched_entity *se,
			    unsigned long weight)
{
	if (se->on_rq) {
		/* commit outstanding execution time */
		if (cfs_rq->curr == se)
			update_curr(cfs_rq);
		account_entity_dequeue(cfs_rq, se);
	}

	update_load_set(&se->load, weight);

	if (se->on_rq)
		account_entity_enqueue(cfs_rq, se);
}

static inline int throttled_hierarchy(struct cfs_rq *cfs_rq);

static void update_cfs_shares(struct cfs_rq *cfs_rq)
{
	struct task_group *tg;
	struct sched_entity *se;
	long shares;

	tg = cfs_rq->tg;
	se = tg->se[cpu_of(rq_of(cfs_rq))];
	if (!se || throttled_hierarchy(cfs_rq))
		return;
#ifndef CONFIG_SMP
	if (likely(se->load.weight == tg->shares))
		return;
#endif
	shares = calc_cfs_shares(cfs_rq, tg);

	reweight_entity(cfs_rq_of(se), se, shares);
}
#else /* CONFIG_FAIR_GROUP_SCHED */
static inline void update_cfs_shares(struct cfs_rq *cfs_rq)
{
}
#endif /* CONFIG_FAIR_GROUP_SCHED */

#ifdef CONFIG_SMP
/*
 * We choose a half-life close to 1 scheduling period.
 * Note: The tables below are dependent on this value.
 */
#define LOAD_AVG_PERIOD 32
#define LOAD_AVG_MAX 47742 /* maximum possible load avg */
#define LOAD_AVG_MAX_N 345 /* number of full periods to produce LOAD_MAX_AVG */

/* Precomputed fixed inverse multiplies for multiplication by y^n */
static const u32 runnable_avg_yN_inv[] = {
	0xffffffff, 0xfa83b2da, 0xf5257d14, 0xefe4b99a, 0xeac0c6e6, 0xe5b906e6,
	0xe0ccdeeb, 0xdbfbb796, 0xd744fcc9, 0xd2a81d91, 0xce248c14, 0xc9b9bd85,
	0xc5672a10, 0xc12c4cc9, 0xbd08a39e, 0xb8fbaf46, 0xb504f333, 0xb123f581,
	0xad583ee9, 0xa9a15ab4, 0xa5fed6a9, 0xa2704302, 0x9ef5325f, 0x9b8d39b9,
	0x9837f050, 0x94f4efa8, 0x91c3d373, 0x8ea4398a, 0x8b95c1e3, 0x88980e80,
	0x85aac367, 0x82cd8698,
};

/*
 * Precomputed \Sum y^k { 1<=k<=n }.  These are floor(true_value) to prevent
 * over-estimates when re-combining.
 */
static const u32 runnable_avg_yN_sum[] = {
	    0, 1002, 1982, 2941, 3880, 4798, 5697, 6576, 7437, 8279, 9103,
	 9909,10698,11470,12226,12966,13690,14398,15091,15769,16433,17082,
	17718,18340,18949,19545,20128,20698,21256,21802,22336,22859,23371,
};

/*
 * Approximate:
 *   val * y^n,    where y^32 ~= 0.5 (~1 scheduling period)
 */
static __always_inline u64 decay_load(u64 val, u64 n)
{
	unsigned int local_n;

	if (!n)
		return val;
	else if (unlikely(n > LOAD_AVG_PERIOD * 63))
		return 0;

	/* after bounds checking we can collapse to 32-bit */
	local_n = n;

	/*
	 * As y^PERIOD = 1/2, we can combine
	 *    y^n = 1/2^(n/PERIOD) * y^(n%PERIOD)
	 * With a look-up table which covers y^n (n<PERIOD)
	 *
	 * To achieve constant time decay_load.
	 */
	if (unlikely(local_n >= LOAD_AVG_PERIOD)) {
		val >>= local_n / LOAD_AVG_PERIOD;
		local_n %= LOAD_AVG_PERIOD;
	}

	val *= runnable_avg_yN_inv[local_n];
	/* We don't use SRR here since we always want to round down. */
	return val >> 32;
}

/*
 * For updates fully spanning n periods, the contribution to runnable
 * average will be: \Sum 1024*y^n
 *
 * We can compute this reasonably efficiently by combining:
 *   y^PERIOD = 1/2 with precomputed \Sum 1024*y^n {for  n <PERIOD}
 */
static u32 __compute_runnable_contrib(u64 n)
{
	u32 contrib = 0;

	if (likely(n <= LOAD_AVG_PERIOD))
		return runnable_avg_yN_sum[n];
	else if (unlikely(n >= LOAD_AVG_MAX_N))
		return LOAD_AVG_MAX;

	/* Compute \Sum k^n combining precomputed values for k^i, \Sum k^j */
	do {
		contrib /= 2; /* y^LOAD_AVG_PERIOD = 1/2 */
		contrib += runnable_avg_yN_sum[LOAD_AVG_PERIOD];

		n -= LOAD_AVG_PERIOD;
	} while (n > LOAD_AVG_PERIOD);

	contrib = decay_load(contrib, n);
	return contrib + runnable_avg_yN_sum[n];
}

#ifdef CONFIG_HMP_VARIABLE_SCALE

#define HMP_VARIABLE_SCALE_SHIFT 16ULL
struct hmp_global_attr {
	struct attribute attr;
	ssize_t (*show)(struct kobject *kobj,
			struct attribute *attr, char *buf);
	ssize_t (*store)(struct kobject *a, struct attribute *b,
			const char *c, size_t count);
	int *value;
	int (*to_sysfs)(int);
	int (*from_sysfs)(int);
};

#ifdef CONFIG_HMP_FREQUENCY_INVARIANT_SCALE
#ifdef CONFIG_SCHED_HMP_DOWN_MIGRATION_COMPENSATION
#define HMP_DATA_SYSFS_MAX 20
#else
#define HMP_DATA_SYSFS_MAX 14
#endif
#else
#ifdef CONFIG_SCHED_HMP_DOWN_MIGRATION_COMPENSATION
#define HMP_DATA_SYSFS_MAX 19
#else
#define HMP_DATA_SYSFS_MAX 13
#endif
#endif

struct hmp_data_struct {
#ifdef CONFIG_HMP_FREQUENCY_INVARIANT_SCALE
	int freqinvar_load_scale_enabled;
#endif
	int multiplier; /* used to scale the time delta */
	int semiboost_multiplier;
	int rq_multiplier;
	struct attribute_group attr_group;
	struct attribute *attributes[HMP_DATA_SYSFS_MAX + 1];
	struct hmp_global_attr attr[HMP_DATA_SYSFS_MAX];
} hmp_data = {.multiplier = 1 << HMP_VARIABLE_SCALE_SHIFT,
	      .semiboost_multiplier = 2 << HMP_VARIABLE_SCALE_SHIFT,
	      .rq_multiplier = 4 << HMP_VARIABLE_SCALE_SHIFT};

static u64 hmp_variable_scale_convert(u64 delta);
static u64 hmp_rq_variable_scale_convert(u64 delta);
#ifdef CONFIG_HMP_FREQUENCY_INVARIANT_SCALE
/* Frequency-Invariant Load Modification:
 * Loads are calculated as in PJT's patch however we also scale the current
 * contribution in line with the frequency of the CPU that the task was
 * executed on.
 * In this version, we use a simple linear scale derived from the maximum
 * frequency reported by CPUFreq. As an example:
 *
 * Consider that we ran a task for 100% of the previous interval.
 *
 * Our CPU was under asynchronous frequency control through one of the
 * CPUFreq governors.
 *
 * The CPUFreq governor reports that it is able to scale the CPU between
 * 500MHz and 1GHz.
 *
 * During the period, the CPU was running at 1GHz.
 *
 * In this case, our load contribution for that period is calculated as
 * 1 * (number_of_active_microseconds)
 *
 * This results in our task being able to accumulate maximum load as normal.
 *
 *
 * Consider now that our CPU was executing at 500MHz.
 *
 * We now scale the load contribution such that it is calculated as
 * 0.5 * (number_of_active_microseconds)
 *
 * Our task can only record 50% maximum load during this period.
 *
 * This represents the task consuming 50% of the CPU's *possible* compute
 * capacity. However the task did consume 100% of the CPU's *available*
 * compute capacity which is the value seen by the CPUFreq governor and
 * user-side CPU Utilization tools.
 *
 * Restricting tracked load to be scaled by the CPU's frequency accurately
 * represents the consumption of possible compute capacity and allows the
 * HMP migration's simple threshold migration strategy to interact more
 * predictably with CPUFreq's asynchronous compute capacity changes.
 */
#define SCHED_FREQSCALE_SHIFT 10
struct cpufreq_extents {
	u32 curr_scale;
	u32 cpufreq_min;
	u32 cpufreq_max;
	u32 thermal_min;
	u32 thermal_max;
	u32 min;
	u32 max;
	u32 flags;
};
/* Flag set when the governor in use only allows one frequency.
 * Disables scaling.
 */
#define SCHED_LOAD_FREQINVAR_SINGLEFREQ 0x01

static struct cpufreq_extents freq_scale[CONFIG_NR_CPUS];
#endif /* CONFIG_HMP_FREQUENCY_INVARIANT_SCALE */
#endif /* CONFIG_HMP_VARIABLE_SCALE */

/* We can represent the historical contribution to runnable average as the
 * coefficients of a geometric series.  To do this we sub-divide our runnable
 * history into segments of approximately 1ms (1024us); label the segment that
 * occurred N-ms ago p_N, with p_0 corresponding to the current period, e.g.
 *
 * [<- 1024us ->|<- 1024us ->|<- 1024us ->| ...
 *      p0            p1           p2
 *     (now)       (~1ms ago)  (~2ms ago)
 *
 * Let u_i denote the fraction of p_i that the entity was runnable.
 *
 * We then designate the fractions u_i as our co-efficients, yielding the
 * following representation of historical load:
 *   u_0 + u_1*y + u_2*y^2 + u_3*y^3 + ...
 *
 * We choose y based on the with of a reasonably scheduling period, fixing:
 *   y^32 = 0.5
 *
 * This means that the contribution to load ~32ms ago (u_32) will be weighted
 * approximately half as much as the contribution to load within the last ms
 * (u_0).
 *
 * When a period "rolls over" and we have new u_0`, multiplying the previous
 * sum again by y is sufficient to update:
 *   load_avg = u_0` + y*(u_0 + u_1*y + u_2*y^2 + ... )
 *            = u_0 + u_1*y + u_2*y^2 + ... [re-labeling u_i --> u_{i+1}]
 */
static __always_inline int __update_entity_runnable_avg(u64 now,
							struct sched_avg *sa,
							int runnable,
							int running,
							int cpu)
{
	u64 delta, periods;
	u32 runnable_contrib;
	int delta_w, decayed = 0;
#ifdef CONFIG_HMP_FREQUENCY_INVARIANT_SCALE
	u64 scaled_delta;
	u32 scaled_runnable_contrib;
	int scaled_delta_w;
	u32 curr_scale = 1024;
#endif /* CONFIG_HMP_FREQUENCY_INVARIANT_SCALE */

	delta = now - sa->last_runnable_update;
#ifdef CONFIG_HMP_VARIABLE_SCALE
	if (sa == &(cpu_rq(cpu)->avg))
		delta = hmp_rq_variable_scale_convert(delta);
	else
		delta = hmp_variable_scale_convert(delta);
#endif
	/*
	 * This should only happen when time goes backwards, which it
	 * unfortunately does during sched clock init when we swap over to TSC.
	 */
	if ((s64)delta < 0) {
		sa->last_runnable_update = now;
		return 0;
	}

	/*
	 * Use 1024ns as the unit of measurement since it's a reasonable
	 * approximation of 1us and fast to compute.
	 */
	delta >>= 10;
	if (!delta)
		return 0;
	sa->last_runnable_update = now;

#ifdef CONFIG_HMP_FREQUENCY_INVARIANT_SCALE
	/* retrieve scale factor for load */
	if (hmp_data.freqinvar_load_scale_enabled)
		curr_scale = freq_scale[cpu].curr_scale;
#endif /* CONFIG_HMP_FREQUENCY_INVARIANT_SCALE */

	/* delta_w is the amount already accumulated against our next period */
	delta_w = sa->remainder;
	if (delta + delta_w >= 1024) {
		/* period roll-over */
		decayed = 1;

		/*
		 * Now that we know we're crossing a period boundary, figure
		 * out how much from delta we need to complete the current
		 * period and accrue it.
		 */
		delta_w = 1024 - delta_w;
		/* scale runnable time if necessary */
#ifdef CONFIG_HMP_FREQUENCY_INVARIANT_SCALE
		scaled_delta_w = (delta_w * curr_scale)
				>> SCHED_FREQSCALE_SHIFT;
		if (runnable)
			sa->runnable_avg_sum += scaled_delta_w;
		if (running)
			sa->usage_avg_sum += scaled_delta_w;
#else
		if (runnable)
			sa->runnable_avg_sum += delta_w;
		if (running)
			sa->usage_avg_sum += delta_w;
#endif /* #ifdef CONFIG_HMP_FREQUENCY_INVARIANT_SCALE */
		sa->runnable_avg_period += delta_w;

		delta -= delta_w;

		/* Figure out how many additional periods this update spans */
		periods = delta / 1024;
		delta %= 1024;
		/* decay the load we have accumulated so far */
		sa->runnable_avg_sum = decay_load(sa->runnable_avg_sum,
						  periods + 1);
		sa->runnable_avg_period = decay_load(sa->runnable_avg_period,
						     periods + 1);
		sa->usage_avg_sum = decay_load(sa->usage_avg_sum, periods + 1);
		/* add the contribution from this period */
		/* Efficiently calculate \sum (1..n_period) 1024*y^i */
		runnable_contrib = __compute_runnable_contrib(periods);
		/* Apply load scaling if necessary.
		 * Note that multiplying the whole series is same as
		 * multiplying all terms
		 */
#ifdef CONFIG_HMP_FREQUENCY_INVARIANT_SCALE
		scaled_runnable_contrib = (runnable_contrib * curr_scale)
				>> SCHED_FREQSCALE_SHIFT;
		if (runnable)
			sa->runnable_avg_sum += scaled_runnable_contrib;
		if (running)
			sa->usage_avg_sum += scaled_runnable_contrib;
#else
		if (runnable)
			sa->runnable_avg_sum += runnable_contrib;
		if (running)
			sa->usage_avg_sum += runnable_contrib;
#endif /* CONFIG_HMP_FREQUENCY_INVARIANT_SCALE */
		sa->runnable_avg_period += runnable_contrib;

		sa->remainder = delta;
	} else {
		sa->remainder += delta;
	}

	/* Remainder of delta accrued against u_0` */
	/* scale if necessary */
#ifdef CONFIG_HMP_FREQUENCY_INVARIANT_SCALE
	scaled_delta = ((delta * curr_scale) >> SCHED_FREQSCALE_SHIFT);
	if (runnable)
		sa->runnable_avg_sum += scaled_delta;
	if (running)
		sa->usage_avg_sum += scaled_delta;
#else
	if (runnable)
		sa->runnable_avg_sum += delta;
	if (running)
		sa->usage_avg_sum += delta;
#endif /* CONFIG_HMP_FREQUENCY_INVARIANT_SCALE */
	sa->runnable_avg_period += delta;

	return decayed;
}

/* Synchronize an entity's decay with its parenting cfs_rq.*/
static inline u64 __synchronize_entity_decay(struct sched_entity *se)
{
	struct cfs_rq *cfs_rq = cfs_rq_of(se);
	u64 decays = atomic64_read(&cfs_rq->decay_counter);

	decays -= se->avg.decay_count;
	if (decays)
		se->avg.load_avg_contrib = decay_load(se->avg.load_avg_contrib, decays);
	se->avg.decay_count = 0;
	return decays;
}

#ifdef CONFIG_FAIR_GROUP_SCHED
static inline void __update_cfs_rq_tg_load_contrib(struct cfs_rq *cfs_rq,
						 int force_update)
{
	struct task_group *tg = cfs_rq->tg;
	long tg_contrib;

	tg_contrib = cfs_rq->runnable_load_avg + cfs_rq->blocked_load_avg;
	tg_contrib -= cfs_rq->tg_load_contrib;

	if (!tg_contrib)
		return;

	if (force_update || abs(tg_contrib) > cfs_rq->tg_load_contrib / 8) {
		atomic_long_add(tg_contrib, &tg->load_avg);
		cfs_rq->tg_load_contrib += tg_contrib;
	}
}

/*
 * Aggregate cfs_rq runnable averages into an equivalent task_group
 * representation for computing load contributions.
 */
static inline void __update_tg_runnable_avg(struct sched_avg *sa,
						  struct cfs_rq *cfs_rq)
{
	struct task_group *tg = cfs_rq->tg;
	long contrib, usage_contrib;

	/* The fraction of a cpu used by this cfs_rq */
	contrib = div_u64((u64)sa->runnable_avg_sum << NICE_0_SHIFT,
			  sa->runnable_avg_period + 1);
	contrib -= cfs_rq->tg_runnable_contrib;

	usage_contrib = div_u64(sa->usage_avg_sum << NICE_0_SHIFT,
			        sa->runnable_avg_period + 1);
	usage_contrib -= cfs_rq->tg_usage_contrib;

	/*
	 * contrib/usage at this point represent deltas, only update if they
	 * are substantive.
	 */
	if ((abs(contrib) > cfs_rq->tg_runnable_contrib / 64) ||
	    (abs(usage_contrib) > cfs_rq->tg_usage_contrib / 64)) {
		atomic_add(contrib, &tg->runnable_avg);
		cfs_rq->tg_runnable_contrib += contrib;

		atomic_add(usage_contrib, &tg->usage_avg);
		cfs_rq->tg_usage_contrib += usage_contrib;
	}
}

static inline void __update_group_entity_contrib(struct sched_entity *se)
{
	struct cfs_rq *cfs_rq = group_cfs_rq(se);
	struct task_group *tg = cfs_rq->tg;
	int runnable_avg;

	u64 contrib;

	contrib = cfs_rq->tg_load_contrib * tg->shares;
	se->avg.load_avg_contrib = div_u64(contrib,
				     atomic_long_read(&tg->load_avg) + 1);

	/*
	 * For group entities we need to compute a correction term in the case
	 * that they are consuming <1 cpu so that we would contribute the same
	 * load as a task of equal weight.
	 *
	 * Explicitly co-ordinating this measurement would be expensive, but
	 * fortunately the sum of each cpus contribution forms a usable
	 * lower-bound on the true value.
	 *
	 * Consider the aggregate of 2 contributions.  Either they are disjoint
	 * (and the sum represents true value) or they are disjoint and we are
	 * understating by the aggregate of their overlap.
	 *
	 * Extending this to N cpus, for a given overlap, the maximum amount we
	 * understand is then n_i(n_i+1)/2 * w_i where n_i is the number of
	 * cpus that overlap for this interval and w_i is the interval width.
	 *
	 * On a small machine; the first term is well-bounded which bounds the
	 * total error since w_i is a subset of the period.  Whereas on a
	 * larger machine, while this first term can be larger, if w_i is the
	 * of consequential size guaranteed to see n_i*w_i quickly converge to
	 * our upper bound of 1-cpu.
	 */
	runnable_avg = atomic_read(&tg->runnable_avg);
	if (runnable_avg < NICE_0_LOAD) {
		se->avg.load_avg_contrib *= runnable_avg;
		se->avg.load_avg_contrib >>= NICE_0_SHIFT;
	}
}

static inline void update_rq_runnable_avg(struct rq *rq, int runnable)
{
	int cpu = -1;	/* not used in normal case */

#ifdef CONFIG_HMP_FREQUENCY_INVARIANT_SCALE
	cpu = rq->cpu;
#endif
	__update_entity_runnable_avg(rq->clock_task, &rq->avg, runnable,
				     runnable, cpu);
	__update_tg_runnable_avg(&rq->avg, &rq->cfs);
	trace_sched_rq_runnable_ratio(cpu_of(rq), rq->avg.load_avg_ratio);
	trace_sched_rq_runnable_load(cpu_of(rq), rq->cfs.runnable_load_avg);
}
#else /* CONFIG_FAIR_GROUP_SCHED */
static inline void __update_cfs_rq_tg_load_contrib(struct cfs_rq *cfs_rq,
						 int force_update) {}
static inline void __update_tg_runnable_avg(struct sched_avg *sa,
						  struct cfs_rq *cfs_rq) {}
static inline void __update_group_entity_contrib(struct sched_entity *se) {}
static inline void update_rq_runnable_avg(struct rq *rq, int runnable) {}
#endif /* CONFIG_FAIR_GROUP_SCHED */

#ifdef CONFIG_SCHED_HMP
/*
 * Migration thresholds should be in the range [0..1023]
 * hmp_up_threshold: min. load required for migrating tasks to a faster cpu
 * hmp_down_threshold: max. load allowed for tasks migrating to a slower cpu
 * The default values (512, 256) offer good responsiveness, but may need
 * tweaking suit particular needs.
 */

unsigned int hmp_up_threshold = 700;
unsigned int hmp_down_threshold = 256;

unsigned int hmp_semiboost_up_threshold = 400;
unsigned int hmp_semiboost_down_threshold = 150;

#ifdef CONFIG_SCHED_HMP_DOWN_MIGRATION_COMPENSATION
#include <linux/pm_qos.h>
#include <linux/irq_work.h>
static void hmp_do_dwcompensation(int cpu, unsigned long load);
static void hmp_dwcompensation_update_thr(void);

typedef enum {
	DWCOM_LV_HIGH,
	DWCOM_LV_MID,
	DWCOM_LV_LOW,
	DWCOM_LV_END,
} dwcomp_level;

struct dwcom_dat {
	struct pm_qos_request pm_qos;
	int freq;
	int threshold;
};

static struct {
	struct workqueue_struct *workqueue;
	struct work_struct work;
	struct irq_work irq_work;
	struct dwcom_dat data[DWCOM_LV_END];
	int enabled;
	int timeout;
	int threshold;
	unsigned int last_lv;
} hmp_dwcompensation;
#endif


/*
 * Needed to determine heaviest tasks etc.
 */
static inline unsigned int hmp_cpu_is_fastest(int cpu);
static inline unsigned int hmp_cpu_is_slowest(int cpu);
static inline struct hmp_domain *hmp_slower_domain(int cpu);
static inline struct hmp_domain *hmp_faster_domain(int cpu);
#endif

static inline void __update_task_entity_contrib(struct sched_entity *se)
{
	u32 contrib;

	/* avoid overflowing a 32-bit type w/ SCHED_LOAD_SCALE */
	contrib = se->avg.runnable_avg_sum * scale_load_down(se->load.weight);
	contrib /= (se->avg.runnable_avg_period + 1);
	se->avg.load_avg_contrib = scale_load(contrib);
	trace_sched_task_load_contrib(task_of(se), se->avg.load_avg_contrib);
	contrib = se->avg.runnable_avg_sum * scale_load_down(NICE_0_LOAD);
	contrib /= (se->avg.runnable_avg_period + 1);
	se->avg.load_avg_ratio = scale_load(contrib);
#ifdef CONFIG_SCHED_HMP
	if (!hmp_cpu_is_fastest(cpu_of(se->cfs_rq->rq)) &&
		se->avg.load_avg_ratio > hmp_up_threshold)
		cpu_rq(smp_processor_id())->next_balance = jiffies;
#endif
	trace_sched_task_runnable_ratio(task_of(se), se->avg.load_avg_ratio);
}

/* Compute the current contribution to load_avg by se, return any delta */
static long __update_entity_load_avg_contrib(struct sched_entity *se, long *ratio)
{
	long old_contrib = se->avg.load_avg_contrib;
	long old_ratio   = se->avg.load_avg_ratio;

	if (entity_is_task(se)) {
		__update_task_entity_contrib(se);
	} else {
		__update_tg_runnable_avg(&se->avg, group_cfs_rq(se));
		__update_group_entity_contrib(se);
	}

	if (ratio)
		*ratio = se->avg.load_avg_ratio - old_ratio;
	return se->avg.load_avg_contrib - old_contrib;
}

static inline void subtract_blocked_load_contrib(struct cfs_rq *cfs_rq,
						 long load_contrib)
{
	if (likely(load_contrib < cfs_rq->blocked_load_avg))
		cfs_rq->blocked_load_avg -= load_contrib;
	else
		cfs_rq->blocked_load_avg = 0;
}

static inline u64 cfs_rq_clock_task(struct cfs_rq *cfs_rq);

/* Update a sched_entity's runnable average */
static inline void update_entity_load_avg(struct sched_entity *se,
					  int update_cfs_rq)
{
	struct cfs_rq *cfs_rq = cfs_rq_of(se);
	long contrib_delta, ratio_delta;
	u64 now;
	int cpu = -1;   /* not used in normal case */

#ifdef CONFIG_HMP_FREQUENCY_INVARIANT_SCALE
	cpu = cfs_rq->rq->cpu;
#endif
	/*
	 * For a group entity we need to use their owned cfs_rq_clock_task() in
	 * case they are the parent of a throttled hierarchy.
	 */
	if (entity_is_task(se))
		now = cfs_rq_clock_task(cfs_rq);
	else
		now = cfs_rq_clock_task(group_cfs_rq(se));

	if (!__update_entity_runnable_avg(now, &se->avg, se->on_rq,
			cfs_rq->curr == se, cpu))
		return;

	contrib_delta = __update_entity_load_avg_contrib(se, &ratio_delta);

	hp_event_update_entity_load(se);

	if (!update_cfs_rq)
		return;

	if (se->on_rq) {
		cfs_rq->runnable_load_avg += contrib_delta;
		rq_of(cfs_rq)->avg.load_avg_ratio += ratio_delta;
	} else {
		subtract_blocked_load_contrib(cfs_rq, -contrib_delta);
	}
}

/*
 * Decay the load contributed by all blocked children and account this so that
 * their contribution may appropriately discounted when they wake up.
 */
static void update_cfs_rq_blocked_load(struct cfs_rq *cfs_rq, int force_update)
{
	u64 now = cfs_rq_clock_task(cfs_rq) >> 20;
	u64 decays;

	decays = now - cfs_rq->last_decay;
	if (!decays && !force_update)
		return;

	if (atomic_long_read(&cfs_rq->removed_load)) {
		unsigned long removed_load;
		removed_load = atomic_long_xchg(&cfs_rq->removed_load, 0);
		subtract_blocked_load_contrib(cfs_rq, removed_load);
	}

	if (decays) {
		cfs_rq->blocked_load_avg = decay_load(cfs_rq->blocked_load_avg,
						      decays);
		atomic64_add(decays, &cfs_rq->decay_counter);
		cfs_rq->last_decay = now;
	}

	__update_cfs_rq_tg_load_contrib(cfs_rq, force_update);
}

/* Add the load generated by se into cfs_rq's child load-average */
static inline void enqueue_entity_load_avg(struct cfs_rq *cfs_rq,
						  struct sched_entity *se,
						  int wakeup)
{
	/*
	 * We track migrations using entity decay_count <= 0, on a wake-up
	 * migration we use a negative decay count to track the remote decays
	 * accumulated while sleeping.
	 *
	 * Newly forked tasks are enqueued with se->avg.decay_count == 0, they
	 * are seen by enqueue_entity_load_avg() as a migration with an already
	 * constructed load_avg_contrib.
	 */
	if (unlikely(se->avg.decay_count <= 0)) {
		se->avg.last_runnable_update = rq_clock_task(rq_of(cfs_rq));
		if (se->avg.decay_count) {
			/*
			 * In a wake-up migration we have to approximate the
			 * time sleeping.  This is because we can't synchronize
			 * clock_task between the two cpus, and it is not
			 * guaranteed to be read-safe.  Instead, we can
			 * approximate this using our carried decays, which are
			 * explicitly atomically readable.
			 */
			se->avg.last_runnable_update -= (-se->avg.decay_count)
							<< 20;
			update_entity_load_avg(se, 0);
			/* Indicate that we're now synchronized and on-rq */
			se->avg.decay_count = 0;
		}
		wakeup = 0;
	} else {
		__synchronize_entity_decay(se);
	}

	/* migrated tasks did not contribute to our blocked load */
	if (wakeup) {
		subtract_blocked_load_contrib(cfs_rq, se->avg.load_avg_contrib);
		update_entity_load_avg(se, 0);
	}

	cfs_rq->runnable_load_avg += se->avg.load_avg_contrib;
	rq_of(cfs_rq)->avg.load_avg_ratio += se->avg.load_avg_ratio;

	/* we force update consideration on load-balancer moves */
	update_cfs_rq_blocked_load(cfs_rq, !wakeup);
}

/*
 * Remove se's load from this cfs_rq child load-average, if the entity is
 * transitioning to a blocked state we track its projected decay using
 * blocked_load_avg.
 */
static inline void dequeue_entity_load_avg(struct cfs_rq *cfs_rq,
						  struct sched_entity *se,
						  int sleep)
{
	update_entity_load_avg(se, 1);
	/* we force update consideration on load-balancer moves */
	update_cfs_rq_blocked_load(cfs_rq, !sleep);

	cfs_rq->runnable_load_avg -= se->avg.load_avg_contrib;
	rq_of(cfs_rq)->avg.load_avg_ratio -= se->avg.load_avg_ratio;

	if (sleep) {
		cfs_rq->blocked_load_avg += se->avg.load_avg_contrib;
		se->avg.decay_count = atomic64_read(&cfs_rq->decay_counter);
	} /* migrations, e.g. sleep=0 leave decay_count == 0 */
}

/*
 * Update the rq's load with the elapsed running time before entering
 * idle. if the last scheduled task is not a CFS task, idle_enter will
 * be the only way to update the runnable statistic.
 */
void idle_enter_fair(struct rq *this_rq)
{
	update_rq_runnable_avg(this_rq, 1);
	hp_event_update_rq_load(this_rq->cpu);
}

/*
 * Update the rq's load with the elapsed idle time before a task is
 * scheduled. if the newly scheduled task is not a CFS task, idle_exit will
 * be the only way to update the runnable statistic.
 */
void idle_exit_fair(struct rq *this_rq)
{
	update_rq_runnable_avg(this_rq, 0);
	hp_event_update_rq_load(this_rq->cpu);
}

static int idle_balance(struct rq *this_rq);

#else /* CONFIG_SMP */

static inline void update_entity_load_avg(struct sched_entity *se,
					  int update_cfs_rq) {}
static inline void update_rq_runnable_avg(struct rq *rq, int runnable) {}
static inline void enqueue_entity_load_avg(struct cfs_rq *cfs_rq,
					   struct sched_entity *se,
					   int wakeup) {}
static inline void dequeue_entity_load_avg(struct cfs_rq *cfs_rq,
					   struct sched_entity *se,
					   int sleep) {}
static inline void update_cfs_rq_blocked_load(struct cfs_rq *cfs_rq,
					      int force_update) {}

static inline int idle_balance(struct rq *rq)
{
	return 0;
}

#endif /* CONFIG_SMP */

static void enqueue_sleeper(struct cfs_rq *cfs_rq, struct sched_entity *se)
{
#ifdef CONFIG_SCHEDSTATS
	struct task_struct *tsk = NULL;

	if (entity_is_task(se))
		tsk = task_of(se);

	if (se->statistics.sleep_start) {
		u64 delta = rq_clock(rq_of(cfs_rq)) - se->statistics.sleep_start;

		if ((s64)delta < 0)
			delta = 0;

		if (unlikely(delta > se->statistics.sleep_max))
			se->statistics.sleep_max = delta;

		se->statistics.sleep_start = 0;
		se->statistics.sum_sleep_runtime += delta;

		if (tsk) {
			account_scheduler_latency(tsk, delta >> 10, 1);
			trace_sched_stat_sleep(tsk, delta);
		}
	}
	if (se->statistics.block_start) {
		u64 delta = rq_clock(rq_of(cfs_rq)) - se->statistics.block_start;

		if ((s64)delta < 0)
			delta = 0;

		if (unlikely(delta > se->statistics.block_max))
			se->statistics.block_max = delta;

		se->statistics.block_start = 0;
		se->statistics.sum_sleep_runtime += delta;

		if (tsk) {
			if (tsk->in_iowait) {
				se->statistics.iowait_sum += delta;
				se->statistics.iowait_count++;
				trace_sched_stat_iowait(tsk, delta);
			}

			trace_sched_stat_blocked(tsk, delta);

			/*
			 * Blocking time is in units of nanosecs, so shift by
			 * 20 to get a milliseconds-range estimation of the
			 * amount of time that the task spent sleeping:
			 */
			if (unlikely(prof_on == SLEEP_PROFILING)) {
				profile_hits(SLEEP_PROFILING,
						(void *)get_wchan(tsk),
						delta >> 20);
			}
			account_scheduler_latency(tsk, delta >> 10, 0);
		}
	}
#endif
}

static void check_spread(struct cfs_rq *cfs_rq, struct sched_entity *se)
{
#ifdef CONFIG_SCHED_DEBUG
	s64 d = se->vruntime - cfs_rq->min_vruntime;

	if (d < 0)
		d = -d;

	if (d > 3*sysctl_sched_latency)
		schedstat_inc(cfs_rq, nr_spread_over);
#endif
}

static void
place_entity(struct cfs_rq *cfs_rq, struct sched_entity *se, int initial)
{
	u64 vruntime = cfs_rq->min_vruntime;

	/*
	 * The 'current' period is already promised to the current tasks,
	 * however the extra weight of the new task will slow them down a
	 * little, place the new task so that it fits in the slot that
	 * stays open at the end.
	 */
	if (initial && sched_feat(START_DEBIT))
		vruntime += sched_vslice(cfs_rq, se);

	/* sleeps up to a single latency don't count. */
	if (!initial) {
		unsigned long thresh = sysctl_sched_latency;

		/*
		 * Halve their sleep time's effect, to allow
		 * for a gentler effect of sleepers:
		 */
		if (sched_feat(GENTLE_FAIR_SLEEPERS))
			thresh >>= 1;

		vruntime -= thresh;
	}

	/* ensure we never gain time by being placed backwards. */
	se->vruntime = max_vruntime(se->vruntime, vruntime);
}

static void check_enqueue_throttle(struct cfs_rq *cfs_rq);

static void
enqueue_entity(struct cfs_rq *cfs_rq, struct sched_entity *se, int flags)
{
	/*
	 * Update the normalized vruntime before updating min_vruntime
	 * through calling update_curr().
	 */
	if (!(flags & ENQUEUE_WAKEUP) || (flags & ENQUEUE_WAKING))
		se->vruntime += cfs_rq->min_vruntime;

	/*
	 * Update run-time statistics of the 'current'.
	 */
	update_curr(cfs_rq);
	enqueue_entity_load_avg(cfs_rq, se, flags & ENQUEUE_WAKEUP);
	account_entity_enqueue(cfs_rq, se);
	update_cfs_shares(cfs_rq);

	if (flags & ENQUEUE_WAKEUP) {
		place_entity(cfs_rq, se, 0);
		enqueue_sleeper(cfs_rq, se);
	}

	update_stats_enqueue(cfs_rq, se);
	check_spread(cfs_rq, se);
	if (se != cfs_rq->curr)
		__enqueue_entity(cfs_rq, se);

	se->on_rq = 1;

	hp_event_enqueue_entity(se, flags);

	if (cfs_rq->nr_running == 1) {
		list_add_leaf_cfs_rq(cfs_rq);
		check_enqueue_throttle(cfs_rq);
	}
}

static void __clear_buddies_last(struct sched_entity *se)
{
	for_each_sched_entity(se) {
		struct cfs_rq *cfs_rq = cfs_rq_of(se);
		if (cfs_rq->last != se)
			break;

		cfs_rq->last = NULL;
	}
}

static void __clear_buddies_next(struct sched_entity *se)
{
	for_each_sched_entity(se) {
		struct cfs_rq *cfs_rq = cfs_rq_of(se);
		if (cfs_rq->next != se)
			break;

		cfs_rq->next = NULL;
	}
}

static void __clear_buddies_skip(struct sched_entity *se)
{
	for_each_sched_entity(se) {
		struct cfs_rq *cfs_rq = cfs_rq_of(se);
		if (cfs_rq->skip != se)
			break;

		cfs_rq->skip = NULL;
	}
}

static void clear_buddies(struct cfs_rq *cfs_rq, struct sched_entity *se)
{
	if (cfs_rq->last == se)
		__clear_buddies_last(se);

	if (cfs_rq->next == se)
		__clear_buddies_next(se);

	if (cfs_rq->skip == se)
		__clear_buddies_skip(se);
}

static __always_inline void return_cfs_rq_runtime(struct cfs_rq *cfs_rq);

static void
dequeue_entity(struct cfs_rq *cfs_rq, struct sched_entity *se, int flags)
{
	/*
	 * Update run-time statistics of the 'current'.
	 */
	update_curr(cfs_rq);
	dequeue_entity_load_avg(cfs_rq, se, flags & DEQUEUE_SLEEP);

	update_stats_dequeue(cfs_rq, se);
	if (flags & DEQUEUE_SLEEP) {
#ifdef CONFIG_SCHEDSTATS
		if (entity_is_task(se)) {
			struct task_struct *tsk = task_of(se);

			if (tsk->state & TASK_INTERRUPTIBLE)
				se->statistics.sleep_start = rq_clock(rq_of(cfs_rq));
			if (tsk->state & TASK_UNINTERRUPTIBLE)
				se->statistics.block_start = rq_clock(rq_of(cfs_rq));
		}
#endif
	}

	clear_buddies(cfs_rq, se);

	if (se != cfs_rq->curr)
		__dequeue_entity(cfs_rq, se);
	se->on_rq = 0;

	hp_event_dequeue_entity(se, flags);

	account_entity_dequeue(cfs_rq, se);

	/*
	 * Normalize the entity after updating the min_vruntime because the
	 * update can refer to the ->curr item and we need to reflect this
	 * movement in our normalized position.
	 */
	if (!(flags & DEQUEUE_SLEEP))
		se->vruntime -= cfs_rq->min_vruntime;

	/* return excess runtime on last dequeue */
	return_cfs_rq_runtime(cfs_rq);

	update_min_vruntime(cfs_rq);
	update_cfs_shares(cfs_rq);
}

/*
 * Preempt the current task with a newly woken task if needed:
 */
static void
check_preempt_tick(struct cfs_rq *cfs_rq, struct sched_entity *curr)
{
	unsigned long ideal_runtime, delta_exec;
	struct sched_entity *se;
	s64 delta;

	ideal_runtime = sched_slice(cfs_rq, curr);
	delta_exec = curr->sum_exec_runtime - curr->prev_sum_exec_runtime;
	if (delta_exec > ideal_runtime) {
		resched_curr(rq_of(cfs_rq));
		/*
		 * The current task ran long enough, ensure it doesn't get
		 * re-elected due to buddy favours.
		 */
		clear_buddies(cfs_rq, curr);
		return;
	}

	/*
	 * Ensure that a task that missed wakeup preemption by a
	 * narrow margin doesn't have to wait for a full slice.
	 * This also mitigates buddy induced latencies under load.
	 */
	if (delta_exec < sysctl_sched_min_granularity)
		return;

	se = __pick_first_entity(cfs_rq);
	delta = curr->vruntime - se->vruntime;

	if (delta < 0)
		return;

	if (delta > ideal_runtime)
		resched_curr(rq_of(cfs_rq));
}

static void
set_next_entity(struct cfs_rq *cfs_rq, struct sched_entity *se)
{
	/* 'current' is not kept within the tree. */
	if (se->on_rq) {
		/*
		 * Any task has to be enqueued before it get to execute on
		 * a CPU. So account for the time it spent waiting on the
		 * runqueue.
		 */
		update_stats_wait_end(cfs_rq, se);
		__dequeue_entity(cfs_rq, se);
		update_entity_load_avg(se, 1);
	}

	update_stats_curr_start(cfs_rq, se);
	cfs_rq->curr = se;
#ifdef CONFIG_SCHEDSTATS
	/*
	 * Track our maximum slice length, if the CPU's load is at
	 * least twice that of our own weight (i.e. dont track it
	 * when there are only lesser-weight tasks around):
	 */
	if (rq_of(cfs_rq)->load.weight >= 2*se->load.weight) {
		se->statistics.slice_max = max(se->statistics.slice_max,
			se->sum_exec_runtime - se->prev_sum_exec_runtime);
	}
#endif
	se->prev_sum_exec_runtime = se->sum_exec_runtime;
}

static int
wakeup_preempt_entity(struct sched_entity *curr, struct sched_entity *se);

/*
 * Pick the next process, keeping these things in mind, in this order:
 * 1) keep things fair between processes/task groups
 * 2) pick the "next" process, since someone really wants that to run
 * 3) pick the "last" process, for cache locality
 * 4) do not run the "skip" process, if something else is available
 */
static struct sched_entity *
pick_next_entity(struct cfs_rq *cfs_rq, struct sched_entity *curr)
{
	struct sched_entity *left = __pick_first_entity(cfs_rq);
	struct sched_entity *se;

	/*
	 * If curr is set we have to see if its left of the leftmost entity
	 * still in the tree, provided there was anything in the tree at all.
	 */
	if (!left || (curr && entity_before(curr, left)))
		left = curr;

	se = left; /* ideally we run the leftmost entity */

	/*
	 * Avoid running the skip buddy, if running something else can
	 * be done without getting too unfair.
	 */
	if (cfs_rq->skip == se) {
		struct sched_entity *second;

		if (se == curr) {
			second = __pick_first_entity(cfs_rq);
		} else {
			second = __pick_next_entity(se);
			if (!second || (curr && entity_before(curr, second)))
				second = curr;
		}

		if (second && wakeup_preempt_entity(second, left) < 1)
			se = second;
	}

	/*
	 * Prefer last buddy, try to return the CPU to a preempted task.
	 */
	if (cfs_rq->last && wakeup_preempt_entity(cfs_rq->last, left) < 1)
		se = cfs_rq->last;

	/*
	 * Someone really wants this to run. If it's not unfair, run it.
	 */
	if (cfs_rq->next && wakeup_preempt_entity(cfs_rq->next, left) < 1)
		se = cfs_rq->next;

	clear_buddies(cfs_rq, se);

	return se;
}

static bool check_cfs_rq_runtime(struct cfs_rq *cfs_rq);

static void put_prev_entity(struct cfs_rq *cfs_rq, struct sched_entity *prev)
{
	/*
	 * If still on the runqueue then deactivate_task()
	 * was not called and update_curr() has to be done:
	 */
	if (prev->on_rq)
		update_curr(cfs_rq);

	/* throttle cfs_rqs exceeding runtime */
	check_cfs_rq_runtime(cfs_rq);

	check_spread(cfs_rq, prev);
	if (prev->on_rq) {
		update_stats_wait_start(cfs_rq, prev);
		/* Put 'current' back into the tree. */
		__enqueue_entity(cfs_rq, prev);
		/* in !on_rq case, update occurred at dequeue */
		update_entity_load_avg(prev, 1);
	}
	cfs_rq->curr = NULL;
}

static void
entity_tick(struct cfs_rq *cfs_rq, struct sched_entity *curr, int queued)
{
	/*
	 * Update run-time statistics of the 'current'.
	 */
	update_curr(cfs_rq);

	/*
	 * Ensure that runnable average is periodically updated.
	 */
	update_entity_load_avg(curr, 1);
	update_cfs_rq_blocked_load(cfs_rq, 1);
	update_cfs_shares(cfs_rq);

#ifdef CONFIG_SCHED_HRTICK
	/*
	 * queued ticks are scheduled to match the slice, so don't bother
	 * validating it and just reschedule.
	 */
	if (queued) {
		resched_curr(rq_of(cfs_rq));
		return;
	}
	/*
	 * don't let the period tick interfere with the hrtick preemption
	 */
	if (!sched_feat(DOUBLE_TICK) &&
			hrtimer_active(&rq_of(cfs_rq)->hrtick_timer))
		return;
#endif

	if (cfs_rq->nr_running > 1)
		check_preempt_tick(cfs_rq, curr);
}


/**************************************************
 * CFS bandwidth control machinery
 */

#ifdef CONFIG_CFS_BANDWIDTH

#ifdef HAVE_JUMP_LABEL
static struct static_key __cfs_bandwidth_used;

static inline bool cfs_bandwidth_used(void)
{
	return static_key_false(&__cfs_bandwidth_used);
}

void cfs_bandwidth_usage_inc(void)
{
	static_key_slow_inc(&__cfs_bandwidth_used);
}

void cfs_bandwidth_usage_dec(void)
{
	static_key_slow_dec(&__cfs_bandwidth_used);
}
#else /* HAVE_JUMP_LABEL */
static bool cfs_bandwidth_used(void)
{
	return true;
}

void cfs_bandwidth_usage_inc(void) {}
void cfs_bandwidth_usage_dec(void) {}
#endif /* HAVE_JUMP_LABEL */

/*
 * default period for cfs group bandwidth.
 * default: 0.1s, units: nanoseconds
 */
static inline u64 default_cfs_period(void)
{
	return 100000000ULL;
}

static inline u64 sched_cfs_bandwidth_slice(void)
{
	return (u64)sysctl_sched_cfs_bandwidth_slice * NSEC_PER_USEC;
}

/*
 * Replenish runtime according to assigned quota and update expiration time.
 * We use sched_clock_cpu directly instead of rq->clock to avoid adding
 * additional synchronization around rq->lock.
 *
 * requires cfs_b->lock
 */
void __refill_cfs_bandwidth_runtime(struct cfs_bandwidth *cfs_b)
{
	u64 now;

	if (cfs_b->quota == RUNTIME_INF)
		return;

	now = sched_clock_cpu(smp_processor_id());
	cfs_b->runtime = cfs_b->quota;
	cfs_b->runtime_expires = now + ktime_to_ns(cfs_b->period);
}

static inline struct cfs_bandwidth *tg_cfs_bandwidth(struct task_group *tg)
{
	return &tg->cfs_bandwidth;
}

/* rq->task_clock normalized against any time this cfs_rq has spent throttled */
static inline u64 cfs_rq_clock_task(struct cfs_rq *cfs_rq)
{
	if (unlikely(cfs_rq->throttle_count))
		return cfs_rq->throttled_clock_task;

	return rq_clock_task(rq_of(cfs_rq)) - cfs_rq->throttled_clock_task_time;
}

/* returns 0 on failure to allocate runtime */
static int assign_cfs_rq_runtime(struct cfs_rq *cfs_rq)
{
	struct task_group *tg = cfs_rq->tg;
	struct cfs_bandwidth *cfs_b = tg_cfs_bandwidth(tg);
	u64 amount = 0, min_amount, expires;

	/* note: this is a positive sum as runtime_remaining <= 0 */
	min_amount = sched_cfs_bandwidth_slice() - cfs_rq->runtime_remaining;

	raw_spin_lock(&cfs_b->lock);
	if (cfs_b->quota == RUNTIME_INF)
		amount = min_amount;
	else {
		/*
		 * If the bandwidth pool has become inactive, then at least one
		 * period must have elapsed since the last consumption.
		 * Refresh the global state and ensure bandwidth timer becomes
		 * active.
		 */
		if (!cfs_b->timer_active) {
			__refill_cfs_bandwidth_runtime(cfs_b);
			__start_cfs_bandwidth(cfs_b, false);
		}

		if (cfs_b->runtime > 0) {
			amount = min(cfs_b->runtime, min_amount);
			cfs_b->runtime -= amount;
			cfs_b->idle = 0;
		}
	}
	expires = cfs_b->runtime_expires;
	raw_spin_unlock(&cfs_b->lock);

	cfs_rq->runtime_remaining += amount;
	/*
	 * we may have advanced our local expiration to account for allowed
	 * spread between our sched_clock and the one on which runtime was
	 * issued.
	 */
	if ((s64)(expires - cfs_rq->runtime_expires) > 0)
		cfs_rq->runtime_expires = expires;

	return cfs_rq->runtime_remaining > 0;
}

/*
 * Note: This depends on the synchronization provided by sched_clock and the
 * fact that rq->clock snapshots this value.
 */
static void expire_cfs_rq_runtime(struct cfs_rq *cfs_rq)
{
	struct cfs_bandwidth *cfs_b = tg_cfs_bandwidth(cfs_rq->tg);

	/* if the deadline is ahead of our clock, nothing to do */
	if (likely((s64)(rq_clock(rq_of(cfs_rq)) - cfs_rq->runtime_expires) < 0))
		return;

	if (cfs_rq->runtime_remaining < 0)
		return;

	/*
	 * If the local deadline has passed we have to consider the
	 * possibility that our sched_clock is 'fast' and the global deadline
	 * has not truly expired.
	 *
	 * Fortunately we can check determine whether this the case by checking
	 * whether the global deadline has advanced. It is valid to compare
	 * cfs_b->runtime_expires without any locks since we only care about
	 * exact equality, so a partial write will still work.
	 */

	if (cfs_rq->runtime_expires != cfs_b->runtime_expires) {
		/* extend local deadline, drift is bounded above by 2 ticks */
		cfs_rq->runtime_expires += TICK_NSEC;
	} else {
		/* global deadline is ahead, expiration has passed */
		cfs_rq->runtime_remaining = 0;
	}
}

static void __account_cfs_rq_runtime(struct cfs_rq *cfs_rq, u64 delta_exec)
{
	/* dock delta_exec before expiring quota (as it could span periods) */
	cfs_rq->runtime_remaining -= delta_exec;
	expire_cfs_rq_runtime(cfs_rq);

	if (likely(cfs_rq->runtime_remaining > 0))
		return;

	/*
	 * if we're unable to extend our runtime we resched so that the active
	 * hierarchy can be throttled
	 */
	if (!assign_cfs_rq_runtime(cfs_rq) && likely(cfs_rq->curr))
		resched_curr(rq_of(cfs_rq));
}

static __always_inline
void account_cfs_rq_runtime(struct cfs_rq *cfs_rq, u64 delta_exec)
{
	if (!cfs_bandwidth_used() || !cfs_rq->runtime_enabled)
		return;

	__account_cfs_rq_runtime(cfs_rq, delta_exec);
}

static inline int cfs_rq_throttled(struct cfs_rq *cfs_rq)
{
	return cfs_bandwidth_used() && cfs_rq->throttled;
}

/* check whether cfs_rq, or any parent, is throttled */
static inline int throttled_hierarchy(struct cfs_rq *cfs_rq)
{
	return cfs_bandwidth_used() && cfs_rq->throttle_count;
}

/*
 * Ensure that neither of the group entities corresponding to src_cpu or
 * dest_cpu are members of a throttled hierarchy when performing group
 * load-balance operations.
 */
static inline int throttled_lb_pair(struct task_group *tg,
				    int src_cpu, int dest_cpu)
{
	struct cfs_rq *src_cfs_rq, *dest_cfs_rq;

	src_cfs_rq = tg->cfs_rq[src_cpu];
	dest_cfs_rq = tg->cfs_rq[dest_cpu];

	return throttled_hierarchy(src_cfs_rq) ||
	       throttled_hierarchy(dest_cfs_rq);
}

/* updated child weight may affect parent so we have to do this bottom up */
static int tg_unthrottle_up(struct task_group *tg, void *data)
{
	struct rq *rq = data;
	struct cfs_rq *cfs_rq = tg->cfs_rq[cpu_of(rq)];

	cfs_rq->throttle_count--;
#ifdef CONFIG_SMP
	if (!cfs_rq->throttle_count) {
		/* adjust cfs_rq_clock_task() */
		cfs_rq->throttled_clock_task_time += rq_clock_task(rq) -
					     cfs_rq->throttled_clock_task;
	}
#endif

	return 0;
}

static int tg_throttle_down(struct task_group *tg, void *data)
{
	struct rq *rq = data;
	struct cfs_rq *cfs_rq = tg->cfs_rq[cpu_of(rq)];

	/* group is entering throttled state, stop time */
	if (!cfs_rq->throttle_count)
		cfs_rq->throttled_clock_task = rq_clock_task(rq);
	cfs_rq->throttle_count++;

	return 0;
}

static void throttle_cfs_rq(struct cfs_rq *cfs_rq)
{
	struct rq *rq = rq_of(cfs_rq);
	struct cfs_bandwidth *cfs_b = tg_cfs_bandwidth(cfs_rq->tg);
	struct sched_entity *se;
	long task_delta, dequeue = 1;

	se = cfs_rq->tg->se[cpu_of(rq_of(cfs_rq))];

	/* freeze hierarchy runnable averages while throttled */
	rcu_read_lock();
	walk_tg_tree_from(cfs_rq->tg, tg_throttle_down, tg_nop, (void *)rq);
	rcu_read_unlock();

	task_delta = cfs_rq->h_nr_running;
	for_each_sched_entity(se) {
		struct cfs_rq *qcfs_rq = cfs_rq_of(se);
		/* throttled entity or throttle-on-deactivate */
		if (!se->on_rq)
			break;

		if (dequeue)
			dequeue_entity(qcfs_rq, se, DEQUEUE_SLEEP);
		qcfs_rq->h_nr_running -= task_delta;

		if (qcfs_rq->load.weight)
			dequeue = 0;
	}

	if (!se)
		sub_nr_running(rq, task_delta);

	cfs_rq->throttled = 1;
	cfs_rq->throttled_clock = rq_clock(rq);
	raw_spin_lock(&cfs_b->lock);
	/*
	 * Add to the _head_ of the list, so that an already-started
	 * distribute_cfs_runtime will not see us. If disribute_cfs_runtime is
	 * not running add to the tail so that later runqueues don't get starved.
	 */
	if (cfs_b->distribute_running)
		list_add_rcu(&cfs_rq->throttled_list, &cfs_b->throttled_cfs_rq);
	else
		list_add_tail_rcu(&cfs_rq->throttled_list, &cfs_b->throttled_cfs_rq);

	if (!cfs_b->timer_active)
		__start_cfs_bandwidth(cfs_b, false);
	raw_spin_unlock(&cfs_b->lock);
}

void unthrottle_cfs_rq(struct cfs_rq *cfs_rq)
{
	struct rq *rq = rq_of(cfs_rq);
	struct cfs_bandwidth *cfs_b = tg_cfs_bandwidth(cfs_rq->tg);
	struct sched_entity *se;
	int enqueue = 1;
	long task_delta;

	se = cfs_rq->tg->se[cpu_of(rq)];

	cfs_rq->throttled = 0;

	update_rq_clock(rq);

	raw_spin_lock(&cfs_b->lock);
	cfs_b->throttled_time += rq_clock(rq) - cfs_rq->throttled_clock;
	list_del_rcu(&cfs_rq->throttled_list);
	raw_spin_unlock(&cfs_b->lock);

	/* update hierarchical throttle state */
	walk_tg_tree_from(cfs_rq->tg, tg_nop, tg_unthrottle_up, (void *)rq);

	if (!cfs_rq->load.weight)
		return;

	task_delta = cfs_rq->h_nr_running;

	for_each_sched_entity(se) {
		if (se->on_rq)
			enqueue = 0;

		cfs_rq = cfs_rq_of(se);
		if (enqueue)
			enqueue_entity(cfs_rq, se, ENQUEUE_WAKEUP);
		cfs_rq->h_nr_running += task_delta;

		if (cfs_rq_throttled(cfs_rq))
			break;
	}

	if (!se)
		add_nr_running(rq, task_delta);

	/* determine whether we need to wake up potentially idle cpu */
	if (rq->curr == rq->idle && rq->cfs.nr_running)
		resched_curr(rq);
}

static u64 distribute_cfs_runtime(struct cfs_bandwidth *cfs_b,
		u64 remaining, u64 expires)
{
	struct cfs_rq *cfs_rq;
	u64 runtime;
	u64 starting_runtime = remaining;

	rcu_read_lock();
	list_for_each_entry_rcu(cfs_rq, &cfs_b->throttled_cfs_rq,
				throttled_list) {
		struct rq *rq = rq_of(cfs_rq);

		raw_spin_lock(&rq->lock);
		if (!cfs_rq_throttled(cfs_rq))
			goto next;

		runtime = -cfs_rq->runtime_remaining + 1;
		if (runtime > remaining)
			runtime = remaining;
		remaining -= runtime;

		cfs_rq->runtime_remaining += runtime;
		cfs_rq->runtime_expires = expires;

		/* we check whether we're throttled above */
		if (cfs_rq->runtime_remaining > 0)
			unthrottle_cfs_rq(cfs_rq);

next:
		raw_spin_unlock(&rq->lock);

		if (!remaining)
			break;
	}
	rcu_read_unlock();

	return starting_runtime - remaining;
}

/*
 * Responsible for refilling a task_group's bandwidth and unthrottling its
 * cfs_rqs as appropriate. If there has been no activity within the last
 * period the timer is deactivated until scheduling resumes; cfs_b->idle is
 * used to track this state.
 */
static int do_sched_cfs_period_timer(struct cfs_bandwidth *cfs_b, int overrun)
{
	u64 runtime, runtime_expires;
	int throttled;

	/* no need to continue the timer with no bandwidth constraint */
	if (cfs_b->quota == RUNTIME_INF)
		goto out_deactivate;

	throttled = !list_empty(&cfs_b->throttled_cfs_rq);
	cfs_b->nr_periods += overrun;

	/*
	 * idle depends on !throttled (for the case of a large deficit), and if
	 * we're going inactive then everything else can be deferred
	 */
	if (cfs_b->idle && !throttled)
		goto out_deactivate;

	/*
	 * if we have relooped after returning idle once, we need to update our
	 * status as actually running, so that other cpus doing
	 * __start_cfs_bandwidth will stop trying to cancel us.
	 */
	cfs_b->timer_active = 1;

	__refill_cfs_bandwidth_runtime(cfs_b);

	if (!throttled) {
		/* mark as potentially idle for the upcoming period */
		cfs_b->idle = 1;
		return 0;
	}

	/* account preceding periods in which throttling occurred */
	cfs_b->nr_throttled += overrun;

	runtime_expires = cfs_b->runtime_expires;

	/*
	 * This check is repeated as we are holding onto the new bandwidth while
	 * we unthrottle. This can potentially race with an unthrottled group
	 * trying to acquire new bandwidth from the global pool. This can result
	 * in us over-using our runtime if it is all used during this loop, but
	 * only by limited amounts in that extreme case.
	 */
	while (throttled && cfs_b->runtime > 0 && !cfs_b->distribute_running) {
		runtime = cfs_b->runtime;
		cfs_b->distribute_running = 1;
		raw_spin_unlock(&cfs_b->lock);
		/* we can't nest cfs_b->lock while distributing bandwidth */
		runtime = distribute_cfs_runtime(cfs_b, runtime,
						 runtime_expires);
		raw_spin_lock(&cfs_b->lock);

		cfs_b->distribute_running = 0;
		throttled = !list_empty(&cfs_b->throttled_cfs_rq);

		cfs_b->runtime -= min(runtime, cfs_b->runtime);
	}

	/*
	 * While we are ensured activity in the period following an
	 * unthrottle, this also covers the case in which the new bandwidth is
	 * insufficient to cover the existing bandwidth deficit.  (Forcing the
	 * timer to remain active while there are any throttled entities.)
	 */
	cfs_b->idle = 0;

	return 0;

out_deactivate:
	cfs_b->timer_active = 0;
	return 1;
}

/* a cfs_rq won't donate quota below this amount */
static const u64 min_cfs_rq_runtime = 1 * NSEC_PER_MSEC;
/* minimum remaining period time to redistribute slack quota */
static const u64 min_bandwidth_expiration = 2 * NSEC_PER_MSEC;
/* how long we wait to gather additional slack before distributing */
static const u64 cfs_bandwidth_slack_period = 5 * NSEC_PER_MSEC;

/*
 * Are we near the end of the current quota period?
 *
 * Requires cfs_b->lock for hrtimer_expires_remaining to be safe against the
 * hrtimer base being cleared by __hrtimer_start_range_ns. In the case of
 * migrate_hrtimers, base is never cleared, so we are fine.
 */
static int runtime_refresh_within(struct cfs_bandwidth *cfs_b, u64 min_expire)
{
	struct hrtimer *refresh_timer = &cfs_b->period_timer;
	u64 remaining;

	/* if the call-back is running a quota refresh is already occurring */
	if (hrtimer_callback_running(refresh_timer))
		return 1;

	/* is a quota refresh about to occur? */
	remaining = ktime_to_ns(hrtimer_expires_remaining(refresh_timer));
	if (remaining < min_expire)
		return 1;

	return 0;
}

static void start_cfs_slack_bandwidth(struct cfs_bandwidth *cfs_b)
{
	u64 min_left = cfs_bandwidth_slack_period + min_bandwidth_expiration;

	/* if there's a quota refresh soon don't bother with slack */
	if (runtime_refresh_within(cfs_b, min_left))
		return;

	start_bandwidth_timer(&cfs_b->slack_timer,
				ns_to_ktime(cfs_bandwidth_slack_period));
}

/* we know any runtime found here is valid as update_curr() precedes return */
static void __return_cfs_rq_runtime(struct cfs_rq *cfs_rq)
{
	struct cfs_bandwidth *cfs_b = tg_cfs_bandwidth(cfs_rq->tg);
	s64 slack_runtime = cfs_rq->runtime_remaining - min_cfs_rq_runtime;

	if (slack_runtime <= 0)
		return;

	raw_spin_lock(&cfs_b->lock);
	if (cfs_b->quota != RUNTIME_INF &&
	    cfs_rq->runtime_expires == cfs_b->runtime_expires) {
		cfs_b->runtime += slack_runtime;

		/* we are under rq->lock, defer unthrottling using a timer */
		if (cfs_b->runtime > sched_cfs_bandwidth_slice() &&
		    !list_empty(&cfs_b->throttled_cfs_rq))
			start_cfs_slack_bandwidth(cfs_b);
	}
	raw_spin_unlock(&cfs_b->lock);

	/* even if it's not valid for return we don't want to try again */
	cfs_rq->runtime_remaining -= slack_runtime;
}

static __always_inline void return_cfs_rq_runtime(struct cfs_rq *cfs_rq)
{
	if (!cfs_bandwidth_used())
		return;

	if (!cfs_rq->runtime_enabled || cfs_rq->nr_running)
		return;

	__return_cfs_rq_runtime(cfs_rq);
}

/*
 * This is done with a timer (instead of inline with bandwidth return) since
 * it's necessary to juggle rq->locks to unthrottle their respective cfs_rqs.
 */
static void do_sched_cfs_slack_timer(struct cfs_bandwidth *cfs_b)
{
	u64 runtime = 0, slice = sched_cfs_bandwidth_slice();
	u64 expires;

	/* confirm we're still not at a refresh boundary */
	raw_spin_lock(&cfs_b->lock);
	if (cfs_b->distribute_running) {
		raw_spin_unlock(&cfs_b->lock);
		return;
	}

	if (runtime_refresh_within(cfs_b, min_bandwidth_expiration)) {
		raw_spin_unlock(&cfs_b->lock);
		return;
	}

	if (cfs_b->quota != RUNTIME_INF && cfs_b->runtime > slice)
		runtime = cfs_b->runtime;

	expires = cfs_b->runtime_expires;
	if (runtime)
		cfs_b->distribute_running = 1;

	raw_spin_unlock(&cfs_b->lock);

	if (!runtime)
		return;

	runtime = distribute_cfs_runtime(cfs_b, runtime, expires);

	raw_spin_lock(&cfs_b->lock);
	if (expires == cfs_b->runtime_expires)
		cfs_b->runtime -= min(runtime, cfs_b->runtime);
	cfs_b->distribute_running = 0;
	raw_spin_unlock(&cfs_b->lock);
}

/*
 * When a group wakes up we want to make sure that its quota is not already
 * expired/exceeded, otherwise it may be allowed to steal additional ticks of
 * runtime as update_curr() throttling can not not trigger until it's on-rq.
 */
static void check_enqueue_throttle(struct cfs_rq *cfs_rq)
{
	if (!cfs_bandwidth_used())
		return;

	/* an active group must be handled by the update_curr()->put() path */
	if (!cfs_rq->runtime_enabled || cfs_rq->curr)
		return;

	/* ensure the group is not already throttled */
	if (cfs_rq_throttled(cfs_rq))
		return;

	/* update runtime allocation */
	account_cfs_rq_runtime(cfs_rq, 0);
	if (cfs_rq->runtime_remaining <= 0)
		throttle_cfs_rq(cfs_rq);
}

/* conditionally throttle active cfs_rq's from put_prev_entity() */
static bool check_cfs_rq_runtime(struct cfs_rq *cfs_rq)
{
	if (!cfs_bandwidth_used())
		return false;

	if (likely(!cfs_rq->runtime_enabled || cfs_rq->runtime_remaining > 0))
		return false;

	/*
	 * it's possible for a throttled entity to be forced into a running
	 * state (e.g. set_curr_task), in this case we're finished.
	 */
	if (cfs_rq_throttled(cfs_rq))
		return true;

	throttle_cfs_rq(cfs_rq);
	return true;
}

static enum hrtimer_restart sched_cfs_slack_timer(struct hrtimer *timer)
{
	struct cfs_bandwidth *cfs_b =
		container_of(timer, struct cfs_bandwidth, slack_timer);
	do_sched_cfs_slack_timer(cfs_b);

	return HRTIMER_NORESTART;
}

extern const u64 max_cfs_quota_period;

static enum hrtimer_restart sched_cfs_period_timer(struct hrtimer *timer)
{
	struct cfs_bandwidth *cfs_b =
		container_of(timer, struct cfs_bandwidth, period_timer);
	ktime_t now;
	int overrun;
	int idle = 0;
	int count = 0;

	raw_spin_lock(&cfs_b->lock);
	for (;;) {
		now = hrtimer_cb_get_time(timer);
		overrun = hrtimer_forward(timer, now, cfs_b->period);

		if (!overrun)
			break;

		if (++count > 3) {
			u64 new, old = ktime_to_ns(cfs_b->period);

			/*
			 * Grow period by a factor of 2 to avoid losing precision.
			 * Precision loss in the quota/period ratio can cause __cfs_schedulable
			 * to fail.
			 */
			new = old * 2;
			if (new < max_cfs_quota_period) {
				cfs_b->period = ns_to_ktime(new);
				cfs_b->quota *= 2;

				pr_warn_ratelimited(
	"cfs_period_timer[cpu%d]: period too short, scaling up (new cfs_period_us = %lld, cfs_quota_us = %lld)\n",
					smp_processor_id(),
					div_u64(new, NSEC_PER_USEC),
					div_u64(cfs_b->quota, NSEC_PER_USEC));
			} else {
				pr_warn_ratelimited(
	"cfs_period_timer[cpu%d]: period too short, but cannot scale up without losing precision (cfs_period_us = %lld, cfs_quota_us = %lld)\n",
					smp_processor_id(),
					div_u64(old, NSEC_PER_USEC),
					div_u64(cfs_b->quota, NSEC_PER_USEC));
			}

			/* reset count so we don't come right back in here */
			count = 0;
		}

		idle = do_sched_cfs_period_timer(cfs_b, overrun);
	}
	raw_spin_unlock(&cfs_b->lock);

	return idle ? HRTIMER_NORESTART : HRTIMER_RESTART;
}

void init_cfs_bandwidth(struct cfs_bandwidth *cfs_b)
{
	raw_spin_lock_init(&cfs_b->lock);
	cfs_b->runtime = 0;
	cfs_b->quota = RUNTIME_INF;
	cfs_b->period = ns_to_ktime(default_cfs_period());

	INIT_LIST_HEAD(&cfs_b->throttled_cfs_rq);
	hrtimer_init(&cfs_b->period_timer, CLOCK_MONOTONIC, HRTIMER_MODE_REL);
	cfs_b->period_timer.function = sched_cfs_period_timer;
	hrtimer_init(&cfs_b->slack_timer, CLOCK_MONOTONIC, HRTIMER_MODE_REL);
	cfs_b->slack_timer.function = sched_cfs_slack_timer;
	cfs_b->distribute_running = 0;
}

static void init_cfs_rq_runtime(struct cfs_rq *cfs_rq)
{
	cfs_rq->runtime_enabled = 0;
	INIT_LIST_HEAD(&cfs_rq->throttled_list);
}

/* requires cfs_b->lock, may release to reprogram timer */
void __start_cfs_bandwidth(struct cfs_bandwidth *cfs_b, bool force)
{
	/*
	 * The timer may be active because we're trying to set a new bandwidth
	 * period or because we're racing with the tear-down path
	 * (timer_active==0 becomes visible before the hrtimer call-back
	 * terminates).  In either case we ensure that it's re-programmed
	 */
	while (unlikely(hrtimer_active(&cfs_b->period_timer)) &&
	       hrtimer_try_to_cancel(&cfs_b->period_timer) < 0) {
		/* bounce the lock to allow do_sched_cfs_period_timer to run */
		raw_spin_unlock(&cfs_b->lock);
		cpu_relax();
		raw_spin_lock(&cfs_b->lock);
		/* if someone else restarted the timer then we're done */
		if (!force && cfs_b->timer_active)
			return;
	}

	cfs_b->timer_active = 1;
	start_bandwidth_timer(&cfs_b->period_timer, cfs_b->period);
}

static void destroy_cfs_bandwidth(struct cfs_bandwidth *cfs_b)
{
	hrtimer_cancel(&cfs_b->period_timer);
	hrtimer_cancel(&cfs_b->slack_timer);
}

static void __maybe_unused update_runtime_enabled(struct rq *rq)
{
	struct cfs_rq *cfs_rq;

	for_each_leaf_cfs_rq(rq, cfs_rq) {
		struct cfs_bandwidth *cfs_b = &cfs_rq->tg->cfs_bandwidth;

		raw_spin_lock(&cfs_b->lock);
		cfs_rq->runtime_enabled = cfs_b->quota != RUNTIME_INF;
		raw_spin_unlock(&cfs_b->lock);
	}
}

static void __maybe_unused unthrottle_offline_cfs_rqs(struct rq *rq)
{
	struct cfs_rq *cfs_rq;

	for_each_leaf_cfs_rq(rq, cfs_rq) {
		if (!cfs_rq->runtime_enabled)
			continue;

		/*
		 * clock_task is not advancing so we just need to make sure
		 * there's some valid quota amount
		 */
		cfs_rq->runtime_remaining = 1;
		/*
		 * Offline rq is schedulable till cpu is completely disabled
		 * in take_cpu_down(), so we prevent new cfs throttling here.
		 */
		cfs_rq->runtime_enabled = 0;

		if (cfs_rq_throttled(cfs_rq))
			unthrottle_cfs_rq(cfs_rq);
	}
}

#else /* CONFIG_CFS_BANDWIDTH */
static inline u64 cfs_rq_clock_task(struct cfs_rq *cfs_rq)
{
	return rq_clock_task(rq_of(cfs_rq));
}

static void account_cfs_rq_runtime(struct cfs_rq *cfs_rq, u64 delta_exec) {}
static bool check_cfs_rq_runtime(struct cfs_rq *cfs_rq) { return false; }
static void check_enqueue_throttle(struct cfs_rq *cfs_rq) {}
static __always_inline void return_cfs_rq_runtime(struct cfs_rq *cfs_rq) {}

static inline int cfs_rq_throttled(struct cfs_rq *cfs_rq)
{
	return 0;
}

static inline int throttled_hierarchy(struct cfs_rq *cfs_rq)
{
	return 0;
}

static inline int throttled_lb_pair(struct task_group *tg,
				    int src_cpu, int dest_cpu)
{
	return 0;
}

void init_cfs_bandwidth(struct cfs_bandwidth *cfs_b) {}

#ifdef CONFIG_FAIR_GROUP_SCHED
static void init_cfs_rq_runtime(struct cfs_rq *cfs_rq) {}
#endif

static inline struct cfs_bandwidth *tg_cfs_bandwidth(struct task_group *tg)
{
	return NULL;
}
static inline void destroy_cfs_bandwidth(struct cfs_bandwidth *cfs_b) {}
static inline void update_runtime_enabled(struct rq *rq) {}
static inline void unthrottle_offline_cfs_rqs(struct rq *rq) {}

#endif /* CONFIG_CFS_BANDWIDTH */

/**************************************************
 * CFS operations on tasks:
 */

#ifdef CONFIG_SCHED_HRTICK
static void hrtick_start_fair(struct rq *rq, struct task_struct *p)
{
	struct sched_entity *se = &p->se;
	struct cfs_rq *cfs_rq = cfs_rq_of(se);

	WARN_ON(task_rq(p) != rq);

	if (cfs_rq->nr_running > 1) {
		u64 slice = sched_slice(cfs_rq, se);
		u64 ran = se->sum_exec_runtime - se->prev_sum_exec_runtime;
		s64 delta = slice - ran;

		if (delta < 0) {
			if (rq->curr == p)
				resched_curr(rq);
			return;
		}
		hrtick_start(rq, delta);
	}
}

/*
 * called from enqueue/dequeue and updates the hrtick when the
 * current task is from our class and nr_running is low enough
 * to matter.
 */
static void hrtick_update(struct rq *rq)
{
	struct task_struct *curr = rq->curr;

	if (!hrtick_enabled(rq) || curr->sched_class != &fair_sched_class)
		return;

	if (cfs_rq_of(&curr->se)->nr_running < sched_nr_latency)
		hrtick_start_fair(rq, curr);
}
#else /* !CONFIG_SCHED_HRTICK */
static inline void
hrtick_start_fair(struct rq *rq, struct task_struct *p)
{
}

static inline void hrtick_update(struct rq *rq)
{
}
#endif

/*
 * The enqueue_task method is called before nr_running is
 * increased. Here we update the fair scheduling stats and
 * then put the task into the rbtree:
 */
static void
enqueue_task_fair(struct rq *rq, struct task_struct *p, int flags)
{
	struct cfs_rq *cfs_rq;
	struct sched_entity *se = &p->se;

	for_each_sched_entity(se) {
		if (se->on_rq)
			break;
		cfs_rq = cfs_rq_of(se);
		enqueue_entity(cfs_rq, se, flags);

		/*
		 * end evaluation on encountering a throttled cfs_rq
		 *
		 * note: in the case of encountering a throttled cfs_rq we will
		 * post the final h_nr_running increment below.
		*/
		if (cfs_rq_throttled(cfs_rq))
			break;
		cfs_rq->h_nr_running++;

		flags = ENQUEUE_WAKEUP;
	}

	for_each_sched_entity(se) {
		cfs_rq = cfs_rq_of(se);
		cfs_rq->h_nr_running++;

		if (cfs_rq_throttled(cfs_rq))
			break;

		update_cfs_shares(cfs_rq);
		update_entity_load_avg(se, 1);
	}

	if (!se) {
		update_rq_runnable_avg(rq, rq->nr_running);
		add_nr_running(rq, 1);
	}
	hrtick_update(rq);
}

static void set_next_buddy(struct sched_entity *se);

/*
 * The dequeue_task method is called before nr_running is
 * decreased. We remove the task from the rbtree and
 * update the fair scheduling stats:
 */
static void dequeue_task_fair(struct rq *rq, struct task_struct *p, int flags)
{
	struct cfs_rq *cfs_rq;
	struct sched_entity *se = &p->se;
	int task_sleep = flags & DEQUEUE_SLEEP;

	for_each_sched_entity(se) {
		cfs_rq = cfs_rq_of(se);
		dequeue_entity(cfs_rq, se, flags);

		/*
		 * end evaluation on encountering a throttled cfs_rq
		 *
		 * note: in the case of encountering a throttled cfs_rq we will
		 * post the final h_nr_running decrement below.
		*/
		if (cfs_rq_throttled(cfs_rq))
			break;
		cfs_rq->h_nr_running--;

		/* Don't dequeue parent if it has other entities besides us */
		if (cfs_rq->load.weight) {
			/*
			 * Bias pick_next to pick a task from this cfs_rq, as
			 * p is sleeping when it is within its sched_slice.
			 */
			if (task_sleep && parent_entity(se))
				set_next_buddy(parent_entity(se));

			/* avoid re-evaluating load for this entity */
			se = parent_entity(se);
			break;
		}
		flags |= DEQUEUE_SLEEP;
	}

	for_each_sched_entity(se) {
		cfs_rq = cfs_rq_of(se);
		cfs_rq->h_nr_running--;

		if (cfs_rq_throttled(cfs_rq))
			break;

		update_cfs_shares(cfs_rq);
		update_entity_load_avg(se, 1);
	}

	if (!se) {
		sub_nr_running(rq, 1);
		update_rq_runnable_avg(rq, 1);
	}
	hrtick_update(rq);
}

#ifdef CONFIG_SMP
/* Used instead of source_load when we know the type == 0 */
static unsigned long weighted_cpuload(const int cpu)
{
	return cpu_rq(cpu)->cfs.runnable_load_avg;
}

/*
 * Return a low guess at the load of a migration-source cpu weighted
 * according to the scheduling class and "nice" value.
 *
 * We want to under-estimate the load of migration sources, to
 * balance conservatively.
 */
static unsigned long source_load(int cpu, int type)
{
	struct rq *rq = cpu_rq(cpu);
	unsigned long total = weighted_cpuload(cpu);

	if (type == 0 || !sched_feat(LB_BIAS))
		return total;

	return min(rq->cpu_load[type-1], total);
}

/*
 * Return a high guess at the load of a migration-target cpu weighted
 * according to the scheduling class and "nice" value.
 */
static unsigned long target_load(int cpu, int type)
{
	struct rq *rq = cpu_rq(cpu);
	unsigned long total = weighted_cpuload(cpu);

	if (type == 0 || !sched_feat(LB_BIAS))
		return total;

	return max(rq->cpu_load[type-1], total);
}

static unsigned long capacity_of(int cpu)
{
	return cpu_rq(cpu)->cpu_capacity;
}

static unsigned long cpu_avg_load_per_task(int cpu)
{
	struct rq *rq = cpu_rq(cpu);
	unsigned long nr_running = ACCESS_ONCE(rq->cfs.h_nr_running);
	unsigned long load_avg = rq->cfs.runnable_load_avg;

	if (nr_running)
		return load_avg / nr_running;

	return 0;
}

static void record_wakee(struct task_struct *p)
{
	/*
	 * Rough decay (wiping) for cost saving, don't worry
	 * about the boundary, really active task won't care
	 * about the loss.
	 */
	if (time_after(jiffies, current->wakee_flip_decay_ts + HZ)) {
		current->wakee_flips >>= 1;
		current->wakee_flip_decay_ts = jiffies;
	}

	if (current->last_wakee != p) {
		current->last_wakee = p;
		current->wakee_flips++;
	}
}

static void task_waking_fair(struct task_struct *p)
{
	struct sched_entity *se = &p->se;
	struct cfs_rq *cfs_rq = cfs_rq_of(se);
	u64 min_vruntime;

#ifndef CONFIG_64BIT
	u64 min_vruntime_copy;

	do {
		min_vruntime_copy = cfs_rq->min_vruntime_copy;
		smp_rmb();
		min_vruntime = cfs_rq->min_vruntime;
	} while (min_vruntime != min_vruntime_copy);
#else
	min_vruntime = cfs_rq->min_vruntime;
#endif

	se->vruntime -= min_vruntime;
	record_wakee(p);
}

#ifdef CONFIG_FAIR_GROUP_SCHED
/*
 * effective_load() calculates the load change as seen from the root_task_group
 *
 * Adding load to a group doesn't make a group heavier, but can cause movement
 * of group shares between cpus. Assuming the shares were perfectly aligned one
 * can calculate the shift in shares.
 *
 * Calculate the effective load difference if @wl is added (subtracted) to @tg
 * on this @cpu and results in a total addition (subtraction) of @wg to the
 * total group weight.
 *
 * Given a runqueue weight distribution (rw_i) we can compute a shares
 * distribution (s_i) using:
 *
 *   s_i = rw_i / \Sum rw_j						(1)
 *
 * Suppose we have 4 CPUs and our @tg is a direct child of the root group and
 * has 7 equal weight tasks, distributed as below (rw_i), with the resulting
 * shares distribution (s_i):
 *
 *   rw_i = {   2,   4,   1,   0 }
 *   s_i  = { 2/7, 4/7, 1/7,   0 }
 *
 * As per wake_affine() we're interested in the load of two CPUs (the CPU the
 * task used to run on and the CPU the waker is running on), we need to
 * compute the effect of waking a task on either CPU and, in case of a sync
 * wakeup, compute the effect of the current task going to sleep.
 *
 * So for a change of @wl to the local @cpu with an overall group weight change
 * of @wl we can compute the new shares distribution (s'_i) using:
 *
 *   s'_i = (rw_i + @wl) / (@wg + \Sum rw_j)				(2)
 *
 * Suppose we're interested in CPUs 0 and 1, and want to compute the load
 * differences in waking a task to CPU 0. The additional task changes the
 * weight and shares distributions like:
 *
 *   rw'_i = {   3,   4,   1,   0 }
 *   s'_i  = { 3/8, 4/8, 1/8,   0 }
 *
 * We can then compute the difference in effective weight by using:
 *
 *   dw_i = S * (s'_i - s_i)						(3)
 *
 * Where 'S' is the group weight as seen by its parent.
 *
 * Therefore the effective change in loads on CPU 0 would be 5/56 (3/8 - 2/7)
 * times the weight of the group. The effect on CPU 1 would be -4/56 (4/8 -
 * 4/7) times the weight of the group.
 */
static long effective_load(struct task_group *tg, int cpu, long wl, long wg)
{
	struct sched_entity *se = tg->se[cpu];

	if (!tg->parent)	/* the trivial, non-cgroup case */
		return wl;

	for_each_sched_entity(se) {
		long w, W;

		tg = se->my_q->tg;

		/*
		 * W = @wg + \Sum rw_j
		 */
		W = wg + calc_tg_weight(tg, se->my_q);

		/*
		 * w = rw_i + @wl
		 */
		w = se->my_q->load.weight + wl;

		/*
		 * wl = S * s'_i; see (2)
		 */
		if (W > 0 && w < W)
			wl = (w * tg->shares) / W;
		else
			wl = tg->shares;

		/*
		 * Per the above, wl is the new se->load.weight value; since
		 * those are clipped to [MIN_SHARES, ...) do so now. See
		 * calc_cfs_shares().
		 */
		if (wl < MIN_SHARES)
			wl = MIN_SHARES;

		/*
		 * wl = dw_i = S * (s'_i - s_i); see (3)
		 */
		wl -= se->load.weight;

		/*
		 * Recursively apply this logic to all parent groups to compute
		 * the final effective load change on the root group. Since
		 * only the @tg group gets extra weight, all parent groups can
		 * only redistribute existing shares. @wl is the shift in shares
		 * resulting from this level per the above.
		 */
		wg = 0;
	}

	return wl;
}
#else

static long effective_load(struct task_group *tg, int cpu, long wl, long wg)
{
	return wl;
}

#endif

static int wake_wide(struct task_struct *p)
{
	int factor = this_cpu_read(sd_llc_size);

	/*
	 * Yeah, it's the switching-frequency, could means many wakee or
	 * rapidly switch, use factor here will just help to automatically
	 * adjust the loose-degree, so bigger node will lead to more pull.
	 */
	if (p->wakee_flips > factor) {
		/*
		 * wakee is somewhat hot, it needs certain amount of cpu
		 * resource, so if waker is far more hot, prefer to leave
		 * it alone.
		 */
		if (current->wakee_flips > (factor * p->wakee_flips))
			return 1;
	}

	return 0;
}

static int wake_affine(struct sched_domain *sd, struct task_struct *p, int sync)
{
	s64 this_load, load;
	s64 this_eff_load, prev_eff_load;
	int idx, this_cpu, prev_cpu;
	struct task_group *tg;
	unsigned long weight;
	int balanced;

	/*
	 * If we wake multiple tasks be careful to not bounce
	 * ourselves around too much.
	 */
	if (wake_wide(p))
		return 0;

	idx	  = sd->wake_idx;
	this_cpu  = smp_processor_id();
	prev_cpu  = task_cpu(p);
	load	  = source_load(prev_cpu, idx);
	this_load = target_load(this_cpu, idx);

	/*
	 * If sync wakeup then subtract the (maximum possible)
	 * effect of the currently running task from the load
	 * of the current CPU:
	 */
	if (sync) {
		tg = task_group(current);
		weight = current->se.load.weight;

		this_load += effective_load(tg, this_cpu, -weight, -weight);
		load += effective_load(tg, prev_cpu, 0, -weight);
	}

	tg = task_group(p);
	weight = p->se.load.weight;

	/*
	 * In low-load situations, where prev_cpu is idle and this_cpu is idle
	 * due to the sync cause above having dropped this_load to 0, we'll
	 * always have an imbalance, but there's really nothing you can do
	 * about that, so that's good too.
	 *
	 * Otherwise check if either cpus are near enough in load to allow this
	 * task to be woken on this_cpu.
	 */
	this_eff_load = 100;
	this_eff_load *= capacity_of(prev_cpu);

	prev_eff_load = 100 + (sd->imbalance_pct - 100) / 2;
	prev_eff_load *= capacity_of(this_cpu);

	if (this_load > 0) {
		this_eff_load *= this_load +
			effective_load(tg, this_cpu, weight, weight);

		prev_eff_load *= load + effective_load(tg, prev_cpu, 0, weight);
	}

	balanced = this_eff_load <= prev_eff_load;

	schedstat_inc(p, se.statistics.nr_wakeups_affine_attempts);

	if (!balanced)
		return 0;

	schedstat_inc(sd, ttwu_move_affine);
	schedstat_inc(p, se.statistics.nr_wakeups_affine);

	return 1;
}

/*
 * find_idlest_group finds and returns the least busy CPU group within the
 * domain.
 */
static struct sched_group *
find_idlest_group(struct sched_domain *sd, struct task_struct *p,
		  int this_cpu, int sd_flag)
{
	struct sched_group *idlest = NULL, *group = sd->groups;
	unsigned long min_load = ULONG_MAX, this_load = 0;
	int load_idx = sd->forkexec_idx;
	int imbalance = 100 + (sd->imbalance_pct-100)/2;

	if (sd_flag & SD_BALANCE_WAKE)
		load_idx = sd->wake_idx;

	do {
		unsigned long load, avg_load;
		int local_group;
		int i;

		/* Skip over this group if it has no CPUs allowed */
		if (!cpumask_intersects(sched_group_cpus(group),
					tsk_cpus_allowed(p)))
			continue;

		local_group = cpumask_test_cpu(this_cpu,
					       sched_group_cpus(group));

		/* Tally up the load of all CPUs in the group */
		avg_load = 0;

		for_each_cpu(i, sched_group_cpus(group)) {
			/* Bias balancing toward cpus of our domain */
			if (local_group)
				load = source_load(i, load_idx);
			else
				load = target_load(i, load_idx);

			avg_load += load;
		}

		/* Adjust by relative CPU capacity of the group */
		avg_load = (avg_load * SCHED_CAPACITY_SCALE) / group->sgc->capacity;

		if (local_group) {
			this_load = avg_load;
		} else if (avg_load < min_load) {
			min_load = avg_load;
			idlest = group;
		}
	} while (group = group->next, group != sd->groups);

	if (!idlest || 100*this_load < imbalance*min_load)
		return NULL;
	return idlest;
}

/*
 * find_idlest_cpu - find the idlest cpu among the cpus in group.
 */
static int
find_idlest_cpu(struct sched_group *group, struct task_struct *p, int this_cpu)
{
	unsigned long load, min_load = ULONG_MAX;
	unsigned int min_exit_latency = UINT_MAX;
	u64 latest_idle_timestamp = 0;
	int least_loaded_cpu = this_cpu;
	int shallowest_idle_cpu = -1;
	int i;

	/* Traverse only the allowed CPUs */
	for_each_cpu_and(i, sched_group_cpus(group), tsk_cpus_allowed(p)) {
		if (idle_cpu(i)) {
			struct rq *rq = cpu_rq(i);
			struct cpuidle_state *idle = idle_get_state(rq);
			if (idle && idle->exit_latency < min_exit_latency) {
				/*
				 * We give priority to a CPU whose idle state
				 * has the smallest exit latency irrespective
				 * of any idle timestamp.
				 */
				min_exit_latency = idle->exit_latency;
				latest_idle_timestamp = rq->idle_stamp;
				shallowest_idle_cpu = i;
			} else if ((!idle || idle->exit_latency == min_exit_latency) &&
				   rq->idle_stamp > latest_idle_timestamp) {
				/*
				 * If equal or no active idle state, then
				 * the most recently idled CPU might have
				 * a warmer cache.
				 */
				latest_idle_timestamp = rq->idle_stamp;
				shallowest_idle_cpu = i;
			}
		} else {
			load = weighted_cpuload(i);
			if (load < min_load || (load == min_load && i == this_cpu)) {
				min_load = load;
				least_loaded_cpu = i;
			}
		}
	}

	return shallowest_idle_cpu != -1 ? shallowest_idle_cpu : least_loaded_cpu;
}

/*
 * Try and locate an idle CPU in the sched_domain.
 */
static int select_idle_sibling(struct task_struct *p, int target)
{
	struct sched_domain *sd;
	struct sched_group *sg;
	int i = task_cpu(p);

	if (idle_cpu(target))
		return target;

	/*
	 * If the prevous cpu is cache affine and idle, don't be stupid.
	 */
	if (i != target && cpus_share_cache(i, target) && idle_cpu(i))
		return i;

	/*
	 * Otherwise, iterate the domains and find an elegible idle cpu.
	 */
	sd = rcu_dereference(per_cpu(sd_llc, target));
	for_each_lower_domain(sd) {
		sg = sd->groups;
		do {
			if (!cpumask_intersects(sched_group_cpus(sg),
						tsk_cpus_allowed(p)))
				goto next;

			for_each_cpu(i, sched_group_cpus(sg)) {
				if (i == target || !idle_cpu(i))
					goto next;
			}

			target = cpumask_first_and(sched_group_cpus(sg),
					tsk_cpus_allowed(p));
			goto done;
next:
			sg = sg->next;
		} while (sg != sd->groups);
	}
done:
	return target;
}

#ifdef CONFIG_SCHED_HMP
/*
 * Heterogenous multiprocessor (HMP) optimizations
 *
 * The cpu types are distinguished using a list of hmp_domains
 * which each represent one cpu type using a cpumask.
 * The list is assumed ordered by compute capacity with the
 * fastest domain first.
 */
DEFINE_PER_CPU(struct hmp_domain *, hmp_cpu_domain);
static const int hmp_max_tasks=5;

extern void __init arch_get_hmp_domains(struct list_head *hmp_domains_list);

/* Setup hmp_domains */
static int __init hmp_cpu_mask_setup(void)
{
	char buf[64];
	struct hmp_domain *domain;
	struct list_head *pos;
	int dc, cpu;

	pr_debug("Initializing HMP scheduler:\n");

	/* Initialize hmp_domains using platform code */
	arch_get_hmp_domains(&hmp_domains);
	if (list_empty(&hmp_domains)) {
		pr_debug("HMP domain list is empty!\n");
		return 0;
	}

	/* Print hmp_domains */
	dc = 0;
	list_for_each(pos, &hmp_domains) {
		domain = list_entry(pos, struct hmp_domain, hmp_domains);
		cpulist_scnprintf(buf, 64, &domain->possible_cpus);
		pr_debug("  HMP domain %d: %s\n", dc, buf);

		for_each_cpu_mask(cpu, domain->possible_cpus) {
			per_cpu(hmp_cpu_domain, cpu) = domain;
		}
		dc++;
	}

	return 1;
}

static struct hmp_domain *hmp_get_hmp_domain_for_cpu(int cpu)
{
	struct hmp_domain *domain;
	struct list_head *pos;

	list_for_each(pos, &hmp_domains) {
		domain = list_entry(pos, struct hmp_domain, hmp_domains);
		if(cpumask_test_cpu(cpu, &domain->possible_cpus))
			return domain;
	}
	return NULL;
}

static void hmp_online_cpu(int cpu)
{
	struct hmp_domain *domain = hmp_get_hmp_domain_for_cpu(cpu);

	if(domain)
		cpumask_set_cpu(cpu, &domain->cpus);
}

static void hmp_offline_cpu(int cpu)
{
	struct hmp_domain *domain = hmp_get_hmp_domain_for_cpu(cpu);

	if(domain)
		cpumask_clear_cpu(cpu, &domain->cpus);
}

/* must hold runqueue lock for queue se is currently on */

static struct sched_entity *hmp_get_heaviest_task(struct sched_entity* se, int migrate_up)
{
	int num_tasks = hmp_max_tasks;
	struct sched_entity *max_se = se;
	unsigned long int max_ratio = se->avg.load_avg_ratio;
	const struct cpumask *hmp_target_mask = NULL;

	if (migrate_up) {
		struct hmp_domain *hmp;
		if(hmp_cpu_is_fastest(cpu_of(se->cfs_rq->rq)))
			return max_se;

		hmp = hmp_faster_domain(cpu_of(se->cfs_rq->rq));
		hmp_target_mask = &hmp->cpus;
	}

	/* The currently running task is not on the runqueue */
	se = __pick_first_entity(cfs_rq_of(se));

	while(num_tasks && se) {
		if (entity_is_task(se)) {
			if(se->avg.load_avg_ratio > max_ratio &&
					(hmp_target_mask &&
					 cpumask_intersects(hmp_target_mask,
						 tsk_cpus_allowed(task_of(se))))) {
				max_se = se;
				max_ratio = se->avg.load_avg_ratio;
			}
		}
		se = __pick_next_entity(se);
		num_tasks--;
	}
	return max_se;
}

static struct sched_entity *hmp_get_lightest_task(struct sched_entity* se, int migrate_down)
{
	int num_tasks = hmp_max_tasks;
	struct sched_entity *min_se = se;
	unsigned long int min_ratio = ULONG_MAX;
	const struct cpumask *hmp_target_mask = NULL;

	if (migrate_down) {
		struct hmp_domain *hmp;
		if(hmp_cpu_is_slowest(cpu_of(se->cfs_rq->rq)))
			return min_se;

		hmp = hmp_slower_domain(cpu_of(se->cfs_rq->rq));
		hmp_target_mask = &hmp->cpus;
	}

	/* The currently running task is not on the runqueue */
	se = __pick_first_entity(cfs_rq_of(se));

	while(num_tasks && se) {
		if (entity_is_task(se)) {
			if(se->avg.load_avg_ratio < min_ratio &&
					(hmp_target_mask &&
					 cpumask_intersects(hmp_target_mask,
						 tsk_cpus_allowed(task_of(se))))) {
				min_se = se;
				min_ratio = se->avg.load_avg_ratio;
			}
		}
		se = __pick_next_entity(se);
		num_tasks--;
	}
	return min_se;
}

/*
 * hmp_up_prio: Only up migrate task with high priority (<hmp_up_prio)
 * hmp_next_up_threshold: Delay before next up migration (1024 ~= 1 ms)
 * hmp_next_down_threshold: Delay before next down migration (1024 ~= 1 ms)
 */
static int hmp_boostpulse_duration = 1000000; /* microseconds */
static u64 hmp_boostpulse_endtime;
static int hmp_boost_val;
static int hmp_family_boost_val;
static int hmp_semiboost_val;
static int hmp_boostpulse;
static int hmp_active_down_migration;
static int hmp_aggressive_up_migration;
static int hmp_aggressive_yield;
static DEFINE_RAW_SPINLOCK(hmp_boost_lock);
static DEFINE_RAW_SPINLOCK(hmp_semiboost_lock);
static DEFINE_RAW_SPINLOCK(hmp_sysfs_lock);
static DEFINE_RAW_SPINLOCK(hmp_family_boost_lock);

#define BOOT_BOOST_DURATION 40000000 /* microseconds */
#define YIELD_CORRECTION_TIME 10000000 /* nanoseconds */

#ifdef CONFIG_SCHED_HMP_PRIO_FILTER
unsigned int hmp_up_prio = NICE_TO_PRIO(CONFIG_SCHED_HMP_PRIO_FILTER_VAL);
#endif
unsigned int hmp_next_up_threshold = 4096;
unsigned int hmp_next_down_threshold = 4096;

static inline int hmp_boost(void)
{
	u64 now = ktime_to_us(ktime_get());
	int ret;

	if (hmp_boost_val || now < hmp_boostpulse_endtime)
		ret = 1;
	else
		ret = 0;

	return ret;
}

static inline int hmp_semiboost(void)
{
	if (hmp_semiboost_val)
		return 1;
	return 0;
}

static inline int hmp_family_boost(struct task_struct *p)
{
	return is_top_task(p);
}

static unsigned int hmp_up_migration(int cpu, int *target_cpu, struct sched_entity *se);
static unsigned int hmp_down_migration(int cpu, struct sched_entity *se);
static inline unsigned int hmp_domain_min_load(struct hmp_domain *hmpd,
						int *min_cpu, struct cpumask *affinity);

/* Check if cpu is in fastest hmp_domain */
static inline unsigned int hmp_cpu_is_fastest(int cpu)
{
	struct list_head *pos;

	pos = &hmp_cpu_domain(cpu)->hmp_domains;
	return pos == hmp_domains.next;
}

/* Check if cpu is in slowest hmp_domain */
static inline unsigned int hmp_cpu_is_slowest(int cpu)
{
	struct list_head *pos;

	pos = &hmp_cpu_domain(cpu)->hmp_domains;
	return list_is_last(pos, &hmp_domains);
}

/* Next (slower) hmp_domain relative to cpu */
static inline struct hmp_domain *hmp_slower_domain(int cpu)
{
	struct list_head *pos;

	pos = &hmp_cpu_domain(cpu)->hmp_domains;
	return list_entry(pos->next, struct hmp_domain, hmp_domains);
}

/* Previous (faster) hmp_domain relative to cpu */
static inline struct hmp_domain *hmp_faster_domain(int cpu)
{
	struct list_head *pos;

	if (hmp_cpu_is_fastest(cpu))
		return hmp_cpu_domain(cpu);

	pos = &hmp_cpu_domain(cpu)->hmp_domains;

	return list_entry(pos->prev, struct hmp_domain, hmp_domains);
}

/*
 * Selects a cpu in previous (faster) hmp_domain
 */
static inline unsigned int hmp_select_faster_cpu(struct task_struct *tsk,
							int cpu, int *lowest_ratio)
{
	int lowest_cpu = cpu;
	struct hmp_domain *hmp;
	if (hmp_cpu_is_fastest(cpu))
		hmp = hmp_cpu_domain(cpu);
	else
		hmp = hmp_faster_domain(cpu);

	*lowest_ratio = hmp_domain_min_load(hmp, &lowest_cpu,
			tsk_cpus_allowed(tsk));

	return lowest_cpu;
}

/*
 * Selects a cpu in next (slower) hmp_domain
 * Note that cpumask_any_and() returns the first cpu in the cpumask
 */
static inline unsigned int hmp_select_slower_cpu(struct task_struct *tsk,
							int cpu)
{
	int lowest_cpu=NR_CPUS;
	struct hmp_domain *hmp;
	__always_unused int lowest_ratio;

	if (hmp_cpu_is_slowest(cpu))
		hmp = hmp_cpu_domain(cpu);
	else
		hmp = hmp_slower_domain(cpu);

	lowest_ratio = hmp_domain_min_load(hmp, &lowest_cpu,
			tsk_cpus_allowed(tsk));

	return lowest_cpu;
}

static inline void hmp_next_up_delay(struct sched_entity *se, int cpu)
{
	/* hack - always use clock from first online CPU */
	u64 now = cpu_rq(cpumask_first(cpu_online_mask))->clock_task;
	se->avg.hmp_last_up_migration = now;
	se->avg.hmp_last_down_migration = 0;
	cpu_rq(cpu)->avg.hmp_last_up_migration = now;
	cpu_rq(cpu)->avg.hmp_last_down_migration = 0;
}

static inline void hmp_next_down_delay(struct sched_entity *se, int cpu)
{
	/* hack - always use clock from first online CPU */
	u64 now = cpu_rq(cpumask_first(cpu_online_mask))->clock_task;
	se->avg.hmp_last_down_migration = now;
	se->avg.hmp_last_up_migration = 0;
	cpu_rq(cpu)->avg.hmp_last_down_migration = now;
	cpu_rq(cpu)->avg.hmp_last_up_migration = 0;
}

#ifdef CONFIG_HMP_VARIABLE_SCALE
/*
 * Heterogenous multiprocessor (HMP) optimizations
 *
 * These functions allow to change the growing speed of the load_avg_ratio
 * by default it goes from 0 to 0.5 in LOAD_AVG_PERIOD = 32ms
 * This can now be changed with /sys/kernel/hmp/load_avg_period_ms.
 *
 * These functions also allow to change the up and down threshold of HMP
 * using /sys/kernel/hmp/{up,down}_threshold.
 * Both must be between 0 and 1023. The threshold that is compared
 * to the load_avg_ratio is up_threshold/1024 and down_threshold/1024.
 *
 * For instance, if load_avg_period = 64 and up_threshold = 512, an idle
 * task with a load of 0 will reach the threshold after 64ms of busy loop.
 *
 * Changing load_avg_periods_ms has the same effect than changing the
 * default scaling factor Y=1002/1024 in the load_avg_ratio computation to
 * (1002/1024.0)^(LOAD_AVG_PERIOD/load_avg_period_ms), but the last one
 * could trigger overflows.
 * For instance, with Y = 1023/1024 in __update_task_entity_contrib()
 * "contrib = se->avg.runnable_avg_sum * scale_load_down(se->load.weight);"
 * could be overflowed for a weight > 2^12 even is the load_avg_contrib
 * should still be a 32bits result. This would not happen by multiplicating
 * delta time by 1/22 and setting load_avg_period_ms = 706.
 */

/*
 * By scaling the delta time it end-up increasing or decrease the
 * growing speed of the per entity load_avg_ratio
 * The scale factor hmp_data.multiplier is a fixed point
 * number: (32-HMP_VARIABLE_SCALE_SHIFT).HMP_VARIABLE_SCALE_SHIFT
 */
static u64 hmp_variable_scale_convert(u64 delta)
{
	u64 high = delta >> 32ULL;
	u64 low = delta & 0xffffffffULL;

	if (hmp_semiboost()) {
		low *= hmp_data.semiboost_multiplier;
		high *= hmp_data.semiboost_multiplier;
	} else {
		low *= hmp_data.multiplier;
		high *= hmp_data.multiplier;
	}
	return (low >> HMP_VARIABLE_SCALE_SHIFT)
			+ (high << (32ULL - HMP_VARIABLE_SCALE_SHIFT));
}

static u64 hmp_rq_variable_scale_convert(u64 delta)
{
	u64 high = delta >> 32ULL;
	u64 low = delta & 0xffffffffULL;

	low *= hmp_data.rq_multiplier;
	high *= hmp_data.rq_multiplier;

	return (low >> HMP_VARIABLE_SCALE_SHIFT)
			+ (high << (32ULL - HMP_VARIABLE_SCALE_SHIFT));
}

static ssize_t hmp_show(struct kobject *kobj,
				struct attribute *attr, char *buf)
{
	ssize_t ret = 0;
	struct hmp_global_attr *hmp_attr =
		container_of(attr, struct hmp_global_attr, attr);
	int temp = *(hmp_attr->value);
	if (hmp_attr->to_sysfs != NULL)
		temp = hmp_attr->to_sysfs(temp);
	ret = sprintf(buf, "%d\n", temp);
	return ret;
}

static ssize_t hmp_store(struct kobject *a, struct attribute *attr,
				const char *buf, size_t count)
{
	int temp;
	ssize_t ret = count;
	struct hmp_global_attr *hmp_attr =
		container_of(attr, struct hmp_global_attr, attr);
	char *str = vmalloc(count + 1);
	if (str == NULL)
		return -ENOMEM;
	memcpy(str, buf, count);
	str[count] = 0;
	if (sscanf(str, "%d", &temp) < 1)
		ret = -EINVAL;
	else {
		if (hmp_attr->from_sysfs != NULL) {
			temp = hmp_attr->from_sysfs(temp);
			if (temp < 0)
				ret = temp;
		} else {
			*(hmp_attr->value) = temp;
		}
	}
	vfree(str);
	return ret;
}

static int hmp_period_to_sysfs(int value)
{
	return (LOAD_AVG_PERIOD << HMP_VARIABLE_SCALE_SHIFT) / value;
}

static int hmp_period_from_sysfs(int value)
{
	hmp_data.multiplier = (LOAD_AVG_PERIOD << HMP_VARIABLE_SCALE_SHIFT) / value;
	return 0;
}

static int hmp_semiboost_period_from_sysfs(int value)
{
	hmp_data.semiboost_multiplier = (LOAD_AVG_PERIOD << HMP_VARIABLE_SCALE_SHIFT) / value;
	return 0;
}

/* max value for threshold is 1024 */
static int hmp_up_threshold_from_sysfs(int value)
{
	if ((value > 1024) || (value < 0))
		return -EINVAL;

	hmp_up_threshold = value;

	return 0;
}

static int hmp_semiboost_up_threshold_from_sysfs(int value)
{
	if ((value > 1024) || (value < 0))
		return -EINVAL;

	hmp_semiboost_up_threshold = value;

	return 0;
}

static int hmp_down_threshold_from_sysfs(int value)
{
	unsigned long flags;
	int ret = 0;

	raw_spin_lock_irqsave(&hmp_sysfs_lock, flags);

	if ((value > 1024) || (value < 0)) {
		ret = -EINVAL;
	} else {
		hmp_down_threshold = value;
#ifdef CONFIG_SCHED_HMP_DOWN_MIGRATION_COMPENSATION
		hmp_dwcompensation.threshold = hmp_down_threshold / 2;
		hmp_dwcompensation_update_thr();
#endif
	}

	raw_spin_unlock_irqrestore(&hmp_sysfs_lock, flags);

	return ret;
}

static int hmp_semiboost_down_threshold_from_sysfs(int value)
{
	if ((value > 1024) || (value < 0))
		return -EINVAL;

	hmp_semiboost_down_threshold = value;

	return 0;
}

static int hmp_boostpulse_from_sysfs(int value)
{
	unsigned long flags;
	u64 boostpulse_endtime = ktime_to_us(ktime_get()) + hmp_boostpulse_duration;

	raw_spin_lock_irqsave(&hmp_boost_lock, flags);
	if (boostpulse_endtime > hmp_boostpulse_endtime)
		hmp_boostpulse_endtime = boostpulse_endtime;
	raw_spin_unlock_irqrestore(&hmp_boost_lock, flags);

	return 0;
}

static int hmp_boostpulse_duration_from_sysfs(int duration)
{
	if (duration < 0)
		return -EINVAL;

	hmp_boostpulse_duration = duration;

	return 0;
}

static int hmp_boost_from_sysfs(int value)
{
	unsigned long flags;
	int ret = 0;

	raw_spin_lock_irqsave(&hmp_boost_lock, flags);
	if (value == 1)
		hmp_boost_val++;
	else if (value == 0)
		if (hmp_boost_val >= 1)
			hmp_boost_val--;
		else
			ret = -EINVAL;
	else
		ret = -EINVAL;
	raw_spin_unlock_irqrestore(&hmp_boost_lock, flags);

	return ret;
}

static int hmp_family_boost_from_sysfs(int value)
{
	unsigned long flags;
	int ret = 0;

	raw_spin_lock_irqsave(&hmp_family_boost_lock, flags);
	if (value == 1 || value == 0)
		hmp_family_boost_val = value;
	else
		ret = -EINVAL;
	raw_spin_unlock_irqrestore(&hmp_family_boost_lock, flags);

	return ret;
}


static int hmp_semiboost_from_sysfs(int value)
{
	unsigned long flags;
	int ret = 0;

	raw_spin_lock_irqsave(&hmp_semiboost_lock, flags);
	if (value == 1)
		hmp_semiboost_val++;
	else if (value == 0)
		if (hmp_semiboost_val >= 1)
			hmp_semiboost_val--;
		else
			ret = -EINVAL;
	else
		ret = -EINVAL;
	raw_spin_unlock_irqrestore(&hmp_semiboost_lock, flags);

	return ret;
}

static int hmp_active_dm_from_sysfs(int value)
{
	unsigned long flags;
	int ret = 0;

	raw_spin_lock_irqsave(&hmp_sysfs_lock, flags);
	if (value == 1)
		hmp_active_down_migration++;
	else if (value == 0)
		if (hmp_active_down_migration >= 1)
			hmp_active_down_migration--;
		else
			ret = -EINVAL;
	else
		ret = -EINVAL;
	raw_spin_unlock_irqrestore(&hmp_sysfs_lock, flags);

	return ret;
}

static int hmp_aggressive_up_migration_from_sysfs(int value)
{
	unsigned long flags;
	int ret = 0;

	raw_spin_lock_irqsave(&hmp_sysfs_lock, flags);
	if (value == 1)
		hmp_aggressive_up_migration++;
	else if (value == 0)
		if (hmp_aggressive_up_migration >= 1)
			hmp_aggressive_up_migration--;
		else
			ret = -EINVAL;
	else
		ret = -EINVAL;
	raw_spin_unlock_irqrestore(&hmp_sysfs_lock, flags);

	return ret;
}

static int hmp_aggressive_yield_from_sysfs(int value)
{
	unsigned long flags;
	int ret = 0;

	raw_spin_lock_irqsave(&hmp_sysfs_lock, flags);
	if (value == 1)
		hmp_aggressive_yield++;
	else if (value == 0)
		if (hmp_aggressive_yield >= 1)
			hmp_aggressive_yield--;
		else
			ret = -EINVAL;
	else
		ret = -EINVAL;
	raw_spin_unlock_irqrestore(&hmp_sysfs_lock, flags);

	return ret;
}

#ifdef CONFIG_SCHED_HMP_DOWN_MIGRATION_COMPENSATION
static int hmp_dwcompensation_enabled_sysfs(int value)
{
	int lv;

	if (value > 0) {
		hmp_dwcompensation.enabled = 1;
		pr_info("hmp_dwcompensation is enabled\n");
	} else {
		hmp_dwcompensation.enabled = 0;
		for (lv = 0; lv < DWCOM_LV_END; lv++)
			pm_qos_update_request(&hmp_dwcompensation.data[lv].pm_qos, 0);

		pr_info("hmp_dwcompensation is disabled\n");
	}

	return 0;
}

static int hmp_dwcompensation_timeout_sysfs(int value)
{
	int lv;

	if (value > 0) {
		hmp_dwcompensation.timeout = value;
	} else {
		hmp_dwcompensation.timeout = 0;
		hmp_dwcompensation.enabled = 0;

		for (lv = 0; lv < DWCOM_LV_END; lv++)
			pm_qos_update_request(&hmp_dwcompensation.data[lv].pm_qos, 0);

		pr_info("hmp_dwcompensation is disabled\n");
	}

	return 0;
}

static int hmp_dwcompensation_high_freq_sysfs(int value)
{
	int ret = 0;

	if (value >= 0) {
		hmp_dwcompensation.data[DWCOM_LV_HIGH].freq = value;
	} else {
		pr_info("enter invalid value\n");
		ret = -EINVAL;
	}

	return ret;
}

static int hmp_dwcompensation_mid_freq_sysfs(int value)
{
	int ret = 0;

	if (value >= 0) {
		hmp_dwcompensation.data[DWCOM_LV_MID].freq = value;
	} else {
		pr_info("enter invalid value\n");
		ret = -EINVAL;
	}

	return ret;
}

static int hmp_dwcompensation_low_freq_sysfs(int value)
{
	int ret = 0;

	if (value >= 0) {
		hmp_dwcompensation.data[DWCOM_LV_LOW].freq = value;
	} else {
		pr_info("enter invalid value\n");
		ret = -EINVAL;
	}

	return ret;
}

static int hmp_dwcompensation_threshold_sysfs(int value)
{
	unsigned long flags;
	int ret = 0;

	raw_spin_lock_irqsave(&hmp_sysfs_lock, flags);

	if (value > 0 && value < 1024 && value < hmp_down_threshold) {
		hmp_dwcompensation.threshold = value;
		hmp_dwcompensation_update_thr();
	} else {
		pr_info("enter invalid value\n");
		ret = -EINVAL;
	}

	raw_spin_unlock_irqrestore(&hmp_sysfs_lock, flags);

	return ret;
}
#endif

int set_hmp_boost(int enable)
{
	return hmp_boost_from_sysfs(enable);
}

int set_hmp_family_boost(int enable)
{
	return hmp_family_boost_from_sysfs(enable);
}

int set_hmp_semiboost(int enable)
{
	return hmp_semiboost_from_sysfs(enable);
}

int set_hmp_boostpulse(int duration)
{
	unsigned long flags;
	u64 boostpulse_endtime;

	if (duration < 0)
		return -EINVAL;

	boostpulse_endtime = ktime_to_us(ktime_get()) + duration;

	raw_spin_lock_irqsave(&hmp_boost_lock, flags);
	if (boostpulse_endtime > hmp_boostpulse_endtime)
		hmp_boostpulse_endtime = boostpulse_endtime;
	raw_spin_unlock_irqrestore(&hmp_boost_lock, flags);

	return 0;
}

int set_active_down_migration(int enable)
{
	return hmp_active_dm_from_sysfs(enable);
}

int set_hmp_aggressive_up_migration(int enable)
{
	return hmp_aggressive_up_migration_from_sysfs(enable);
}

int set_hmp_aggressive_yield(int enable)
{
	return hmp_aggressive_yield_from_sysfs(enable);
}

int get_hmp_boost(void)
{
	return hmp_boost();
}

int get_hmp_semiboost(void)
{
	return hmp_semiboost();
}

int set_hmp_up_threshold(int value)
{
	return hmp_up_threshold_from_sysfs(value);
}

int set_hmp_down_threshold(int value)
{
	return hmp_down_threshold_from_sysfs(value);
}

#ifdef CONFIG_HMP_FREQUENCY_INVARIANT_SCALE
/* freqinvar control is only 0,1 off/on */
static int hmp_freqinvar_from_sysfs(int value)
{
	if (value < 0 || value > 1)
		return -1;
	return value;
}
#endif
static void hmp_attr_add(
	const char *name,
	int *value,
	int (*to_sysfs)(int),
	int (*from_sysfs)(int))
{
	int i = 0;
	while (hmp_data.attributes[i] != NULL) {
		i++;
		if (i >= HMP_DATA_SYSFS_MAX)
			return;
	}
	hmp_data.attr[i].attr.mode = 0644;
	hmp_data.attr[i].show = hmp_show;
	hmp_data.attr[i].store = hmp_store;
	hmp_data.attr[i].attr.name = name;
	hmp_data.attr[i].value = value;
	hmp_data.attr[i].to_sysfs = to_sysfs;
	hmp_data.attr[i].from_sysfs = from_sysfs;
	hmp_data.attributes[i] = &hmp_data.attr[i].attr;
	hmp_data.attributes[i + 1] = NULL;
}

static int hmp_attr_init(void)
{
	int ret;

	hmp_attr_add("load_avg_period_ms",
		&hmp_data.multiplier,
		hmp_period_to_sysfs,
		hmp_period_from_sysfs);
	hmp_attr_add("up_threshold",
		&hmp_up_threshold,
		NULL,
		hmp_up_threshold_from_sysfs);
	hmp_attr_add("down_threshold",
		&hmp_down_threshold,
		NULL,
		hmp_down_threshold_from_sysfs);

	hmp_attr_add("sb_load_avg_period_ms",
		&hmp_data.semiboost_multiplier,
		hmp_period_to_sysfs,
		hmp_semiboost_period_from_sysfs);
	hmp_attr_add("sb_up_threshold",
		&hmp_semiboost_up_threshold,
		NULL,
		hmp_semiboost_up_threshold_from_sysfs);
	hmp_attr_add("sb_down_threshold",
		&hmp_semiboost_down_threshold,
		NULL,
		hmp_semiboost_down_threshold_from_sysfs);
	hmp_attr_add("semiboost",
		&hmp_semiboost_val,
		NULL,
		hmp_semiboost_from_sysfs);

	hmp_attr_add("boostpulse",
		&hmp_boostpulse,
		NULL,
		hmp_boostpulse_from_sysfs);
	hmp_attr_add("boostpulse_duration",
		&hmp_boostpulse_duration,
		NULL,
		hmp_boostpulse_duration_from_sysfs);
	hmp_attr_add("boost",
		&hmp_boost_val,
		NULL,
		hmp_boost_from_sysfs);

	hmp_attr_add("family_boost",
		&hmp_family_boost_val,
		NULL,
		hmp_family_boost_from_sysfs);

	hmp_attr_add("active_down_migration",
		&hmp_active_down_migration,
		NULL,
		hmp_active_dm_from_sysfs);

	hmp_attr_add("aggressive_up_migration",
		&hmp_aggressive_up_migration,
		NULL,
		hmp_aggressive_up_migration_from_sysfs);

	hmp_attr_add("aggressive_yield",
		&hmp_aggressive_yield,
		NULL,
		hmp_aggressive_yield_from_sysfs);
#ifdef CONFIG_SCHED_HMP_DOWN_MIGRATION_COMPENSATION
	hmp_attr_add("down_compensation_enabled",
		&hmp_dwcompensation.enabled,
		NULL,
		hmp_dwcompensation_enabled_sysfs);

	hmp_attr_add("down_compensation_timeout",
		&hmp_dwcompensation.timeout,
		NULL,
		hmp_dwcompensation_timeout_sysfs);

	hmp_attr_add("down_compensation_high_freq",
		&hmp_dwcompensation.data[DWCOM_LV_HIGH].freq,
		NULL,
		hmp_dwcompensation_high_freq_sysfs);

	hmp_attr_add("down_compensation_mid_freq",
		&hmp_dwcompensation.data[DWCOM_LV_MID].freq,
		NULL,
		hmp_dwcompensation_mid_freq_sysfs);

	hmp_attr_add("down_compensation_low_freq",
		&hmp_dwcompensation.data[DWCOM_LV_LOW].freq,
		NULL,
		hmp_dwcompensation_low_freq_sysfs);

	hmp_attr_add("down_compensation_threshold",
		&hmp_dwcompensation.threshold,
		NULL,
		hmp_dwcompensation_threshold_sysfs);
#endif
#ifdef CONFIG_HMP_FREQUENCY_INVARIANT_SCALE
	/* default frequency-invariant scaling ON */
	hmp_data.freqinvar_load_scale_enabled = 1;
	hmp_attr_add("frequency_invariant_load_scale",
		&hmp_data.freqinvar_load_scale_enabled,
		NULL,
		hmp_freqinvar_from_sysfs);
#endif
	hmp_data.attr_group.name = "hmp";
	hmp_data.attr_group.attrs = hmp_data.attributes;
	ret = sysfs_create_group(kernel_kobj,
		&hmp_data.attr_group);
	return 0;
}
late_initcall(hmp_attr_init);
#endif /* CONFIG_HMP_VARIABLE_SCALE */

/*
 * return the load of the lowest-loaded CPU in a given HMP domain
 * min_cpu optionally points to an int to receive the CPU.
 * affinity optionally points to a cpumask containing the
 * CPUs to be considered. note:
 *	+ min_cpu = NR_CPUS only if no CPUs are in the set of
 *	  affinity && hmp_domain cpus
 *	+ min_cpu will always otherwise equal one of the CPUs in
 *	  the hmp domain
 *	+ when more than one CPU has the same load, the one which
 *	  is least-recently-disturbed by an HMP migration will be
 *	  selected
 *	+ if all CPUs are equally loaded or idle and the times are
 *	  all the same, the first in the set will be used
 *	+ if affinity is not set, cpu_online_mask is used
 */
static inline unsigned int hmp_domain_min_load(struct hmp_domain *hmpd,
						int *min_cpu, struct cpumask *affinity)
{
	int cpu;
	int min_cpu_runnable_temp = NR_CPUS;
	u64 min_target_last_migration = ULLONG_MAX;
	u64 curr_last_migration;
	unsigned long min_runnable_load = ULONG_MAX;
	unsigned long contrib;
	struct sched_avg *avg;
	struct cpumask temp_cpumask;
	/*
	 * only look at CPUs allowed if specified,
	 * always consider active CPUs in the right HMP domain
	 */
	cpumask_and(&temp_cpumask, &hmpd->cpus, cpu_active_mask);
	if (affinity)
		cpumask_and(&temp_cpumask, &temp_cpumask, affinity);

	for_each_cpu_mask(cpu, temp_cpumask) {
		avg = &cpu_rq(cpu)->avg;
		/* used for both up and down migration */
		curr_last_migration = avg->hmp_last_up_migration ?
			avg->hmp_last_up_migration : avg->hmp_last_down_migration;

		contrib = avg->load_avg_ratio;

		if ((contrib < min_runnable_load) ||
			(contrib == min_runnable_load &&
				 curr_last_migration < min_target_last_migration)) {
			/*
			 * if the load is the same target the CPU with
			 * the longest time since a migration.
			 * This is to spread migration load between
			 * members of a domain more evenly when the
			 * domain is fully loaded
			 */
			min_runnable_load = contrib;
			min_cpu_runnable_temp = cpu;
			min_target_last_migration = curr_last_migration;
		}
	}

	if (min_cpu)
		*min_cpu = min_cpu_runnable_temp;

	return min_runnable_load;
}

#define RQ_IDLE_PERIOD	NSEC_PER_SEC / HZ

static unsigned long __maybe_unused hmp_domain_sum_load(struct hmp_domain *hmpd)
{
	int cpu;
	unsigned long sum = 0;
	unsigned long load;

	for_each_cpu_mask(cpu, hmpd->cpus) {
		load = cpu_rq(cpu)->sysload_avg_ratio;
		sum += load;
	}

	return sum;
}

static inline unsigned int __maybe_unused hmp_domain_nr_running(struct hmp_domain *hmpd)
{
	int cpu;
	unsigned int nr = 0;

	for_each_cpu_mask(cpu, hmpd->cpus) {
		nr += cpu_rq(cpu)->cfs.h_nr_running;
	}

	return nr;
}

/*
 * Calculate the task starvation
 * This is the ratio of actually running time vs. runnable time.
 * If the two are equal the task is getting the cpu time it needs or
 * it is alone on the cpu and the cpu is fully utilized.
 */
static inline unsigned int hmp_task_starvation(struct sched_entity *se)
{
	u32 starvation;

	starvation = se->avg.usage_avg_sum * scale_load_down(NICE_0_LOAD);
	starvation /= (se->avg.runnable_avg_sum + 1);

	return scale_load(starvation);
}

static inline unsigned int hmp_offload_down(int cpu, struct sched_entity *se)
{
	int min_usage;
	int dest_cpu = NR_CPUS;

	if (hmp_cpu_is_slowest(cpu) || hmp_aggressive_up_migration)
		return NR_CPUS;

	/* Is there an idle CPU in the current domain */
	min_usage = hmp_domain_min_load(hmp_cpu_domain(cpu), NULL, NULL);
	if (min_usage == 0){
		trace_sched_hmp_offload_abort(cpu,min_usage,"load");
		return NR_CPUS;
	}

	/* Is the task alone on the cpu? */
	if (cpu_rq(cpu)->cfs.h_nr_running < 2) {
		trace_sched_hmp_offload_abort(cpu,cpu_rq(cpu)->cfs.h_nr_running,"nr_running");
		return NR_CPUS;
	}

	/* Is the task actually starving? */
	if (hmp_task_starvation(se) > 768) /* <25% waiting */ {
		trace_sched_hmp_offload_abort(cpu,hmp_task_starvation(se),"starvation");
		return NR_CPUS;
	}

	/* Does the slower domain have any idle CPUs? */
	min_usage = hmp_domain_min_load(hmp_slower_domain(cpu), &dest_cpu,
			tsk_cpus_allowed(task_of(se)));

	if (min_usage == 0){
		trace_sched_hmp_offload_succeed(cpu, dest_cpu);
		return dest_cpu;
	} else {
		trace_sched_hmp_offload_abort(cpu, min_usage, "slowdomain");
	}
	return NR_CPUS;
}

static int hmp_is_family_in_fastest_domain(struct task_struct *p)
{
	struct task_struct *thread_p;

	list_for_each_entry(thread_p, &p->thread_group, thread_group) {
		struct sched_entity *thread_se = &thread_p->se;
		if (thread_se->avg.load_avg_ratio >= hmp_down_threshold &&
				hmp_cpu_is_fastest(task_cpu(thread_p))) {
			if (!task_running(cpu_rq(task_cpu(thread_p)), thread_p)) {
				u64 delta;
				u64 now = cpu_rq(task_cpu(p))->clock_task;

				delta = now - thread_se->avg.last_runnable_update;

				if ((s64)delta > 0) {
					delta >>= 10;

					if (delta > (1024 << 8)) {
						continue;
					}
				}
			}
			return thread_p->pid;
		}
	}
	return 0;
}
#endif /* CONFIG_SCHED_HMP */

/*
 * select_task_rq_fair: Select target runqueue for the waking task in domains
 * that have the 'sd_flag' flag set. In practice, this is SD_BALANCE_WAKE,
 * SD_BALANCE_FORK, or SD_BALANCE_EXEC.
 *
 * Balances load by selecting the idlest cpu in the idlest group, or under
 * certain conditions an idle sibling cpu if the domain has SD_WAKE_AFFINE set.
 *
 * Returns the target cpu number.
 *
 * preempt must be disabled.
 */
static int
select_task_rq_fair(struct task_struct *p, int prev_cpu, int sd_flag, int wake_flags)
{
	struct sched_domain *tmp, *affine_sd = NULL, *sd = NULL;
	int cpu = smp_processor_id();
	int new_cpu = cpu;
	int want_affine = 0;
	int sync = wake_flags & WF_SYNC;
	int thread_pid;

	if (p->nr_cpus_allowed == 1)
		return prev_cpu;

	if (sd_flag & SD_BALANCE_WAKE)
		want_affine = cpumask_test_cpu(cpu, tsk_cpus_allowed(p));

	rcu_read_lock();
	for_each_domain(cpu, tmp) {
		if (!(tmp->flags & SD_LOAD_BALANCE))
			continue;

		/*
		 * If both cpu and prev_cpu are part of this domain,
		 * cpu is a valid SD_WAKE_AFFINE target.
		 */
		if (want_affine && (tmp->flags & SD_WAKE_AFFINE) &&
		    cpumask_test_cpu(prev_cpu, sched_domain_span(tmp))) {
			affine_sd = tmp;
			break;
		}

		if (tmp->flags & sd_flag)
			sd = tmp;
	}

	if (affine_sd && cpu != prev_cpu && wake_affine(affine_sd, p, sync))
		prev_cpu = cpu;

	if (sd_flag & SD_BALANCE_WAKE) {
		new_cpu = select_idle_sibling(p, prev_cpu);
		goto unlock;
	}

	while (sd) {
		struct sched_group *group;
		int weight;

		if (!(sd->flags & sd_flag)) {
			sd = sd->child;
			continue;
		}

		group = find_idlest_group(sd, p, cpu, sd_flag);
		if (!group) {
			sd = sd->child;
			continue;
		}

		new_cpu = find_idlest_cpu(group, p, cpu);
		if (new_cpu == -1 || new_cpu == cpu) {
			/* Now try balancing at a lower domain level of cpu */
			sd = sd->child;
			continue;
		}

		/* Now try balancing at a lower domain level of new_cpu */
		cpu = new_cpu;
		weight = sd->span_weight;
		sd = NULL;
		for_each_domain(cpu, tmp) {
			if (weight <= tmp->span_weight)
				break;
			if (tmp->flags & sd_flag)
				sd = tmp;
		}
		/* while loop will break here if sd == NULL */
	}
unlock:
	rcu_read_unlock();

#ifdef CONFIG_SCHED_HMP
	if (hmp_family_boost(p) && p->parent && p->parent->pid > 2) {
		int lowest_ratio = 0;
		thread_pid = hmp_is_family_in_fastest_domain(p->group_leader);
		if (thread_pid) {
			if (hmp_cpu_is_slowest(prev_cpu)) {
				/* hmp_domain_min_load only returns 0 for an
				 * idle CPU or 1023 for any partly-busy one.
				 * Be explicit about requirement for an idle CPU.
				 */
				trace_sched_hmp_migrate(p, thread_pid, HMP_MIGRATE_INFORM);
				new_cpu = hmp_select_faster_cpu(p, prev_cpu, &lowest_ratio);
				if (lowest_ratio == 0) {
					hmp_next_up_delay(&p->se, new_cpu);
					trace_sched_hmp_migrate(p, new_cpu, HMP_MIGRATE_FAMILY);
					return new_cpu;
				}
				/* failed to perform HMP fork balance, use normal balance */
				new_cpu = prev_cpu;
			} else {
				/* Make sure that the task stays in its previous hmp domain */
				trace_sched_hmp_migrate(p, thread_pid, HMP_MIGRATE_INFORM);
				new_cpu = hmp_select_faster_cpu(p, prev_cpu, &lowest_ratio);
				trace_sched_hmp_migrate(p, new_cpu, HMP_MIGRATE_FAMILY);

				return new_cpu;

			}
		}
	}

	prev_cpu = task_cpu(p);

	if (hmp_up_migration(prev_cpu, &new_cpu, &p->se)) {
		hmp_next_up_delay(&p->se, new_cpu);
		trace_sched_hmp_migrate(p, new_cpu, HMP_MIGRATE_WAKEUP);
		return new_cpu;
	}
	if (hmp_down_migration(prev_cpu, &p->se)) {
		new_cpu = hmp_select_slower_cpu(p, prev_cpu);
		/*
		 * we might have no suitable CPU
		 * in which case new_cpu == NR_CPUS
		 */
		if (new_cpu < NR_CPUS && new_cpu != prev_cpu) {
			hmp_next_down_delay(&p->se, new_cpu);
#ifdef CONFIG_SCHED_HMP_DOWN_MIGRATION_COMPENSATION
			/*
			 * if load_avg_ratio is higher than hmp_dwcompensation.threshold,
			 * request pm_qos to slower domain for performance compensation
			 */
			if (hmp_dwcompensation.enabled &&
				p->se.avg.load_avg_ratio >= hmp_dwcompensation.threshold) {
				hmp_do_dwcompensation(new_cpu, p->se.avg.load_avg_ratio);
				trace_sched_hmp_migrate_compensation(p, new_cpu,
					HMP_MIGRATE_WAKEUP, p->se.avg.load_avg_ratio);
			}
#endif
			trace_sched_hmp_migrate(p, new_cpu, HMP_MIGRATE_WAKEUP);
			return new_cpu;
		}
	}
	/* Make sure that the task stays in its previous hmp domain */
	if (!cpumask_test_cpu(new_cpu, &hmp_cpu_domain(task_cpu(p))->cpus))
		return task_cpu(p);
#endif

	return new_cpu;
}

static int nohz_test_cpu(int cpu);
/*
 * Called immediately before a task is migrated to a new cpu; task_cpu(p) and
 * cfs_rq_of(p) references at time of call are still valid and identify the
 * previous cpu.  However, the caller only guarantees p->pi_lock is held; no
 * other assumptions, including the state of rq->lock, should be made.
 */
static void
migrate_task_rq_fair(struct task_struct *p, int next_cpu)
{
	struct sched_entity *se = &p->se;
	struct cfs_rq *cfs_rq = cfs_rq_of(se);

	/*
	 * Load tracking: accumulate removed load so that it can be processed
	 * when we next update owning cfs_rq under rq->lock.  Tasks contribute
	 * to blocked load iff they have a positive decay-count.  It can never
	 * be negative here since on-rq tasks have decay-count == 0.
	 */
	if (se->avg.decay_count) {
		/*
		 * If we migrate a sleeping task away from a CPU
		 * which has the tick stopped, then both the clock_task
		 * and decay_counter will be out of date for that CPU
		 * and we will not decay load correctly.
		 */
		if (!se->on_rq && nohz_test_cpu(task_cpu(p))) {
			struct rq *rq = cpu_rq(task_cpu(p));
			unsigned long flags;
			/*
			 * Current CPU cannot be holding rq->lock in this
			 * circumstance, but another might be. We must hold
			 * rq->lock before we go poking around in its clocks
			 */
			raw_spin_lock_irqsave(&rq->lock, flags);
			update_rq_clock(rq);
			update_cfs_rq_blocked_load(cfs_rq, 0);
			raw_spin_unlock_irqrestore(&rq->lock, flags);
		}
		se->avg.decay_count = -__synchronize_entity_decay(se);
		atomic_long_add(se->avg.load_avg_contrib,
						&cfs_rq->removed_load);
	}

	/* We have migrated, no longer consider this task hot */
	se->exec_start = 0;
}
#endif /* CONFIG_SMP */

static unsigned long
wakeup_gran(struct sched_entity *curr, struct sched_entity *se)
{
	unsigned long gran = sysctl_sched_wakeup_granularity;

	/*
	 * Since its curr running now, convert the gran from real-time
	 * to virtual-time in his units.
	 *
	 * By using 'se' instead of 'curr' we penalize light tasks, so
	 * they get preempted easier. That is, if 'se' < 'curr' then
	 * the resulting gran will be larger, therefore penalizing the
	 * lighter, if otoh 'se' > 'curr' then the resulting gran will
	 * be smaller, again penalizing the lighter task.
	 *
	 * This is especially important for buddies when the leftmost
	 * task is higher priority than the buddy.
	 */
	return calc_delta_fair(gran, se);
}

/*
 * Should 'se' preempt 'curr'.
 *
 *             |s1
 *        |s2
 *   |s3
 *         g
 *      |<--->|c
 *
 *  w(c, s1) = -1
 *  w(c, s2) =  0
 *  w(c, s3) =  1
 *
 */
static int
wakeup_preempt_entity(struct sched_entity *curr, struct sched_entity *se)
{
	s64 gran, vdiff = curr->vruntime - se->vruntime;

	if (vdiff <= 0)
		return -1;

	gran = wakeup_gran(curr, se);
	if (vdiff > gran)
		return 1;

	return 0;
}

static void set_last_buddy(struct sched_entity *se)
{
	if (entity_is_task(se) && unlikely(task_of(se)->policy == SCHED_IDLE))
		return;

	for_each_sched_entity(se)
		cfs_rq_of(se)->last = se;
}

static void set_next_buddy(struct sched_entity *se)
{
	if (entity_is_task(se) && unlikely(task_of(se)->policy == SCHED_IDLE))
		return;

	for_each_sched_entity(se)
		cfs_rq_of(se)->next = se;
}

static void set_skip_buddy(struct sched_entity *se)
{
	for_each_sched_entity(se)
		cfs_rq_of(se)->skip = se;
}

/*
 * Preempt the current task with a newly woken task if needed:
 */
static void check_preempt_wakeup(struct rq *rq, struct task_struct *p, int wake_flags)
{
	struct task_struct *curr = rq->curr;
	struct sched_entity *se = &curr->se, *pse = &p->se;
	struct cfs_rq *cfs_rq = task_cfs_rq(curr);
	int scale = cfs_rq->nr_running >= sched_nr_latency;
	int next_buddy_marked = 0;

	if (unlikely(se == pse))
		return;

	/*
	 * This is possible from callers such as attach_tasks(), in which we
	 * unconditionally check_prempt_curr() after an enqueue (which may have
	 * lead to a throttle).  This both saves work and prevents false
	 * next-buddy nomination below.
	 */
	if (unlikely(throttled_hierarchy(cfs_rq_of(pse))))
		return;

	if (sched_feat(NEXT_BUDDY) && scale && !(wake_flags & WF_FORK)) {
		set_next_buddy(pse);
		next_buddy_marked = 1;
	}

	/*
	 * We can come here with TIF_NEED_RESCHED already set from new task
	 * wake up path.
	 *
	 * Note: this also catches the edge-case of curr being in a throttled
	 * group (e.g. via set_curr_task), since update_curr() (in the
	 * enqueue of curr) will have resulted in resched being set.  This
	 * prevents us from potentially nominating it as a false LAST_BUDDY
	 * below.
	 */
	if (test_tsk_need_resched(curr))
		return;

	/* Idle tasks are by definition preempted by non-idle tasks. */
	if (unlikely(curr->policy == SCHED_IDLE) &&
	    likely(p->policy != SCHED_IDLE))
		goto preempt;

	/*
	 * Batch and idle tasks do not preempt non-idle tasks (their preemption
	 * is driven by the tick):
	 */
	if (unlikely(p->policy != SCHED_NORMAL) || !sched_feat(WAKEUP_PREEMPTION))
		return;

	find_matching_se(&se, &pse);
	update_curr(cfs_rq_of(se));
	BUG_ON(!pse);
	if (wakeup_preempt_entity(se, pse) == 1) {
		/*
		 * Bias pick_next to pick the sched entity that is
		 * triggering this preemption.
		 */
		if (!next_buddy_marked)
			set_next_buddy(pse);
		goto preempt;
	}

	return;

preempt:
	resched_curr(rq);
	/*
	 * Only set the backward buddy when the current task is still
	 * on the rq. This can happen when a wakeup gets interleaved
	 * with schedule on the ->pre_schedule() or idle_balance()
	 * point, either of which can * drop the rq lock.
	 *
	 * Also, during early boot the idle thread is in the fair class,
	 * for obvious reasons its a bad idea to schedule back to it.
	 */
	if (unlikely(!se->on_rq || curr == rq->idle))
		return;

	if (sched_feat(LAST_BUDDY) && scale && entity_is_task(se))
		set_last_buddy(se);
}

static struct task_struct *
pick_next_task_fair(struct rq *rq, struct task_struct *prev)
{
	struct cfs_rq *cfs_rq = &rq->cfs;
	struct sched_entity *se;
	struct task_struct *p;
	int new_tasks;

again:
#ifdef CONFIG_FAIR_GROUP_SCHED
	if (!cfs_rq->nr_running)
		goto idle;

	if (prev->sched_class != &fair_sched_class)
		goto simple;

	/*
	 * Because of the set_next_buddy() in dequeue_task_fair() it is rather
	 * likely that a next task is from the same cgroup as the current.
	 *
	 * Therefore attempt to avoid putting and setting the entire cgroup
	 * hierarchy, only change the part that actually changes.
	 */

	do {
		struct sched_entity *curr = cfs_rq->curr;

		/*
		 * Since we got here without doing put_prev_entity() we also
		 * have to consider cfs_rq->curr. If it is still a runnable
		 * entity, update_curr() will update its vruntime, otherwise
		 * forget we've ever seen it.
		 */
		if (curr) {
			if (curr->on_rq)
				update_curr(cfs_rq);
			else
				curr = NULL;

			/*
			 * This call to check_cfs_rq_runtime() will do the
			 * throttle and dequeue its entity in the parent(s).
			 * Therefore the 'simple' nr_running test will indeed
			 * be correct.
			 */
			if (unlikely(check_cfs_rq_runtime(cfs_rq)))
				goto simple;
		}

		se = pick_next_entity(cfs_rq, curr);
		cfs_rq = group_cfs_rq(se);
	} while (cfs_rq);

	p = task_of(se);

	/*
	 * Since we haven't yet done put_prev_entity and if the selected task
	 * is a different task than we started out with, try and touch the
	 * least amount of cfs_rqs.
	 */
	if (prev != p) {
		struct sched_entity *pse = &prev->se;

		while (!(cfs_rq = is_same_group(se, pse))) {
			int se_depth = se->depth;
			int pse_depth = pse->depth;

			if (se_depth <= pse_depth) {
				put_prev_entity(cfs_rq_of(pse), pse);
				pse = parent_entity(pse);
			}
			if (se_depth >= pse_depth) {
				set_next_entity(cfs_rq_of(se), se);
				se = parent_entity(se);
			}
		}

		put_prev_entity(cfs_rq, pse);
		set_next_entity(cfs_rq, se);
	}

	if (hrtick_enabled(rq))
		hrtick_start_fair(rq, p);

	return p;
simple:
	cfs_rq = &rq->cfs;
#endif

	if (!cfs_rq->nr_running)
		goto idle;

	put_prev_task(rq, prev);

	do {
		se = pick_next_entity(cfs_rq, NULL);
		set_next_entity(cfs_rq, se);
		cfs_rq = group_cfs_rq(se);
	} while (cfs_rq);

	p = task_of(se);

	if (hrtick_enabled(rq))
		hrtick_start_fair(rq, p);

	return p;

idle:
	new_tasks = idle_balance(rq);
	/*
	 * Because idle_balance() releases (and re-acquires) rq->lock, it is
	 * possible for any higher priority task to appear. In that case we
	 * must re-start the pick_next_entity() loop.
	 */
	if (new_tasks < 0)
		return RETRY_TASK;

	if (new_tasks > 0)
		goto again;

	return NULL;
}

/*
 * Account for a descheduled task:
 */
static void put_prev_task_fair(struct rq *rq, struct task_struct *prev)
{
	struct sched_entity *se = &prev->se;
	struct cfs_rq *cfs_rq;

	for_each_sched_entity(se) {
		cfs_rq = cfs_rq_of(se);
		put_prev_entity(cfs_rq, se);
	}
}

/*
 * sched_yield() is very simple
 *
 * The magic of dealing with the ->skip buddy is in pick_next_entity.
 */
static void yield_task_fair(struct rq *rq)
{
	struct task_struct *curr = rq->curr;
	struct cfs_rq *cfs_rq = task_cfs_rq(curr);
	struct sched_entity *se = &curr->se;

	/*
	 * Are we the only task in the tree?
	 */
	if (unlikely(rq->nr_running == 1))
		return;

	clear_buddies(cfs_rq, se);

	if (curr->policy != SCHED_BATCH) {
		update_rq_clock(rq);

#ifdef CONFIG_SCHED_HMP
		if (hmp_aggressive_yield && cfs_rq->curr)
			cfs_rq->curr->exec_start -= YIELD_CORRECTION_TIME;
#endif
		/*
		 * Update run-time statistics of the 'current'.
		 */
		update_curr(cfs_rq);
		/*
		 * Tell update_rq_clock() that we've just updated,
		 * so we don't do microscopic update in schedule()
		 * and double the fastpath cost.
		 */
		 rq->skip_clock_update = 1;
	}

	set_skip_buddy(se);
}

static bool yield_to_task_fair(struct rq *rq, struct task_struct *p, bool preempt)
{
	struct sched_entity *se = &p->se;

	/* throttled hierarchies are not runnable */
	if (!se->on_rq || throttled_hierarchy(cfs_rq_of(se)))
		return false;

	/* Tell the scheduler that we'd really like pse to run next. */
	set_next_buddy(se);

	yield_task_fair(rq);

	return true;
}

#ifdef CONFIG_SMP
/**************************************************
 * Fair scheduling class load-balancing methods.
 *
 * BASICS
 *
 * The purpose of load-balancing is to achieve the same basic fairness the
 * per-cpu scheduler provides, namely provide a proportional amount of compute
 * time to each task. This is expressed in the following equation:
 *
 *   W_i,n/P_i == W_j,n/P_j for all i,j                               (1)
 *
 * Where W_i,n is the n-th weight average for cpu i. The instantaneous weight
 * W_i,0 is defined as:
 *
 *   W_i,0 = \Sum_j w_i,j                                             (2)
 *
 * Where w_i,j is the weight of the j-th runnable task on cpu i. This weight
 * is derived from the nice value as per prio_to_weight[].
 *
 * The weight average is an exponential decay average of the instantaneous
 * weight:
 *
 *   W'_i,n = (2^n - 1) / 2^n * W_i,n + 1 / 2^n * W_i,0               (3)
 *
 * C_i is the compute capacity of cpu i, typically it is the
 * fraction of 'recent' time available for SCHED_OTHER task execution. But it
 * can also include other factors [XXX].
 *
 * To achieve this balance we define a measure of imbalance which follows
 * directly from (1):
 *
 *   imb_i,j = max{ avg(W/C), W_i/C_i } - min{ avg(W/C), W_j/C_j }    (4)
 *
 * We them move tasks around to minimize the imbalance. In the continuous
 * function space it is obvious this converges, in the discrete case we get
 * a few fun cases generally called infeasible weight scenarios.
 *
 * [XXX expand on:
 *     - infeasible weights;
 *     - local vs global optima in the discrete case. ]
 *
 *
 * SCHED DOMAINS
 *
 * In order to solve the imbalance equation (4), and avoid the obvious O(n^2)
 * for all i,j solution, we create a tree of cpus that follows the hardware
 * topology where each level pairs two lower groups (or better). This results
 * in O(log n) layers. Furthermore we reduce the number of cpus going up the
 * tree to only the first of the previous level and we decrease the frequency
 * of load-balance at each level inv. proportional to the number of cpus in
 * the groups.
 *
 * This yields:
 *
 *     log_2 n     1     n
 *   \Sum       { --- * --- * 2^i } = O(n)                            (5)
 *     i = 0      2^i   2^i
 *                               `- size of each group
 *         |         |     `- number of cpus doing load-balance
 *         |         `- freq
 *         `- sum over all levels
 *
 * Coupled with a limit on how many tasks we can migrate every balance pass,
 * this makes (5) the runtime complexity of the balancer.
 *
 * An important property here is that each CPU is still (indirectly) connected
 * to every other cpu in at most O(log n) steps:
 *
 * The adjacency matrix of the resulting graph is given by:
 *
 *             log_2 n
 *   A_i,j = \Union     (i % 2^k == 0) && i / 2^(k+1) == j / 2^(k+1)  (6)
 *             k = 0
 *
 * And you'll find that:
 *
 *   A^(log_2 n)_i,j != 0  for all i,j                                (7)
 *
 * Showing there's indeed a path between every cpu in at most O(log n) steps.
 * The task movement gives a factor of O(m), giving a convergence complexity
 * of:
 *
 *   O(nm log n),  n := nr_cpus, m := nr_tasks                        (8)
 *
 *
 * WORK CONSERVING
 *
 * In order to avoid CPUs going idle while there's still work to do, new idle
 * balancing is more aggressive and has the newly idle cpu iterate up the domain
 * tree itself instead of relying on other CPUs to bring it work.
 *
 * This adds some complexity to both (5) and (8) but it reduces the total idle
 * time.
 *
 * [XXX more?]
 *
 *
 * CGROUPS
 *
 * Cgroups make a horror show out of (2), instead of a simple sum we get:
 *
 *                                s_k,i
 *   W_i,0 = \Sum_j \Prod_k w_k * -----                               (9)
 *                                 S_k
 *
 * Where
 *
 *   s_k,i = \Sum_j w_i,j,k  and  S_k = \Sum_i s_k,i                 (10)
 *
 * w_i,j,k is the weight of the j-th runnable task in the k-th cgroup on cpu i.
 *
 * The big problem is S_k, its a global sum needed to compute a local (W_i)
 * property.
 *
 * [XXX write more on how we solve this.. _after_ merging pjt's patches that
 *      rewrite all of this once again.]
 */

static unsigned long __read_mostly max_load_balance_interval = HZ/10;

enum fbq_type { regular, remote, all };

#define LBF_ALL_PINNED	0x01
#define LBF_NEED_BREAK	0x02
#define LBF_DST_PINNED  0x04
#define LBF_SOME_PINNED	0x08

struct lb_env {
	struct sched_domain	*sd;

	struct rq		*src_rq;
	int			src_cpu;

	int			dst_cpu;
	struct rq		*dst_rq;

	struct cpumask		*dst_grpmask;
	int			new_dst_cpu;
	enum cpu_idle_type	idle;
	long			imbalance;
	/* The set of CPUs under consideration for load-balancing */
	struct cpumask		*cpus;

	unsigned int		flags;

	unsigned int		loop;
	unsigned int		loop_break;
	unsigned int		loop_max;

	enum fbq_type		fbq_type;
	struct list_head	tasks;
};

/*
 * move_task - move a task from one runqueue to another runqueue.
 * Both runqueues must be locked.
 */
static void move_task(struct task_struct *p, struct lb_env *env)
{
	deactivate_task(env->src_rq, p, 0);
	set_task_cpu(p, env->dst_cpu);
	activate_task(env->dst_rq, p, 0);
	check_preempt_curr(env->dst_rq, p, 0);
}
/*
 * Is this task likely cache-hot:
 */
static int task_hot(struct task_struct *p, struct lb_env *env)
{
	s64 delta;

	lockdep_assert_held(&env->src_rq->lock);

	if (p->sched_class != &fair_sched_class)
		return 0;

	if (unlikely(p->policy == SCHED_IDLE))
		return 0;

	/*
	 * Buddy candidates are cache hot:
	 */
	if (sched_feat(CACHE_HOT_BUDDY) && env->dst_rq->nr_running &&
			(&p->se == cfs_rq_of(&p->se)->next ||
			 &p->se == cfs_rq_of(&p->se)->last))
		return 1;

	if (sysctl_sched_migration_cost == -1)
		return 1;
	if (sysctl_sched_migration_cost == 0)
		return 0;

	delta = rq_clock_task(env->src_rq) - p->se.exec_start;

	return delta < (s64)sysctl_sched_migration_cost;
}

#ifdef CONFIG_NUMA_BALANCING
/* Returns true if the destination node has incurred more faults */
static bool migrate_improves_locality(struct task_struct *p, struct lb_env *env)
{
	struct numa_group *numa_group = rcu_dereference(p->numa_group);
	int src_nid, dst_nid;

	if (!sched_feat(NUMA_FAVOUR_HIGHER) || !p->numa_faults_memory ||
	    !(env->sd->flags & SD_NUMA)) {
		return false;
	}

	src_nid = cpu_to_node(env->src_cpu);
	dst_nid = cpu_to_node(env->dst_cpu);

	if (src_nid == dst_nid)
		return false;

	if (numa_group) {
		/* Task is already in the group's interleave set. */
		if (node_isset(src_nid, numa_group->active_nodes))
			return false;

		/* Task is moving into the group's interleave set. */
		if (node_isset(dst_nid, numa_group->active_nodes))
			return true;

		return group_faults(p, dst_nid) > group_faults(p, src_nid);
	}

	/* Encourage migration to the preferred node. */
	if (dst_nid == p->numa_preferred_nid)
		return true;

	return task_faults(p, dst_nid) > task_faults(p, src_nid);
}


static bool migrate_degrades_locality(struct task_struct *p, struct lb_env *env)
{
	struct numa_group *numa_group = rcu_dereference(p->numa_group);
	int src_nid, dst_nid;

	if (!sched_feat(NUMA) || !sched_feat(NUMA_RESIST_LOWER))
		return false;

	if (!p->numa_faults_memory || !(env->sd->flags & SD_NUMA))
		return false;

	src_nid = cpu_to_node(env->src_cpu);
	dst_nid = cpu_to_node(env->dst_cpu);

	if (src_nid == dst_nid)
		return false;

	if (numa_group) {
		/* Task is moving within/into the group's interleave set. */
		if (node_isset(dst_nid, numa_group->active_nodes))
			return false;

		/* Task is moving out of the group's interleave set. */
		if (node_isset(src_nid, numa_group->active_nodes))
			return true;

		return group_faults(p, dst_nid) < group_faults(p, src_nid);
	}

	/* Migrating away from the preferred node is always bad. */
	if (src_nid == p->numa_preferred_nid)
		return true;

	return task_faults(p, dst_nid) < task_faults(p, src_nid);
}

#else
static inline bool migrate_improves_locality(struct task_struct *p,
					     struct lb_env *env)
{
	return false;
}

static inline bool migrate_degrades_locality(struct task_struct *p,
					     struct lb_env *env)
{
	return false;
}
#endif

/*
 * can_migrate_task - may task p from runqueue rq be migrated to this_cpu?
 */
static
int can_migrate_task(struct task_struct *p, struct lb_env *env)
{
	int tsk_cache_hot = 0;

	lockdep_assert_held(&env->src_rq->lock);

	/*
	 * We do not migrate tasks that are:
	 * 1) throttled_lb_pair, or
	 * 2) cannot be migrated to this CPU due to cpus_allowed, or
	 * 3) running (obviously), or
	 * 4) are cache-hot on their current CPU.
	 */
	if (throttled_lb_pair(task_group(p), env->src_cpu, env->dst_cpu))
		return 0;

	if (!cpumask_test_cpu(env->dst_cpu, tsk_cpus_allowed(p))) {
		int cpu;

		schedstat_inc(p, se.statistics.nr_failed_migrations_affine);

		env->flags |= LBF_SOME_PINNED;

		/*
		 * Remember if this task can be migrated to any other cpu in
		 * our sched_group. We may want to revisit it if we couldn't
		 * meet load balance goals by pulling other tasks on src_cpu.
		 *
		 * Also avoid computing new_dst_cpu if we have already computed
		 * one in current iteration.
		 */
		if (!env->dst_grpmask || (env->flags & LBF_DST_PINNED))
			return 0;

		/* Prevent to re-select dst_cpu via env's cpus */
		for_each_cpu_and(cpu, env->dst_grpmask, env->cpus) {
			if (cpumask_test_cpu(cpu, tsk_cpus_allowed(p))) {
				env->flags |= LBF_DST_PINNED;
				env->new_dst_cpu = cpu;
				break;
			}
		}

		return 0;
	}

	/* Record that we found atleast one task that could run on dst_cpu */
	env->flags &= ~LBF_ALL_PINNED;

	if (task_running(env->src_rq, p)) {
		schedstat_inc(p, se.statistics.nr_failed_migrations_running);
		return 0;
	}

	/*
	 * Aggressive migration if:
	 * 1) destination numa is preferred
	 * 2) task is cache cold, or
	 * 3) too many balance attempts have failed.
	 */
	tsk_cache_hot = task_hot(p, env);
	if (!tsk_cache_hot)
		tsk_cache_hot = migrate_degrades_locality(p, env);

	if (migrate_improves_locality(p, env) || !tsk_cache_hot ||
	    env->sd->nr_balance_failed > env->sd->cache_nice_tries) {
		if (tsk_cache_hot) {
			schedstat_inc(env->sd, lb_hot_gained[env->idle]);
			schedstat_inc(p, se.statistics.nr_forced_migrations);
		}
		return 1;
	}

	schedstat_inc(p, se.statistics.nr_failed_migrations_hot);
	return 0;
}

/*
 * detach_task() -- detach the task for the migration specified in env
 */
static void detach_task(struct task_struct *p, struct lb_env *env)
{
	lockdep_assert_held(&env->src_rq->lock);

	deactivate_task(env->src_rq, p, 0);
	p->on_rq = TASK_ON_RQ_MIGRATING;
	set_task_cpu(p, env->dst_cpu);
}

/*
 * detach_one_task() -- tries to dequeue exactly one task from env->src_rq, as
 * part of active balancing operations within "domain".
 *
 * Returns a task if successful and NULL otherwise.
 */
static struct task_struct *detach_one_task(struct lb_env *env)
{
	struct task_struct *p, *n;

	lockdep_assert_held(&env->src_rq->lock);

	list_for_each_entry_safe(p, n, &env->src_rq->cfs_tasks, se.group_node) {
		if (!can_migrate_task(p, env))
			continue;

		detach_task(p, env);

		/*
		 * Right now, this is only the second place where
		 * lb_gained[env->idle] is updated (other is detach_tasks)
		 * so we can safely collect stats here rather than
		 * inside detach_tasks().
		 */
		schedstat_inc(env->sd, lb_gained[env->idle]);
		return p;
	}
	return NULL;
}

static const unsigned int sched_nr_migrate_break = 32;

/*
 * detach_tasks() -- tries to detach up to imbalance weighted load from
 * busiest_rq, as part of a balancing operation within domain "sd".
 *
 * Returns number of detached tasks if successful and 0 otherwise.
 */
static int detach_tasks(struct lb_env *env)
{
	struct list_head *tasks = &env->src_rq->cfs_tasks;
	struct task_struct *p;
	unsigned long load;
	int detached = 0;

	lockdep_assert_held(&env->src_rq->lock);

	if (env->imbalance <= 0)
		return 0;

	while (!list_empty(tasks)) {
		p = list_first_entry(tasks, struct task_struct, se.group_node);

		env->loop++;
		/* We've more or less seen every task there is, call it quits */
		if (env->loop > env->loop_max)
			break;

		/* take a breather every nr_migrate tasks */
		if (env->loop > env->loop_break) {
			env->loop_break += sched_nr_migrate_break;
			env->flags |= LBF_NEED_BREAK;
			break;
		}

		if (!can_migrate_task(p, env))
			goto next;

		load = task_h_load(p);

		if (sched_feat(LB_MIN) && load < 16 && !env->sd->nr_balance_failed)
			goto next;

		if ((load / 2) > env->imbalance)
			goto next;

		detach_task(p, env);
		list_add(&p->se.group_node, &env->tasks);

		detached++;
		env->imbalance -= load;

#ifdef CONFIG_PREEMPT
		/*
		 * NEWIDLE balancing is a source of latency, so preemptible
		 * kernels will stop after the first task is detached to minimize
		 * the critical section.
		 */
		if (env->idle == CPU_NEWLY_IDLE)
			break;
#endif

		/*
		 * We only want to steal up to the prescribed amount of
		 * weighted load.
		 */
		if (env->imbalance <= 0)
			break;

		continue;
next:
		list_move_tail(&p->se.group_node, tasks);
	}

	/*
	 * Right now, this is one of only two places we collect this stat
	 * so we can safely collect detach_one_task() stats here rather
	 * than inside detach_one_task().
	 */
	schedstat_add(env->sd, lb_gained[env->idle], detached);

	return detached;
}

/*
 * attach_task() -- attach the task detached by detach_task() to its new rq.
 */
static void attach_task(struct rq *rq, struct task_struct *p)
{
	lockdep_assert_held(&rq->lock);

	BUG_ON(task_rq(p) != rq);
	p->on_rq = TASK_ON_RQ_QUEUED;
	activate_task(rq, p, 0);
	check_preempt_curr(rq, p, 0);
}

/*
 * attach_one_task() -- attaches the task returned from detach_one_task() to
 * its new rq.
 */
static void attach_one_task(struct rq *rq, struct task_struct *p)
{
	raw_spin_lock(&rq->lock);
	attach_task(rq, p);
	raw_spin_unlock(&rq->lock);
}

/*
 * attach_tasks() -- attaches all tasks detached by detach_tasks() to their
 * new rq.
 */
static void attach_tasks(struct lb_env *env)
{
	struct list_head *tasks = &env->tasks;
	struct task_struct *p;

	raw_spin_lock(&env->dst_rq->lock);

	while (!list_empty(tasks)) {
		p = list_first_entry(tasks, struct task_struct, se.group_node);
		list_del_init(&p->se.group_node);

		attach_task(env->dst_rq, p);
	}

	raw_spin_unlock(&env->dst_rq->lock);
}

#ifdef CONFIG_FAIR_GROUP_SCHED
/*
 * update tg->load_weight by folding this cpu's load_avg
 */
static void __update_blocked_averages_cpu(struct task_group *tg, int cpu)
{
	struct sched_entity *se = tg->se[cpu];
	struct cfs_rq *cfs_rq = tg->cfs_rq[cpu];

	/* throttled entities do not contribute to load */
	if (throttled_hierarchy(cfs_rq))
		return;

	update_cfs_rq_blocked_load(cfs_rq, 1);

	if (se) {
		update_entity_load_avg(se, 1);
		/*
		 * We pivot on our runnable average having decayed to zero for
		 * list removal.  This generally implies that all our children
		 * have also been removed (modulo rounding error or bandwidth
		 * control); however, such cases are rare and we can fix these
		 * at enqueue.
		 *
		 * TODO: fix up out-of-order children on enqueue.
		 */
		if (!se->avg.runnable_avg_sum && !cfs_rq->nr_running)
			list_del_leaf_cfs_rq(cfs_rq);
	} else {
		struct rq *rq = rq_of(cfs_rq);
		update_rq_runnable_avg(rq, rq->nr_running);
	}
}

static void update_blocked_averages(int cpu)
{
	struct rq *rq = cpu_rq(cpu);
	struct cfs_rq *cfs_rq;
	unsigned long flags;

	raw_spin_lock_irqsave(&rq->lock, flags);
	update_rq_clock(rq);
	/*
	 * Iterates the task_group tree in a bottom up fashion, see
	 * list_add_leaf_cfs_rq() for details.
	 */
	for_each_leaf_cfs_rq(rq, cfs_rq) {
		/*
		 * Note: We may want to consider periodically releasing
		 * rq->lock about these updates so that creating many task
		 * groups does not result in continually extending hold time.
		 */
		__update_blocked_averages_cpu(cfs_rq->tg, rq->cpu);
	}

	raw_spin_unlock_irqrestore(&rq->lock, flags);
}

/*
 * Compute the hierarchical load factor for cfs_rq and all its ascendants.
 * This needs to be done in a top-down fashion because the load of a child
 * group is a fraction of its parents load.
 */
static void update_cfs_rq_h_load(struct cfs_rq *cfs_rq)
{
	struct rq *rq = rq_of(cfs_rq);
	struct sched_entity *se = cfs_rq->tg->se[cpu_of(rq)];
	unsigned long now = jiffies;
	unsigned long load;

	if (cfs_rq->last_h_load_update == now)
		return;

	cfs_rq->h_load_next = NULL;
	for_each_sched_entity(se) {
		cfs_rq = cfs_rq_of(se);
		cfs_rq->h_load_next = se;
		if (cfs_rq->last_h_load_update == now)
			break;
	}

	if (!se) {
		cfs_rq->h_load = cfs_rq->runnable_load_avg;
		cfs_rq->last_h_load_update = now;
	}

	while ((se = cfs_rq->h_load_next) != NULL) {
		load = cfs_rq->h_load;
		load = div64_ul(load * se->avg.load_avg_contrib,
				cfs_rq->runnable_load_avg + 1);
		cfs_rq = group_cfs_rq(se);
		cfs_rq->h_load = load;
		cfs_rq->last_h_load_update = now;
	}
}

static unsigned long task_h_load(struct task_struct *p)
{
	struct cfs_rq *cfs_rq = task_cfs_rq(p);

	update_cfs_rq_h_load(cfs_rq);
	return div64_ul(p->se.avg.load_avg_contrib * cfs_rq->h_load,
			cfs_rq->runnable_load_avg + 1);
}
#else
static inline void update_blocked_averages(int cpu)
{
}

static unsigned long task_h_load(struct task_struct *p)
{
	return p->se.avg.load_avg_contrib;
}
#endif

/********** Helpers for find_busiest_group ************************/

enum group_type {
	group_other = 0,
	group_imbalanced,
	group_overloaded,
};

/*
 * sg_lb_stats - stats of a sched_group required for load_balancing
 */
struct sg_lb_stats {
	unsigned long avg_load; /*Avg load across the CPUs of the group */
	unsigned long group_load; /* Total load over the CPUs of the group */
	unsigned long sum_weighted_load; /* Weighted load of group's tasks */
	unsigned long load_per_task;
	unsigned long group_capacity;
	unsigned int sum_nr_running; /* Nr tasks running in the group */
	unsigned int group_capacity_factor;
	unsigned int idle_cpus;
	unsigned int group_weight;
	enum group_type group_type;
	int group_has_free_capacity;
#ifdef CONFIG_NUMA_BALANCING
	unsigned int nr_numa_running;
	unsigned int nr_preferred_running;
#endif
};

/*
 * sd_lb_stats - Structure to store the statistics of a sched_domain
 *		 during load balancing.
 */
struct sd_lb_stats {
	struct sched_group *busiest;	/* Busiest group in this sd */
	struct sched_group *local;	/* Local group in this sd */
	unsigned long total_load;	/* Total load of all groups in sd */
	unsigned long total_capacity;	/* Total capacity of all groups in sd */
	unsigned long avg_load;	/* Average load across all groups in sd */

	struct sg_lb_stats busiest_stat;/* Statistics of the busiest group */
	struct sg_lb_stats local_stat;	/* Statistics of the local group */
};

static inline void init_sd_lb_stats(struct sd_lb_stats *sds)
{
	/*
	 * Skimp on the clearing to avoid duplicate work. We can avoid clearing
	 * local_stat because update_sg_lb_stats() does a full clear/assignment.
	 * We must however clear busiest_stat::avg_load because
	 * update_sd_pick_busiest() reads this before assignment.
	 */
	*sds = (struct sd_lb_stats){
		.busiest = NULL,
		.local = NULL,
		.total_load = 0UL,
		.total_capacity = 0UL,
		.busiest_stat = {
			.avg_load = 0UL,
			.sum_nr_running = 0,
			.group_type = group_other,
		},
	};
}

/**
 * get_sd_load_idx - Obtain the load index for a given sched domain.
 * @sd: The sched_domain whose load_idx is to be obtained.
 * @idle: The idle status of the CPU for whose sd load_idx is obtained.
 *
 * Return: The load index.
 */
static inline int get_sd_load_idx(struct sched_domain *sd,
					enum cpu_idle_type idle)
{
	int load_idx;

	switch (idle) {
	case CPU_NOT_IDLE:
		load_idx = sd->busy_idx;
		break;

	case CPU_NEWLY_IDLE:
		load_idx = sd->newidle_idx;
		break;
	default:
		load_idx = sd->idle_idx;
		break;
	}

	return load_idx;
}

static unsigned long default_scale_capacity(struct sched_domain *sd, int cpu)
{
	return SCHED_CAPACITY_SCALE;
}

unsigned long __weak arch_scale_freq_capacity(struct sched_domain *sd, int cpu)
{
	return default_scale_capacity(sd, cpu);
}

static unsigned long default_scale_cpu_capacity(struct sched_domain *sd, int cpu)
{
	if ((sd->flags & SD_SHARE_CPUCAPACITY) && (sd->span_weight > 1))
		return sd->smt_gain / sd->span_weight;

	return SCHED_CAPACITY_SCALE;
}

unsigned long __weak arch_scale_cpu_capacity(struct sched_domain *sd, int cpu)
{
	return default_scale_cpu_capacity(sd, cpu);
}

static unsigned long scale_rt_capacity(int cpu)
{
	struct rq *rq = cpu_rq(cpu);
	u64 total, available, age_stamp, avg;
	s64 delta;

	/*
	 * Since we're reading these variables without serialization make sure
	 * we read them once before doing sanity checks on them.
	 */
	age_stamp = ACCESS_ONCE(rq->age_stamp);
	avg = ACCESS_ONCE(rq->rt_avg);

	delta = rq_clock(rq) - age_stamp;
	if (unlikely(delta < 0))
		delta = 0;

	total = sched_avg_period() + delta;

	if (unlikely(total < avg)) {
		/* Ensures that capacity won't end up being negative */
		available = 0;
	} else {
		available = total - avg;
	}

	if (unlikely((s64)total < SCHED_CAPACITY_SCALE))
		total = SCHED_CAPACITY_SCALE;

	total >>= SCHED_CAPACITY_SHIFT;

	return div_u64(available, total);
}

static void update_cpu_capacity(struct sched_domain *sd, int cpu)
{
	unsigned long capacity = SCHED_CAPACITY_SCALE;
	struct sched_group *sdg = sd->groups;

	if (sched_feat(ARCH_CAPACITY))
		capacity *= arch_scale_cpu_capacity(sd, cpu);
	else
		capacity *= default_scale_cpu_capacity(sd, cpu);

	capacity >>= SCHED_CAPACITY_SHIFT;

	sdg->sgc->capacity_orig = capacity;

	if (sched_feat(ARCH_CAPACITY))
		capacity *= arch_scale_freq_capacity(sd, cpu);
	else
		capacity *= default_scale_capacity(sd, cpu);

	capacity >>= SCHED_CAPACITY_SHIFT;

	capacity *= scale_rt_capacity(cpu);
	capacity >>= SCHED_CAPACITY_SHIFT;

	if (!capacity)
		capacity = 1;

	cpu_rq(cpu)->cpu_capacity = capacity;
	sdg->sgc->capacity = capacity;
}

void update_group_capacity(struct sched_domain *sd, int cpu)
{
	struct sched_domain *child = sd->child;
	struct sched_group *group, *sdg = sd->groups;
	unsigned long capacity, capacity_orig;
	unsigned long interval;

	interval = msecs_to_jiffies(sd->balance_interval);
	interval = clamp(interval, 1UL, max_load_balance_interval);
	sdg->sgc->next_update = jiffies + interval;

	if (!child) {
		update_cpu_capacity(sd, cpu);
		return;
	}

	capacity_orig = capacity = 0;

	if (child->flags & SD_OVERLAP) {
		/*
		 * SD_OVERLAP domains cannot assume that child groups
		 * span the current group.
		 */

		for_each_cpu(cpu, sched_group_cpus(sdg)) {
			struct sched_group_capacity *sgc;
			struct rq *rq = cpu_rq(cpu);

			/*
			 * build_sched_domains() -> init_sched_groups_capacity()
			 * gets here before we've attached the domains to the
			 * runqueues.
			 *
			 * Use capacity_of(), which is set irrespective of domains
			 * in update_cpu_capacity().
			 *
			 * This avoids capacity/capacity_orig from being 0 and
			 * causing divide-by-zero issues on boot.
			 *
			 * Runtime updates will correct capacity_orig.
			 */
			if (unlikely(!rq->sd)) {
				capacity_orig += capacity_of(cpu);
				capacity += capacity_of(cpu);
				continue;
			}

			sgc = rq->sd->groups->sgc;
			capacity_orig += sgc->capacity_orig;
			capacity += sgc->capacity;
		}
	} else  {
		/*
		 * !SD_OVERLAP domains can assume that child groups
		 * span the current group.
		 */

		group = child->groups;
		do {
			capacity_orig += group->sgc->capacity_orig;
			capacity += group->sgc->capacity;
			group = group->next;
		} while (group != child->groups);
	}

	sdg->sgc->capacity_orig = capacity_orig;
	sdg->sgc->capacity = capacity;
}

/*
 * Try and fix up capacity for tiny siblings, this is needed when
 * things like SD_ASYM_PACKING need f_b_g to select another sibling
 * which on its own isn't powerful enough.
 *
 * See update_sd_pick_busiest() and check_asym_packing().
 */
static inline int
fix_small_capacity(struct sched_domain *sd, struct sched_group *group)
{
	/*
	 * Only siblings can have significantly less than SCHED_CAPACITY_SCALE
	 */
	if (!(sd->flags & SD_SHARE_CPUCAPACITY))
		return 0;

	/*
	 * If ~90% of the cpu_capacity is still there, we're good.
	 */
	if (group->sgc->capacity * 32 > group->sgc->capacity_orig * 29)
		return 1;

	return 0;
}

/*
 * Group imbalance indicates (and tries to solve) the problem where balancing
 * groups is inadequate due to tsk_cpus_allowed() constraints.
 *
 * Imagine a situation of two groups of 4 cpus each and 4 tasks each with a
 * cpumask covering 1 cpu of the first group and 3 cpus of the second group.
 * Something like:
 *
 * 	{ 0 1 2 3 } { 4 5 6 7 }
 * 	        *     * * *
 *
 * If we were to balance group-wise we'd place two tasks in the first group and
 * two tasks in the second group. Clearly this is undesired as it will overload
 * cpu 3 and leave one of the cpus in the second group unused.
 *
 * The current solution to this issue is detecting the skew in the first group
 * by noticing the lower domain failed to reach balance and had difficulty
 * moving tasks due to affinity constraints.
 *
 * When this is so detected; this group becomes a candidate for busiest; see
 * update_sd_pick_busiest(). And calculate_imbalance() and
 * find_busiest_group() avoid some of the usual balance conditions to allow it
 * to create an effective group imbalance.
 *
 * This is a somewhat tricky proposition since the next run might not find the
 * group imbalance and decide the groups need to be balanced again. A most
 * subtle and fragile situation.
 */

static inline int sg_imbalanced(struct sched_group *group)
{
	return group->sgc->imbalance;
}

/*
 * Compute the group capacity factor.
 *
 * Avoid the issue where N*frac(smt_capacity) >= 1 creates 'phantom' cores by
 * first dividing out the smt factor and computing the actual number of cores
 * and limit unit capacity with that.
 */
static inline int sg_capacity_factor(struct lb_env *env, struct sched_group *group)
{
	unsigned int capacity_factor, smt, cpus;
	unsigned int capacity, capacity_orig;

	capacity = group->sgc->capacity;
	capacity_orig = group->sgc->capacity_orig;
	cpus = group->group_weight;

	/* smt := ceil(cpus / capacity), assumes: 1 < smt_capacity < 2 */
	smt = DIV_ROUND_UP(SCHED_CAPACITY_SCALE * cpus, capacity_orig);
	capacity_factor = cpus / smt; /* cores */

	capacity_factor = min_t(unsigned,
		capacity_factor, DIV_ROUND_CLOSEST(capacity, SCHED_CAPACITY_SCALE));
	if (!capacity_factor)
		capacity_factor = fix_small_capacity(env->sd, group);

	return capacity_factor;
}

static enum group_type
group_classify(struct sched_group *group, struct sg_lb_stats *sgs)
{
	if (sgs->sum_nr_running > sgs->group_capacity_factor)
		return group_overloaded;

	if (sg_imbalanced(group))
		return group_imbalanced;

	return group_other;
}

/**
 * update_sg_lb_stats - Update sched_group's statistics for load balancing.
 * @env: The load balancing environment.
 * @group: sched_group whose statistics are to be updated.
 * @load_idx: Load index of sched_domain of this_cpu for load calc.
 * @local_group: Does group contain this_cpu.
 * @sgs: variable to hold the statistics for this group.
 * @overload: Indicate more than one runnable task for any CPU.
 */
static inline void update_sg_lb_stats(struct lb_env *env,
			struct sched_group *group, int load_idx,
			int local_group, struct sg_lb_stats *sgs,
			bool *overload)
{
	unsigned long load;
	int i;

	memset(sgs, 0, sizeof(*sgs));

	for_each_cpu_and(i, sched_group_cpus(group), env->cpus) {
		struct rq *rq = cpu_rq(i);

		/* Bias balancing toward cpus of our domain */
		if (local_group)
			load = target_load(i, load_idx);
		else
			load = source_load(i, load_idx);

		sgs->group_load += load;
		sgs->sum_nr_running += rq->cfs.h_nr_running;

		if (rq->nr_running > 1)
			*overload = true;

#ifdef CONFIG_NUMA_BALANCING
		sgs->nr_numa_running += rq->nr_numa_running;
		sgs->nr_preferred_running += rq->nr_preferred_running;
#endif
		sgs->sum_weighted_load += weighted_cpuload(i);
		if (idle_cpu(i))
			sgs->idle_cpus++;
	}

	/* Adjust by relative CPU capacity of the group */
	sgs->group_capacity = group->sgc->capacity;
	sgs->avg_load = (sgs->group_load*SCHED_CAPACITY_SCALE) / sgs->group_capacity;

	if (sgs->sum_nr_running)
		sgs->load_per_task = sgs->sum_weighted_load / sgs->sum_nr_running;

	sgs->group_weight = group->group_weight;
	sgs->group_capacity_factor = sg_capacity_factor(env, group);
	sgs->group_type = group_classify(group, sgs);

	if (sgs->group_capacity_factor > sgs->sum_nr_running)
		sgs->group_has_free_capacity = 1;
}

/**
 * update_sd_pick_busiest - return 1 on busiest group
 * @env: The load balancing environment.
 * @sds: sched_domain statistics
 * @sg: sched_group candidate to be checked for being the busiest
 * @sgs: sched_group statistics
 *
 * Determine if @sg is a busier group than the previously selected
 * busiest group.
 *
 * Return: %true if @sg is a busier group than the previously selected
 * busiest group. %false otherwise.
 */
static bool update_sd_pick_busiest(struct lb_env *env,
				   struct sd_lb_stats *sds,
				   struct sched_group *sg,
				   struct sg_lb_stats *sgs)
{
	struct sg_lb_stats *busiest = &sds->busiest_stat;

	if (sgs->group_type > busiest->group_type)
		return true;

	if (sgs->group_type < busiest->group_type)
		return false;

	if (sgs->avg_load <= busiest->avg_load)
		return false;

	/* This is the busiest node in its class. */
	if (!(env->sd->flags & SD_ASYM_PACKING))
		return true;

	/*
	 * ASYM_PACKING needs to move all the work to the lowest
	 * numbered CPUs in the group, therefore mark all groups
	 * higher than ourself as busy.
	 */
	if (sgs->sum_nr_running && env->dst_cpu < group_first_cpu(sg)) {
		if (!sds->busiest)
			return true;

		if (group_first_cpu(sds->busiest) > group_first_cpu(sg))
			return true;
	}

	return false;
}

#ifdef CONFIG_NUMA_BALANCING
static inline enum fbq_type fbq_classify_group(struct sg_lb_stats *sgs)
{
	if (sgs->sum_nr_running > sgs->nr_numa_running)
		return regular;
	if (sgs->sum_nr_running > sgs->nr_preferred_running)
		return remote;
	return all;
}

static inline enum fbq_type fbq_classify_rq(struct rq *rq)
{
	if (rq->nr_running > rq->nr_numa_running)
		return regular;
	if (rq->nr_running > rq->nr_preferred_running)
		return remote;
	return all;
}
#else
static inline enum fbq_type fbq_classify_group(struct sg_lb_stats *sgs)
{
	return all;
}

static inline enum fbq_type fbq_classify_rq(struct rq *rq)
{
	return regular;
}
#endif /* CONFIG_NUMA_BALANCING */

/**
 * update_sd_lb_stats - Update sched_domain's statistics for load balancing.
 * @env: The load balancing environment.
 * @sds: variable to hold the statistics for this sched_domain.
 */
static inline void update_sd_lb_stats(struct lb_env *env, struct sd_lb_stats *sds)
{
	struct sched_domain *child = env->sd->child;
	struct sched_group *sg = env->sd->groups;
	struct sg_lb_stats tmp_sgs;
	int load_idx, prefer_sibling = 0;
	bool overload = false;

	if (child && child->flags & SD_PREFER_SIBLING)
		prefer_sibling = 1;

	load_idx = get_sd_load_idx(env->sd, env->idle);

	do {
		struct sg_lb_stats *sgs = &tmp_sgs;
		int local_group;

		local_group = cpumask_test_cpu(env->dst_cpu, sched_group_cpus(sg));
		if (local_group) {
			sds->local = sg;
			sgs = &sds->local_stat;

			if (env->idle != CPU_NEWLY_IDLE ||
			    time_after_eq(jiffies, sg->sgc->next_update))
				update_group_capacity(env->sd, env->dst_cpu);
		}

		update_sg_lb_stats(env, sg, load_idx, local_group, sgs,
						&overload);

		if (local_group)
			goto next_group;

		/*
		 * In case the child domain prefers tasks go to siblings
		 * first, lower the sg capacity factor to one so that we'll try
		 * and move all the excess tasks away. We lower the capacity
		 * of a group only if the local group has the capacity to fit
		 * these excess tasks, i.e. nr_running < group_capacity_factor. The
		 * extra check prevents the case where you always pull from the
		 * heaviest group when it is already under-utilized (possible
		 * with a large weight task outweighs the tasks on the system).
		 */
		if (prefer_sibling && sds->local &&
		    sds->local_stat.group_has_free_capacity)
			sgs->group_capacity_factor = min(sgs->group_capacity_factor, 1U);

		if (update_sd_pick_busiest(env, sds, sg, sgs)) {
			sds->busiest = sg;
			sds->busiest_stat = *sgs;
		}

next_group:
		/* Now, start updating sd_lb_stats */
		sds->total_load += sgs->group_load;
		sds->total_capacity += sgs->group_capacity;

		sg = sg->next;
	} while (sg != env->sd->groups);

	if (env->sd->flags & SD_NUMA)
		env->fbq_type = fbq_classify_group(&sds->busiest_stat);

	if (!env->sd->parent) {
		/* update overload indicator if we are at root domain */
		if (env->dst_rq->rd->overload != overload)
			env->dst_rq->rd->overload = overload;
	}

}

/**
 * check_asym_packing - Check to see if the group is packed into the
 *			sched doman.
 *
 * This is primarily intended to used at the sibling level.  Some
 * cores like POWER7 prefer to use lower numbered SMT threads.  In the
 * case of POWER7, it can move to lower SMT modes only when higher
 * threads are idle.  When in lower SMT modes, the threads will
 * perform better since they share less core resources.  Hence when we
 * have idle threads, we want them to be the higher ones.
 *
 * This packing function is run on idle threads.  It checks to see if
 * the busiest CPU in this domain (core in the P7 case) has a higher
 * CPU number than the packing function is being run on.  Here we are
 * assuming lower CPU number will be equivalent to lower a SMT thread
 * number.
 *
 * Return: 1 when packing is required and a task should be moved to
 * this CPU.  The amount of the imbalance is returned in *imbalance.
 *
 * @env: The load balancing environment.
 * @sds: Statistics of the sched_domain which is to be packed
 */
static int check_asym_packing(struct lb_env *env, struct sd_lb_stats *sds)
{
	int busiest_cpu;

	if (!(env->sd->flags & SD_ASYM_PACKING))
		return 0;

	if (!sds->busiest)
		return 0;

	busiest_cpu = group_first_cpu(sds->busiest);
	if (env->dst_cpu > busiest_cpu)
		return 0;

	env->imbalance = DIV_ROUND_CLOSEST(
		sds->busiest_stat.avg_load * sds->busiest_stat.group_capacity,
		SCHED_CAPACITY_SCALE);

	return 1;
}

/**
 * fix_small_imbalance - Calculate the minor imbalance that exists
 *			amongst the groups of a sched_domain, during
 *			load balancing.
 * @env: The load balancing environment.
 * @sds: Statistics of the sched_domain whose imbalance is to be calculated.
 */
static inline
void fix_small_imbalance(struct lb_env *env, struct sd_lb_stats *sds)
{
	unsigned long tmp, capa_now = 0, capa_move = 0;
	unsigned int imbn = 2;
	unsigned long scaled_busy_load_per_task;
	struct sg_lb_stats *local, *busiest;

	local = &sds->local_stat;
	busiest = &sds->busiest_stat;

	if (!local->sum_nr_running)
		local->load_per_task = cpu_avg_load_per_task(env->dst_cpu);
	else if (busiest->load_per_task > local->load_per_task)
		imbn = 1;

	scaled_busy_load_per_task =
		(busiest->load_per_task * SCHED_CAPACITY_SCALE) /
		busiest->group_capacity;

	if (busiest->avg_load + scaled_busy_load_per_task >=
	    local->avg_load + (scaled_busy_load_per_task * imbn)) {
		env->imbalance = busiest->load_per_task;
		return;
	}

	/*
	 * OK, we don't have enough imbalance to justify moving tasks,
	 * however we may be able to increase total CPU capacity used by
	 * moving them.
	 */

	capa_now += busiest->group_capacity *
			min(busiest->load_per_task, busiest->avg_load);
	capa_now += local->group_capacity *
			min(local->load_per_task, local->avg_load);
	capa_now /= SCHED_CAPACITY_SCALE;

	/* Amount of load we'd subtract */
	if (busiest->avg_load > scaled_busy_load_per_task) {
		capa_move += busiest->group_capacity *
			    min(busiest->load_per_task,
				busiest->avg_load - scaled_busy_load_per_task);
	}

	/* Amount of load we'd add */
	if (busiest->avg_load * busiest->group_capacity <
	    busiest->load_per_task * SCHED_CAPACITY_SCALE) {
		tmp = (busiest->avg_load * busiest->group_capacity) /
		      local->group_capacity;
	} else {
		tmp = (busiest->load_per_task * SCHED_CAPACITY_SCALE) /
		      local->group_capacity;
	}
	capa_move += local->group_capacity *
		    min(local->load_per_task, local->avg_load + tmp);
	capa_move /= SCHED_CAPACITY_SCALE;

	/* Move if we gain throughput */
	if (capa_move > capa_now)
		env->imbalance = busiest->load_per_task;
}

/**
 * calculate_imbalance - Calculate the amount of imbalance present within the
 *			 groups of a given sched_domain during load balance.
 * @env: load balance environment
 * @sds: statistics of the sched_domain whose imbalance is to be calculated.
 */
static inline void calculate_imbalance(struct lb_env *env, struct sd_lb_stats *sds)
{
	unsigned long max_pull, load_above_capacity = ~0UL;
	struct sg_lb_stats *local, *busiest;

	local = &sds->local_stat;
	busiest = &sds->busiest_stat;

	if (busiest->group_type == group_imbalanced) {
		/*
		 * In the group_imb case we cannot rely on group-wide averages
		 * to ensure cpu-load equilibrium, look at wider averages. XXX
		 */
		busiest->load_per_task =
			min(busiest->load_per_task, sds->avg_load);
	}

	/*
	 * In the presence of smp nice balancing, certain scenarios can have
	 * max load less than avg load(as we skip the groups at or below
	 * its cpu_capacity, while calculating max_load..)
	 */
	if (busiest->avg_load <= sds->avg_load ||
	    local->avg_load >= sds->avg_load) {
		env->imbalance = 0;
		return fix_small_imbalance(env, sds);
	}

	/*
	 * If there aren't any idle cpus, avoid creating some.
	 */
	if (busiest->group_type == group_overloaded &&
	    local->group_type   == group_overloaded) {
		load_above_capacity =
			(busiest->sum_nr_running - busiest->group_capacity_factor);

		load_above_capacity *= (SCHED_LOAD_SCALE * SCHED_CAPACITY_SCALE);
		load_above_capacity /= busiest->group_capacity;
	}

	/*
	 * We're trying to get all the cpus to the average_load, so we don't
	 * want to push ourselves above the average load, nor do we wish to
	 * reduce the max loaded cpu below the average load. At the same time,
	 * we also don't want to reduce the group load below the group capacity
	 * (so that we can implement power-savings policies etc). Thus we look
	 * for the minimum possible imbalance.
	 */
	max_pull = min(busiest->avg_load - sds->avg_load, load_above_capacity);

	/* How much load to actually move to equalise the imbalance */
	env->imbalance = min(
		max_pull * busiest->group_capacity,
		(sds->avg_load - local->avg_load) * local->group_capacity
	) / SCHED_CAPACITY_SCALE;

	/*
	 * if *imbalance is less than the average load per runnable task
	 * there is no guarantee that any tasks will be moved so we'll have
	 * a think about bumping its value to force at least one task to be
	 * moved
	 */
	if (env->imbalance < busiest->load_per_task)
		return fix_small_imbalance(env, sds);
}

/******* find_busiest_group() helpers end here *********************/

/**
 * find_busiest_group - Returns the busiest group within the sched_domain
 * if there is an imbalance. If there isn't an imbalance, and
 * the user has opted for power-savings, it returns a group whose
 * CPUs can be put to idle by rebalancing those tasks elsewhere, if
 * such a group exists.
 *
 * Also calculates the amount of weighted load which should be moved
 * to restore balance.
 *
 * @env: The load balancing environment.
 *
 * Return:	- The busiest group if imbalance exists.
 *		- If no imbalance and user has opted for power-savings balance,
 *		   return the least loaded group whose CPUs can be
 *		   put to idle by rebalancing its tasks onto our group.
 */
static struct sched_group *find_busiest_group(struct lb_env *env)
{
	struct sg_lb_stats *local, *busiest;
	struct sd_lb_stats sds;

	init_sd_lb_stats(&sds);

	/*
	 * Compute the various statistics relavent for load balancing at
	 * this level.
	 */
	update_sd_lb_stats(env, &sds);
	local = &sds.local_stat;
	busiest = &sds.busiest_stat;

	if ((env->idle == CPU_IDLE || env->idle == CPU_NEWLY_IDLE) &&
	    check_asym_packing(env, &sds))
		return sds.busiest;

	/* There is no busy sibling group to pull tasks from */
	if (!sds.busiest || busiest->sum_nr_running == 0)
		goto out_balanced;

	sds.avg_load = (SCHED_CAPACITY_SCALE * sds.total_load)
						/ sds.total_capacity;

	/*
	 * If the busiest group is imbalanced the below checks don't
	 * work because they assume all things are equal, which typically
	 * isn't true due to cpus_allowed constraints and the like.
	 */
	if (busiest->group_type == group_imbalanced)
		goto force_balance;

	/* SD_BALANCE_NEWIDLE trumps SMP nice when underutilized */
	if (env->idle == CPU_NEWLY_IDLE && local->group_has_free_capacity &&
	    !busiest->group_has_free_capacity)
		goto force_balance;

	/*
	 * If the local group is busier than the selected busiest group
	 * don't try and pull any tasks.
	 */
	if (local->avg_load >= busiest->avg_load)
		goto out_balanced;

	/*
	 * Don't pull any tasks if this group is already above the domain
	 * average load.
	 */
	if (local->avg_load >= sds.avg_load)
		goto out_balanced;

	if (env->idle == CPU_IDLE) {
		/*
		 * This cpu is idle. If the busiest group is not overloaded
		 * and there is no imbalance between this and busiest group
		 * wrt idle cpus, it is balanced. The imbalance becomes
		 * significant if the diff is greater than 1 otherwise we
		 * might end up to just move the imbalance on another group
		 */
		if ((busiest->group_type != group_overloaded) &&
				(local->idle_cpus <= (busiest->idle_cpus + 1)))
			goto out_balanced;
	} else {
		/*
		 * In the CPU_NEWLY_IDLE, CPU_NOT_IDLE cases, use
		 * imbalance_pct to be conservative.
		 */
		if (100 * busiest->avg_load <=
				env->sd->imbalance_pct * local->avg_load)
			goto out_balanced;
	}

force_balance:
	/* Looks like there is an imbalance. Compute it */
	calculate_imbalance(env, &sds);
	return sds.busiest;

out_balanced:
	env->imbalance = 0;
	return NULL;
}

/*
 * find_busiest_queue - find the busiest runqueue among the cpus in group.
 */
static struct rq *find_busiest_queue(struct lb_env *env,
				     struct sched_group *group)
{
	struct rq *busiest = NULL, *rq;
	unsigned long busiest_load = 0, busiest_capacity = 1;
	int i;

	for_each_cpu_and(i, sched_group_cpus(group), env->cpus) {
		unsigned long capacity, capacity_factor, wl;
		enum fbq_type rt;

		rq = cpu_rq(i);
		rt = fbq_classify_rq(rq);

		/*
		 * We classify groups/runqueues into three groups:
		 *  - regular: there are !numa tasks
		 *  - remote:  there are numa tasks that run on the 'wrong' node
		 *  - all:     there is no distinction
		 *
		 * In order to avoid migrating ideally placed numa tasks,
		 * ignore those when there's better options.
		 *
		 * If we ignore the actual busiest queue to migrate another
		 * task, the next balance pass can still reduce the busiest
		 * queue by moving tasks around inside the node.
		 *
		 * If we cannot move enough load due to this classification
		 * the next pass will adjust the group classification and
		 * allow migration of more tasks.
		 *
		 * Both cases only affect the total convergence complexity.
		 */
		if (rt > env->fbq_type)
			continue;

		capacity = capacity_of(i);
		capacity_factor = DIV_ROUND_CLOSEST(capacity, SCHED_CAPACITY_SCALE);
		if (!capacity_factor)
			capacity_factor = fix_small_capacity(env->sd, group);

		wl = weighted_cpuload(i);

		/*
		 * When comparing with imbalance, use weighted_cpuload()
		 * which is not scaled with the cpu capacity.
		 */
		if (capacity_factor && rq->nr_running == 1 && wl > env->imbalance)
			continue;

		/*
		 * For the load comparisons with the other cpu's, consider
		 * the weighted_cpuload() scaled with the cpu capacity, so
		 * that the load can be moved away from the cpu that is
		 * potentially running at a lower capacity.
		 *
		 * Thus we're looking for max(wl_i / capacity_i), crosswise
		 * multiplication to rid ourselves of the division works out
		 * to: wl_i * capacity_j > wl_j * capacity_i;  where j is
		 * our previous maximum.
		 */
		if (wl * busiest_capacity > busiest_load * capacity) {
			busiest_load = wl;
			busiest_capacity = capacity;
			busiest = rq;
		}
	}

	return busiest;
}

/*
 * Max backoff if we encounter pinned tasks. Pretty arbitrary value, but
 * so long as it is large enough.
 */
#define MAX_PINNED_INTERVAL	512

/* Working cpumask for load_balance and load_balance_newidle. */
DEFINE_PER_CPU(cpumask_var_t, load_balance_mask);

static int need_active_balance(struct lb_env *env)
{
	struct sched_domain *sd = env->sd;

	if (env->idle == CPU_NEWLY_IDLE) {

		/*
		 * ASYM_PACKING needs to force migrate tasks from busy but
		 * higher numbered CPUs in order to pack all tasks in the
		 * lowest numbered CPUs.
		 */
		if ((sd->flags & SD_ASYM_PACKING) && env->src_cpu > env->dst_cpu)
			return 1;
	}

	return unlikely(sd->nr_balance_failed > sd->cache_nice_tries+2);
}

static int active_load_balance_cpu_stop(void *data);

static int should_we_balance(struct lb_env *env)
{
	struct sched_group *sg = env->sd->groups;
	struct cpumask *sg_cpus, *sg_mask;
	int cpu, balance_cpu = -1;

	/*
	 * In the newly idle case, we will allow all the cpu's
	 * to do the newly idle load balance.
	 */
	if (env->idle == CPU_NEWLY_IDLE)
		return 1;

	sg_cpus = sched_group_cpus(sg);
	sg_mask = sched_group_mask(sg);
	/* Try to find first idle cpu */
	for_each_cpu_and(cpu, sg_cpus, env->cpus) {
		if (!cpumask_test_cpu(cpu, sg_mask) || !idle_cpu(cpu))
			continue;

		balance_cpu = cpu;
		break;
	}

	if (balance_cpu == -1)
		balance_cpu = group_balance_cpu(sg);

	/*
	 * First idle cpu or the first cpu(busiest) in this sched group
	 * is eligible for doing load balancing at this and above domains.
	 */
	return balance_cpu == env->dst_cpu;
}

/*
 * Check this_cpu to ensure it is balanced within domain. Attempt to move
 * tasks if there is an imbalance.
 */
static int load_balance(int this_cpu, struct rq *this_rq,
			struct sched_domain *sd, enum cpu_idle_type idle,
			int *continue_balancing)
{
	int ld_moved, cur_ld_moved, active_balance = 0;
	struct sched_domain *sd_parent = sd->parent;
	struct sched_group *group;
	struct rq *busiest;
	unsigned long flags;
	struct cpumask *cpus = this_cpu_cpumask_var_ptr(load_balance_mask);

	struct lb_env env = {
		.sd		= sd,
		.dst_cpu	= this_cpu,
		.dst_rq		= this_rq,
		.dst_grpmask    = sched_group_cpus(sd->groups),
		.idle		= idle,
		.loop_break	= sched_nr_migrate_break,
		.cpus		= cpus,
		.fbq_type	= all,
		.tasks		= LIST_HEAD_INIT(env.tasks),
	};

	/*
	 * For NEWLY_IDLE load_balancing, we don't need to consider
	 * other cpus in our group
	 */
	if (idle == CPU_NEWLY_IDLE)
		env.dst_grpmask = NULL;

	cpumask_copy(cpus, cpu_active_mask);

	schedstat_inc(sd, lb_count[idle]);

redo:
	if (!should_we_balance(&env)) {
		*continue_balancing = 0;
		goto out_balanced;
	}

	group = find_busiest_group(&env);
	if (!group) {
		schedstat_inc(sd, lb_nobusyg[idle]);
		goto out_balanced;
	}

	busiest = find_busiest_queue(&env, group);
	if (!busiest) {
		schedstat_inc(sd, lb_nobusyq[idle]);
		goto out_balanced;
	}

	BUG_ON(busiest == env.dst_rq);

	schedstat_add(sd, lb_imbalance[idle], env.imbalance);

	ld_moved = 0;
	if (busiest->nr_running > 1) {
		/*
		 * Attempt to move tasks. If find_busiest_group has found
		 * an imbalance but busiest->nr_running <= 1, the group is
		 * still unbalanced. ld_moved simply stays zero, so it is
		 * correctly treated as an imbalance.
		 */
		env.flags |= LBF_ALL_PINNED;
		env.src_cpu   = busiest->cpu;
		env.src_rq    = busiest;
		env.loop_max  = min(sysctl_sched_nr_migrate, busiest->nr_running);

more_balance:
		raw_spin_lock_irqsave(&busiest->lock, flags);

		/*
		 * cur_ld_moved - load moved in current iteration
		 * ld_moved     - cumulative load moved across iterations
		 */
		cur_ld_moved = detach_tasks(&env);

		/*
		 * We've detached some tasks from busiest_rq. Every
		 * task is masked "TASK_ON_RQ_MIGRATING", so we can safely
		 * unlock busiest->lock, and we are able to be sure
		 * that nobody can manipulate the tasks in parallel.
		 * See task_rq_lock() family for the details.
		 */

		raw_spin_unlock(&busiest->lock);

		if (cur_ld_moved) {
			attach_tasks(&env);
			ld_moved += cur_ld_moved;
		}

		local_irq_restore(flags);

		if (env.flags & LBF_NEED_BREAK) {
			env.flags &= ~LBF_NEED_BREAK;
			goto more_balance;
		}

		/*
		 * Revisit (affine) tasks on src_cpu that couldn't be moved to
		 * us and move them to an alternate dst_cpu in our sched_group
		 * where they can run. The upper limit on how many times we
		 * iterate on same src_cpu is dependent on number of cpus in our
		 * sched_group.
		 *
		 * This changes load balance semantics a bit on who can move
		 * load to a given_cpu. In addition to the given_cpu itself
		 * (or a ilb_cpu acting on its behalf where given_cpu is
		 * nohz-idle), we now have balance_cpu in a position to move
		 * load to given_cpu. In rare situations, this may cause
		 * conflicts (balance_cpu and given_cpu/ilb_cpu deciding
		 * _independently_ and at _same_ time to move some load to
		 * given_cpu) causing exceess load to be moved to given_cpu.
		 * This however should not happen so much in practice and
		 * moreover subsequent load balance cycles should correct the
		 * excess load moved.
		 */
		if ((env.flags & LBF_DST_PINNED) && env.imbalance > 0) {

			/* Prevent to re-select dst_cpu via env's cpus */
			cpumask_clear_cpu(env.dst_cpu, env.cpus);

			env.dst_rq	 = cpu_rq(env.new_dst_cpu);
			env.dst_cpu	 = env.new_dst_cpu;
			env.flags	&= ~LBF_DST_PINNED;
			env.loop	 = 0;
			env.loop_break	 = sched_nr_migrate_break;

			/*
			 * Go back to "more_balance" rather than "redo" since we
			 * need to continue with same src_cpu.
			 */
			goto more_balance;
		}

		/*
		 * We failed to reach balance because of affinity.
		 */
		if (sd_parent) {
			int *group_imbalance = &sd_parent->groups->sgc->imbalance;

			if ((env.flags & LBF_SOME_PINNED) && env.imbalance > 0)
				*group_imbalance = 1;
		}

		/* All tasks on this runqueue were pinned by CPU affinity */
		if (unlikely(env.flags & LBF_ALL_PINNED)) {
			cpumask_clear_cpu(cpu_of(busiest), cpus);
			if (!cpumask_empty(cpus)) {
				env.loop = 0;
				env.loop_break = sched_nr_migrate_break;
				goto redo;
			}
			goto out_all_pinned;
		}
	}

	if (!ld_moved) {
		schedstat_inc(sd, lb_failed[idle]);
		/*
		 * Increment the failure counter only on periodic balance.
		 * We do not want newidle balance, which can be very
		 * frequent, pollute the failure counter causing
		 * excessive cache_hot migrations and active balances.
		 */
		if (idle != CPU_NEWLY_IDLE)
			sd->nr_balance_failed++;

		if (need_active_balance(&env)) {
			raw_spin_lock_irqsave(&busiest->lock, flags);

			/* don't kick the active_load_balance_cpu_stop,
			 * if the curr task on busiest cpu can't be
			 * moved to this_cpu
			 */
			if (!cpumask_test_cpu(this_cpu,
					tsk_cpus_allowed(busiest->curr))) {
				raw_spin_unlock_irqrestore(&busiest->lock,
							    flags);
				env.flags |= LBF_ALL_PINNED;
				goto out_one_pinned;
			}

			/*
			 * ->active_balance synchronizes accesses to
			 * ->active_balance_work.  Once set, it's cleared
			 * only after active load balance is finished.
			 */
			if (!busiest->active_balance) {
				busiest->active_balance = 1;
				busiest->push_cpu = this_cpu;
				active_balance = 1;
			}
			raw_spin_unlock_irqrestore(&busiest->lock, flags);

			if (active_balance) {
				stop_one_cpu_nowait(cpu_of(busiest),
					active_load_balance_cpu_stop, busiest,
					&busiest->active_balance_work);
			}

			/*
			 * We've kicked active balancing, reset the failure
			 * counter.
			 */
			sd->nr_balance_failed = sd->cache_nice_tries+1;
		}
	} else
		sd->nr_balance_failed = 0;

	if (likely(!active_balance)) {
		/* We were unbalanced, so reset the balancing interval */
		sd->balance_interval = sd->min_interval;
	} else {
		/*
		 * If we've begun active balancing, start to back off. This
		 * case may not be covered by the all_pinned logic if there
		 * is only 1 task on the busy runqueue (because we don't call
		 * detach_tasks).
		 */
		if (sd->balance_interval < sd->max_interval)
			sd->balance_interval *= 2;
	}

	goto out;

out_balanced:
	/*
	 * We reach balance although we may have faced some affinity
	 * constraints. Clear the imbalance flag only if other tasks got
	 * a chance to move and fix the imbalance.
	 */
	if (sd_parent && !(env.flags & LBF_ALL_PINNED)) {
		int *group_imbalance = &sd_parent->groups->sgc->imbalance;

		if (*group_imbalance)
			*group_imbalance = 0;
	}

out_all_pinned:
	/*
	 * We reach balance because all tasks are pinned at this level so
	 * we can't migrate them. Let the imbalance flag set so parent level
	 * can try to migrate them.
	 */
	schedstat_inc(sd, lb_balanced[idle]);

	sd->nr_balance_failed = 0;

out_one_pinned:
	/* tune up the balancing interval */
	if (((env.flags & LBF_ALL_PINNED) &&
			sd->balance_interval < MAX_PINNED_INTERVAL) ||
			(sd->balance_interval < sd->max_interval))
		sd->balance_interval *= 2;

	ld_moved = 0;
out:
	return ld_moved;
}

static inline unsigned long
get_sd_balance_interval(struct sched_domain *sd, int cpu_busy)
{
	unsigned long interval = sd->balance_interval;

	if (cpu_busy)
		interval *= sd->busy_factor;

	/* scale ms to jiffies */
	interval = msecs_to_jiffies(interval);
	interval = clamp(interval, 1UL, max_load_balance_interval);

	return interval;
}

static inline void
update_next_balance(struct sched_domain *sd, int cpu_busy, unsigned long *next_balance)
{
	unsigned long interval, next;

	interval = get_sd_balance_interval(sd, cpu_busy);
	next = sd->last_balance + interval;

	if (time_after(*next_balance, next))
		*next_balance = next;
}

static unsigned int hmp_idle_pull(int this_cpu);

/*
 * idle_balance is called by schedule() if this_cpu is about to become
 * idle. Attempts to pull tasks from other CPUs.
 */
static int idle_balance(struct rq *this_rq)
{
	unsigned long next_balance = jiffies + HZ;
	int this_cpu = this_rq->cpu;
	struct sched_domain *sd;
	int pulled_task = 0;
	u64 curr_cost = 0;

	idle_enter_fair(this_rq);

	/*
	 * We must set idle_stamp _before_ calling idle_balance(), such that we
	 * measure the duration of idle_balance() as idle time.
	 */
	this_rq->idle_stamp = rq_clock(this_rq);

	if (!cpu_active(this_cpu))
		return 0;

	if (this_rq->avg_idle < sysctl_sched_migration_cost ||
	    !this_rq->rd->overload) {
		rcu_read_lock();
		sd = rcu_dereference_check_sched_domain(this_rq->sd);
		if (sd)
			update_next_balance(sd, 0, &next_balance);
		rcu_read_unlock();

		goto out;
	}

	/*
	 * Drop the rq->lock, but keep IRQ/preempt disabled.
	 */
	raw_spin_unlock(&this_rq->lock);

	update_blocked_averages(this_cpu);
	rcu_read_lock();
	for_each_domain(this_cpu, sd) {
		int continue_balancing = 1;
		u64 t0, domain_cost;

		if (!(sd->flags & SD_LOAD_BALANCE))
			continue;

		if (this_rq->avg_idle < curr_cost + sd->max_newidle_lb_cost) {
			update_next_balance(sd, 0, &next_balance);
			break;
		}

		if (sd->flags & SD_BALANCE_NEWIDLE) {
			t0 = sched_clock_cpu(this_cpu);

			pulled_task = load_balance(this_cpu, this_rq,
						   sd, CPU_NEWLY_IDLE,
						   &continue_balancing);

			domain_cost = sched_clock_cpu(this_cpu) - t0;
			if (domain_cost > sd->max_newidle_lb_cost)
				sd->max_newidle_lb_cost = domain_cost;

			curr_cost += domain_cost;
		}

		update_next_balance(sd, 0, &next_balance);

		/*
		 * Stop searching for tasks to pull if there are
		 * now runnable tasks on this rq.
		 */
		if (pulled_task || this_rq->nr_running > 0)
			break;
	}
	rcu_read_unlock();

	// implement idle pull for HMP
	if (!pulled_task && this_rq->nr_running == 0) {
		pulled_task = hmp_idle_pull(this_cpu);
	}

	raw_spin_lock(&this_rq->lock);

	if (curr_cost > this_rq->max_idle_balance_cost)
		this_rq->max_idle_balance_cost = curr_cost;

	/*
	 * While browsing the domains, we released the rq lock, a task could
	 * have been enqueued in the meantime. Since we're not going idle,
	 * pretend we pulled a task.
	 */
	if (this_rq->cfs.h_nr_running && !pulled_task)
		pulled_task = 1;

out:
	/* Move the next balance forward */
	if (time_after(this_rq->next_balance, next_balance))
		this_rq->next_balance = next_balance;

	/* Is there a task of a high priority class? */
	if (this_rq->nr_running != this_rq->cfs.h_nr_running)
		pulled_task = -1;

	if (pulled_task) {
		idle_exit_fair(this_rq);
		this_rq->idle_stamp = 0;
	}

	return pulled_task;
}

/*
 * active_load_balance_cpu_stop is run by cpu stopper. It pushes
 * running tasks off the busiest CPU onto idle CPUs. It requires at
 * least 1 task to be running on each physical CPU where possible, and
 * avoids physical / logical imbalances.
 */
static int active_load_balance_cpu_stop(void *data)
{
	struct rq *busiest_rq = data;
	int busiest_cpu = cpu_of(busiest_rq);
	int target_cpu = busiest_rq->push_cpu;
	struct rq *target_rq = cpu_rq(target_cpu);
	struct sched_domain *sd;
	struct task_struct *p = NULL;

	raw_spin_lock_irq(&busiest_rq->lock);

	/* make sure the requested cpu hasn't gone down in the meantime */
	if (unlikely(busiest_cpu != smp_processor_id() ||
		     !busiest_rq->active_balance))
		goto out_unlock;

	/* Is there any task to move? */
	if (busiest_rq->nr_running <= 1)
		goto out_unlock;

	/* Is target_cpu to active? */
	if (!cpu_active(target_cpu) || !cpu_active(busiest_cpu))
		goto out_unlock;

	/*
	 * This condition is "impossible", if it occurs
	 * we need to fix it. Originally reported by
	 * Bjorn Helgaas on a 128-cpu setup.
	 */
	BUG_ON(busiest_rq == target_rq);

	/* Search for an sd spanning us and the target CPU. */
	rcu_read_lock();
	for_each_domain(target_cpu, sd) {
		if ((sd->flags & SD_LOAD_BALANCE) &&
		    cpumask_test_cpu(busiest_cpu, sched_domain_span(sd)))
				break;
	}

	if (likely(sd)) {
		struct lb_env env = {
			.sd		= sd,
			.dst_cpu	= target_cpu,
			.dst_rq		= target_rq,
			.src_cpu	= busiest_rq->cpu,
			.src_rq		= busiest_rq,
			.idle		= CPU_IDLE,
		};

		schedstat_inc(sd, alb_count);

		p = detach_one_task(&env);
		if (p)
			schedstat_inc(sd, alb_pushed);
		else
			schedstat_inc(sd, alb_failed);
	}
	rcu_read_unlock();
out_unlock:
	busiest_rq->active_balance = 0;
	raw_spin_unlock(&busiest_rq->lock);

	if (p)
		attach_one_task(target_rq, p);

	local_irq_enable();

	return 0;
}

static inline int on_null_domain(struct rq *rq)
{
	return unlikely(!rcu_dereference_sched(rq->sd));
}

#ifdef CONFIG_NO_HZ_COMMON
/*
 * idle load balancing details
 * - When one of the busy CPUs notice that there may be an idle rebalancing
 *   needed, they will kick the idle load balancer, which then does idle
 *   load balancing for all the idle CPUs.
 */
static struct {
	cpumask_var_t idle_cpus_mask;
	atomic_t nr_cpus;
	unsigned long next_balance;     /* in jiffy units */
} nohz ____cacheline_aligned;
/*
 * nohz_test_cpu used when load tracking is enabled. FAIR_GROUP_SCHED
 * dependency below may be removed when load tracking guards are
 * removed.
 */
#ifdef CONFIG_FAIR_GROUP_SCHED
static int nohz_test_cpu(int cpu)
{
	return cpumask_test_cpu(cpu, nohz.idle_cpus_mask);
}
#endif

static inline int find_new_ilb(int call_cpu)
{
	int ilb = cpumask_first(nohz.idle_cpus_mask);
#ifdef CONFIG_SCHED_HMP
	/* restrict nohz balancing to occur in the same hmp domain */
	ilb = cpumask_first_and(nohz.idle_cpus_mask,
			&((struct hmp_domain *)hmp_cpu_domain(call_cpu))->cpus);
#endif
	if (ilb < nr_cpu_ids && idle_cpu(ilb))
		return ilb;

	return nr_cpu_ids;
}

/*
 * Kick a CPU to do the nohz balancing, if it is time for it. We pick the
 * nohz_load_balancer CPU (if there is one) otherwise fallback to any idle
 * CPU (if there is one).
 */
static void nohz_balancer_kick(int cpu)
{
	int ilb_cpu;

	nohz.next_balance++;

	ilb_cpu = find_new_ilb(cpu);

	if (ilb_cpu >= nr_cpu_ids)
		return;

	if (test_and_set_bit(NOHZ_BALANCE_KICK, nohz_flags(ilb_cpu)))
		return;
	/*
	 * Use smp_send_reschedule() instead of resched_cpu().
	 * This way we generate a sched IPI on the target cpu which
	 * is idle. And the softirq performing nohz idle load balance
	 * will be run before returning from the IPI.
	 */
	smp_send_reschedule(ilb_cpu);
	return;
}

static inline void nohz_balance_exit_idle(int cpu)
{
	if (unlikely(test_bit(NOHZ_TICK_STOPPED, nohz_flags(cpu)))) {
		/*
		 * Completely isolated CPUs don't ever set, so we must test.
		 */
		if (likely(cpumask_test_cpu(cpu, nohz.idle_cpus_mask))) {
			cpumask_clear_cpu(cpu, nohz.idle_cpus_mask);
			atomic_dec(&nohz.nr_cpus);
		}
		clear_bit(NOHZ_TICK_STOPPED, nohz_flags(cpu));
	}
}

static inline void set_cpu_sd_state_busy(void)
{
	struct sched_domain *sd;
	int cpu = smp_processor_id();

	rcu_read_lock();
	sd = rcu_dereference(per_cpu(sd_busy, cpu));

	if (!sd || !sd->nohz_idle)
		goto unlock;
	sd->nohz_idle = 0;

	atomic_inc(&sd->groups->sgc->nr_busy_cpus);
unlock:
	rcu_read_unlock();
}

void set_cpu_sd_state_idle(void)
{
	struct sched_domain *sd;
	int cpu = smp_processor_id();

	rcu_read_lock();
	sd = rcu_dereference(per_cpu(sd_busy, cpu));

	if (!sd || sd->nohz_idle)
		goto unlock;
	sd->nohz_idle = 1;

	atomic_dec(&sd->groups->sgc->nr_busy_cpus);
unlock:
	rcu_read_unlock();
}

/*
 * This routine will record that the cpu is going idle with tick stopped.
 * This info will be used in performing idle load balancing in the future.
 */
void nohz_balance_enter_idle(int cpu)
{
	/*
	 * If this cpu is going down, then nothing needs to be done.
	 */
	if (!cpu_active(cpu))
		return;

	if (test_bit(NOHZ_TICK_STOPPED, nohz_flags(cpu)))
		return;

	/*
	 * If we're a completely isolated CPU, we don't play.
	 */
	if (on_null_domain(cpu_rq(cpu)))
		return;

	cpumask_set_cpu(cpu, nohz.idle_cpus_mask);
	atomic_inc(&nohz.nr_cpus);
	set_bit(NOHZ_TICK_STOPPED, nohz_flags(cpu));
}

static int sched_ilb_notifier(struct notifier_block *nfb,
					unsigned long action, void *hcpu)
{
	switch (action & ~CPU_TASKS_FROZEN) {
	case CPU_DYING:
		nohz_balance_exit_idle(smp_processor_id());
		return NOTIFY_OK;
	default:
		return NOTIFY_DONE;
	}
}
#else
/*
 * nohz_test_cpu used when load tracking is enabled. FAIR_GROUP_SCHED
 * dependency below may be removed when load tracking guards are
 * removed.
 */
#ifdef CONFIG_FAIR_GROUP_SCHED
static int nohz_test_cpu(int cpu)
{
	return 0;
}
#endif
#endif

static DEFINE_SPINLOCK(balancing);

/*
 * Scale the max load_balance interval with the number of CPUs in the system.
 * This trades load-balance latency on larger machines for less cross talk.
 */
void update_max_interval(void)
{
	max_load_balance_interval = HZ*num_online_cpus()/10;
}

/*
 * It checks each scheduling domain to see if it is due to be balanced,
 * and initiates a balancing operation if so.
 *
 * Balancing parameters are set up in init_sched_domains.
 */
static void rebalance_domains(struct rq *rq, enum cpu_idle_type idle)
{
	int continue_balancing = 1;
	int cpu = rq->cpu;
	unsigned long interval;
	struct sched_domain *sd;
	/* Earliest time when we have to do rebalance again */
	unsigned long next_balance = jiffies + 60*HZ;
	int update_next_balance = 0;
	int need_serialize, need_decay = 0;
	u64 max_cost = 0;

	update_blocked_averages(cpu);

	rcu_read_lock();
	for_each_domain(cpu, sd) {
		/*
		 * Decay the newidle max times here because this is a regular
		 * visit to all the domains. Decay ~1% per second.
		 */
		if (time_after(jiffies, sd->next_decay_max_lb_cost)) {
			sd->max_newidle_lb_cost =
				(sd->max_newidle_lb_cost * 253) / 256;
			sd->next_decay_max_lb_cost = jiffies + HZ;
			need_decay = 1;
		}
		max_cost += sd->max_newidle_lb_cost;

		if (!(sd->flags & SD_LOAD_BALANCE))
			continue;

		/*
		 * Stop the load balance at this level. There is another
		 * CPU in our sched group which is doing load balancing more
		 * actively.
		 */
		if (!continue_balancing) {
			if (need_decay)
				continue;
			break;
		}

		interval = get_sd_balance_interval(sd, idle != CPU_IDLE);

		need_serialize = sd->flags & SD_SERIALIZE;
		if (need_serialize) {
			if (!spin_trylock(&balancing))
				goto out;
		}

		if (time_after_eq(jiffies, sd->last_balance + interval)) {
			if (load_balance(cpu, rq, sd, idle, &continue_balancing)) {
				/*
				 * The LBF_DST_PINNED logic could have changed
				 * env->dst_cpu, so we can't know our idle
				 * state even if we migrated tasks. Update it.
				 */
				idle = idle_cpu(cpu) ? CPU_IDLE : CPU_NOT_IDLE;
			}
			sd->last_balance = jiffies;
			interval = get_sd_balance_interval(sd, idle != CPU_IDLE);
		}
		if (need_serialize)
			spin_unlock(&balancing);
out:
		if (time_after(next_balance, sd->last_balance + interval)) {
			next_balance = sd->last_balance + interval;
			update_next_balance = 1;
		}
	}
	if (need_decay) {
		/*
		 * Ensure the rq-wide value also decays but keep it at a
		 * reasonable floor to avoid funnies with rq->avg_idle.
		 */
		rq->max_idle_balance_cost =
			max((u64)sysctl_sched_migration_cost, max_cost);
	}
	rcu_read_unlock();

	/*
	 * next_balance will be updated only when there is a need.
	 * When the cpu is attached to null domain for ex, it will not be
	 * updated.
	 */
	if (likely(update_next_balance))
		rq->next_balance = next_balance;
}

#ifdef CONFIG_NO_HZ_COMMON
/*
 * In CONFIG_NO_HZ_COMMON case, the idle balance kickee will do the
 * rebalancing for all the cpus for whom scheduler ticks are stopped.
 */
static void nohz_idle_balance(struct rq *this_rq, enum cpu_idle_type idle)
{
	int this_cpu = this_rq->cpu;
	struct rq *rq;
	int balance_cpu;

	if (idle != CPU_IDLE ||
	    !test_bit(NOHZ_BALANCE_KICK, nohz_flags(this_cpu)))
		goto end;

	for_each_cpu(balance_cpu, nohz.idle_cpus_mask) {
		if (balance_cpu == this_cpu || !idle_cpu(balance_cpu))
			continue;

		/*
		 * If this cpu gets work to do, stop the load balancing
		 * work being done for other cpus. Next load
		 * balancing owner will pick it up.
		 */
		if (need_resched())
			break;

		rq = cpu_rq(balance_cpu);

		/*
		 * If time for next balance is due,
		 * do the balance.
		 */
		if (time_after_eq(jiffies, rq->next_balance)) {
			raw_spin_lock_irq(&rq->lock);
			update_rq_clock(rq);
			update_idle_cpu_load(rq);
			raw_spin_unlock_irq(&rq->lock);
			rebalance_domains(rq, CPU_IDLE);
		}

		if (time_after(this_rq->next_balance, rq->next_balance))
			this_rq->next_balance = rq->next_balance;
	}
	nohz.next_balance = this_rq->next_balance;
end:
	clear_bit(NOHZ_BALANCE_KICK, nohz_flags(this_cpu));
}

/*
 * Current heuristic for kicking the idle load balancer in the presence
 * of an idle cpu is the system.
 *   - This rq has more than one task.
 *   - At any scheduler domain level, this cpu's scheduler group has multiple
 *     busy cpu's exceeding the group's capacity.
 *   - For SD_ASYM_PACKING, if the lower numbered cpu's in the scheduler
 *     domain span are idle.
 */
static inline int nohz_kick_needed(struct rq *rq)
{
	unsigned long now = jiffies;
	struct sched_domain *sd;
	struct sched_group_capacity *sgc;
	int nr_busy, cpu = rq->cpu;

	if (unlikely(rq->idle_balance))
		return 0;

       /*
	* We may be recently in ticked or tickless idle mode. At the first
	* busy tick after returning from idle, we will update the busy stats.
	*/
	set_cpu_sd_state_busy();
	nohz_balance_exit_idle(cpu);

	/*
	 * None are in tickless mode and hence no need for NOHZ idle load
	 * balancing.
	 */
	if (likely(!atomic_read(&nohz.nr_cpus)))
		return 0;

	if (time_before(now, nohz.next_balance))
		return 0;

#ifdef CONFIG_SCHED_HMP
	/*
	 * Bail out if there are no nohz CPUs in our
	 * HMP domain, since we will move tasks between
	 * domains through wakeup and force balancing
	 * as necessary based upon task load.
	 */
	if (cpumask_first_and(nohz.idle_cpus_mask,
			&((struct hmp_domain *)hmp_cpu_domain(cpu))->cpus) >= nr_cpu_ids)
		return 0;
#endif

	if (rq->nr_running >= 2)
		goto need_kick;

	rcu_read_lock();
	sd = rcu_dereference(per_cpu(sd_busy, cpu));

	if (sd) {
		sgc = sd->groups->sgc;
		nr_busy = atomic_read(&sgc->nr_busy_cpus);

		if (nr_busy > 1)
			goto need_kick_unlock;
	}

	sd = rcu_dereference(per_cpu(sd_asym, cpu));

	if (sd && (cpumask_first_and(nohz.idle_cpus_mask,
				  sched_domain_span(sd)) < cpu))
		goto need_kick_unlock;

	rcu_read_unlock();
	return 0;

need_kick_unlock:
	rcu_read_unlock();
need_kick:
	return 1;
}
#else
static void nohz_idle_balance(struct rq *this_rq, enum cpu_idle_type idle) { }
#endif

#ifdef CONFIG_SCHED_HMP
/* Check if task should migrate to a faster cpu */
static unsigned int hmp_up_migration(int cpu, int *target_cpu, struct sched_entity *se)
{
	struct task_struct *p = task_of(se);
	int temp_target_cpu;
	unsigned int up_threshold;
	unsigned int min_load;
	u64 now;

	if (hmp_cpu_is_fastest(cpu))
		return 0;

#ifdef CONFIG_SCHED_HMP_PRIO_FILTER
	/* Filter by task priority */
	if (p->prio >= hmp_up_prio)
		return 0;
#endif
	if (!hmp_boost()) {
		if (hmp_semiboost())
			up_threshold = hmp_semiboost_up_threshold;
		else
			up_threshold = hmp_up_threshold;

		if (se->avg.load_avg_ratio < up_threshold)
			return 0;
	}

	/* Let the task load settle before doing another up migration */
	/* hack - always use clock from first online CPU */
	now = cpu_rq(cpumask_first(cpu_online_mask))->clock_task;
	if (((now - se->avg.hmp_last_up_migration) >> 10)
					< hmp_next_up_threshold)
		return 0;

	/* hmp_domain_min_load only returns 0 for an
	 * idle CPU.
	 * Be explicit about requirement for an idle CPU.
	 */
	min_load = hmp_domain_min_load(hmp_faster_domain(cpu),
			&temp_target_cpu, tsk_cpus_allowed(p));

<<<<<<< HEAD
	if (temp_target_cpu != NR_CPUS) {
		if (hmp_aggressive_up_migration) {
			if (target_cpu)
				*target_cpu = temp_target_cpu;
			return 1;
		} else {
			if (min_load == 0) {
				if (target_cpu)
					*target_cpu = temp_target_cpu;
				return 1;
			}
		}
	}

	return 0;
=======
out_one_pinned:
	ld_moved = 0;

	/*
	 * idle_balance() disregards balance intervals, so we could repeatedly
	 * reach this code, which would lead to balance_interval skyrocketting
	 * in a short amount of time. Skip the balance_interval increase logic
	 * to avoid that.
	 */
	if (env.idle == CPU_NEWLY_IDLE)
		goto out;

	/* tune up the balancing interval */
	if (((env.flags & LBF_ALL_PINNED) &&
			sd->balance_interval < MAX_PINNED_INTERVAL) ||
			(sd->balance_interval < sd->max_interval))
		sd->balance_interval *= 2;
out:
	return ld_moved;
>>>>>>> 9aa9ec22
}

/* Check if task should migrate to a slower cpu */
static unsigned int hmp_down_migration(int cpu, struct sched_entity *se)
{
	struct task_struct *p = task_of(se);
	u64 now;

	if (hmp_cpu_is_slowest(cpu))
		return 0;

#ifdef CONFIG_SCHED_HMP_PRIO_FILTER
	/* Filter by task priority */
	if ((p->prio >= hmp_up_prio) &&
		cpumask_intersects(&hmp_slower_domain(cpu)->cpus,
					tsk_cpus_allowed(p))) {
		return 1;
	}
#endif

	/* Let the task load settle before doing another down migration */
	now = cpu_rq(cpu)->clock_task;
	if (((now - se->avg.hmp_last_down_migration) >> 10)
					< hmp_next_down_threshold)
		return 0;

	if (hmp_aggressive_up_migration) {
		if (hmp_boost())
			return 0;
	} else {
		if (hmp_domain_min_load(hmp_cpu_domain(cpu), NULL, NULL)) {
			if (hmp_active_down_migration)
				return 1;
		} else if (hmp_boost()) {
			return 0;
		}
	}

	if (cpumask_intersects(&hmp_slower_domain(cpu)->cpus,
					tsk_cpus_allowed(p))) {
		unsigned int down_threshold;

		if (hmp_semiboost())
			down_threshold = hmp_semiboost_down_threshold;
		else
			down_threshold = hmp_down_threshold;

		if (se->avg.load_avg_ratio < down_threshold)
			return 1;
	}
	return 0;
}

/*
 * hmp_can_migrate_task - may task p from runqueue rq be migrated to this_cpu?
 * Ideally this function should be merged with can_migrate_task() to avoid
 * redundant code.
 */
static int hmp_can_migrate_task(struct task_struct *p, struct lb_env *env)
{
	int tsk_cache_hot = 0;

	/*
	 * We do not migrate tasks that are:
	 * 1) running (obviously), or
	 * 2) cannot be migrated to this CPU due to cpus_allowed
	 */
	if (!cpumask_test_cpu(env->dst_cpu, tsk_cpus_allowed(p))) {
		schedstat_inc(p, se.statistics.nr_failed_migrations_affine);
		return 0;
	}
	env->flags &= ~LBF_ALL_PINNED;

	if (task_running(env->src_rq, p)) {
		schedstat_inc(p, se.statistics.nr_failed_migrations_running);
		return 0;
	}

	/*
	 * Aggressive migration if:
	 * 1) task is cache cold, or
	 * 2) too many balance attempts have failed.
	 */

	tsk_cache_hot = task_hot(p, env);
	if (!tsk_cache_hot ||
		env->sd->nr_balance_failed > env->sd->cache_nice_tries) {
#ifdef CONFIG_SCHEDSTATS
		if (tsk_cache_hot) {
			schedstat_inc(env->sd, lb_hot_gained[env->idle]);
			schedstat_inc(p, se.statistics.nr_forced_migrations);
		}
#endif
		return 1;
	}

	return 1;
}

/*
 * move_specific_task tries to move a specific task.
 * Returns 1 if successful and 0 otherwise.
 * Called with both runqueues locked.
 */
static int move_specific_task(struct lb_env *env, struct task_struct *pm)
{
	struct task_struct *p, *n;

	list_for_each_entry_safe(p, n, &env->src_rq->cfs_tasks, se.group_node) {
	if (throttled_lb_pair(task_group(p), env->src_rq->cpu,
				env->dst_cpu))
		continue;

		if (!hmp_can_migrate_task(p, env))
			continue;
		/* Check if we found the right task */
		if (p != pm)
			continue;

		move_task(p, env);
		/*
		 * Right now, this is only the third place move_task()
		 * is called, so we can safely collect move_task()
		 * stats here rather than inside move_task().
		 */
		schedstat_inc(env->sd, lb_gained[env->idle]);
		return 1;
	}
	return 0;
}

static ATOMIC_NOTIFIER_HEAD(hmp_task_migration_notifier);

int register_hmp_task_migration_notifier(struct notifier_block *nb)
{
	return atomic_notifier_chain_register(&hmp_task_migration_notifier, nb);
}

static int hmp_up_migration_noti(void)
{
	return atomic_notifier_call_chain(&hmp_task_migration_notifier,
			HMP_UP_MIGRATION, NULL);
}

static int hmp_down_migration_noti(void)
{
	return atomic_notifier_call_chain(&hmp_task_migration_notifier,
			HMP_DOWN_MIGRATION, NULL);
}

/*
 * hmp_active_task_migration_cpu_stop is run by cpu stopper and used to
 * migrate a specific task from one runqueue to another.
 * hmp_force_up_migration uses this to push a currently running task
 * off a runqueue.
 * Based on active_load_balance_stop_cpu and can potentially be merged.
 */
static int hmp_active_task_migration_cpu_stop(void *data)
{
	struct rq *busiest_rq = data;
	struct task_struct *p = busiest_rq->migrate_task;
	int busiest_cpu = cpu_of(busiest_rq);
	int target_cpu = busiest_rq->push_cpu;
	struct rq *target_rq = cpu_rq(target_cpu);
	struct sched_domain *sd;

	raw_spin_lock_irq(&busiest_rq->lock);

	if (p->exit_state)
		goto out_unlock;

	/* make sure the requested cpu hasn't gone down in the meantime */
	if (unlikely(busiest_cpu != smp_processor_id() ||
		!busiest_rq->active_balance)) {
		goto out_unlock;
	}
	/* Is there any task to move? */
	if (busiest_rq->nr_running <= 1)
		goto out_unlock;
	/* Task has migrated meanwhile, abort forced migration */
	if (task_rq(p) != busiest_rq)
		goto out_unlock;

	/* Is target_cpu to active ? */
	if (!cpu_active(target_cpu) || !cpu_active(busiest_cpu))
		goto out_unlock;

	/*
	 * This condition is "impossible", if it occurs
	 * we need to fix it. Originally reported by
	 * Bjorn Helgaas on a 128-cpu setup.
	 */
	BUG_ON(busiest_rq == target_rq);

	/* move a task from busiest_rq to target_rq */
	double_lock_balance(busiest_rq, target_rq);

	/* Search for an sd spanning us and the target CPU. */
	rcu_read_lock();
	for_each_domain(target_cpu, sd) {
		if (cpumask_test_cpu(busiest_cpu, sched_domain_span(sd)))
			break;
	}

	if (likely(sd)) {
		struct lb_env env = {
			.sd		= sd,
			.dst_cpu	= target_cpu,
			.dst_rq		= target_rq,
			.src_cpu	= busiest_rq->cpu,
			.src_rq		= busiest_rq,
			.idle		= CPU_IDLE,
		};

		schedstat_inc(sd, alb_count);

		if (move_specific_task(&env, p)) {
			schedstat_inc(sd, alb_pushed);
			if (hmp_cpu_is_fastest(target_cpu))
				hmp_up_migration_noti();
			else if (hmp_cpu_is_slowest(target_cpu))
				hmp_down_migration_noti();
		} else {
			schedstat_inc(sd, alb_failed);
		}
	}
	rcu_read_unlock();
	double_unlock_balance(busiest_rq, target_rq);
out_unlock:
	busiest_rq->active_balance = 0;
	raw_spin_unlock_irq(&busiest_rq->lock);
	put_task_struct(p);
	return 0;
}

/*
 * hmp_idle_pull_cpu_stop is run by cpu stopper and used to
 * migrate a specific task from one runqueue to another.
 * hmp_idle_pull uses this to push a currently running task
 * off a runqueue to a faster CPU.
 * Locking is slightly different than usual.
 * Based on active_load_balance_stop_cpu and can potentially be merged.
 */
static int hmp_idle_pull_cpu_stop(void *data)
{
	struct rq *busiest_rq = data;
	struct task_struct *p = busiest_rq->migrate_task;
	int busiest_cpu = cpu_of(busiest_rq);
	int target_cpu = busiest_rq->push_cpu;
	struct rq *target_rq = cpu_rq(target_cpu);
	struct sched_domain *sd;

	raw_spin_lock_irq(&busiest_rq->lock);

	if (p->exit_state)
		goto out_unlock;

	/* make sure the requested cpu hasn't gone down in the meantime */
	if (unlikely(busiest_cpu != smp_processor_id() ||
				!busiest_rq->active_balance)) {
		goto out_unlock;
	}
	/* Is there any task to move? */
	if (busiest_rq->nr_running <= 1) {
		goto out_unlock;
	}
	/* Task has migrated meanwhile, abort forced migration */
	if (task_rq(p) != busiest_rq) {
		goto out_unlock;
	}
	/*
	 * This condition is "impossible", if it occurs
	 * we need to fix it. Originally reported by
	 * Bjorn Helgaas on a 128-cpu setup.
	 */
	BUG_ON(busiest_rq == target_rq);

	/*
	 * Target CPU may be the inactive by Big Turbo stopper
	 * just before invoking this function.
	 *
	 * TO BE : idle_balance->hmp_idle_pull -> hmp_idle_pull_cpu_stop
	 * AS IS : idle_balance ......> hmp_idle_pull ...> hmp_idle_pull_cpu_stop
	 *             stop machine ran in somewhere
	 *			between idle_balance and hmp_idle_pull_cpu_stop
	 */
	if (!cpu_active(target_cpu) || !cpu_active(busiest_cpu))
		goto out_unlock;

	/* move a task from busiest_rq to target_rq */
	double_lock_balance(busiest_rq, target_rq);

	/* Search for an sd spanning us and the target CPU. */
	rcu_read_lock();
	for_each_domain(target_cpu, sd) {
		if (cpumask_test_cpu(busiest_cpu, sched_domain_span(sd)))
			break;
	}
	if (likely(sd)) {
		struct lb_env env = {
			.sd             = sd,
			.dst_cpu        = target_cpu,
			.dst_rq         = target_rq,
			.src_cpu        = busiest_rq->cpu,
			.src_rq         = busiest_rq,
			.idle           = CPU_IDLE,
		};

		schedstat_inc(sd, alb_count);

		if (move_specific_task(&env, p)) {
			schedstat_inc(sd, alb_pushed);
			hmp_up_migration_noti();
		} else {
			schedstat_inc(sd, alb_failed);
		}
	}
	rcu_read_unlock();
	double_unlock_balance(busiest_rq, target_rq);
out_unlock:
	busiest_rq->active_balance = 0;
	raw_spin_unlock_irq(&busiest_rq->lock);
	put_task_struct(p);
	return 0;
}

static DEFINE_SPINLOCK(hmp_force_migration);

/*
 * hmp_force_up_migration checks runqueues for tasks that need to
 * be actively migrated to a faster cpu.
 */
static void hmp_force_up_migration(int this_cpu)
{
	int cpu, target_cpu;
	struct sched_entity *curr, *orig;
	struct rq *target;
	unsigned long flags;
	unsigned int force;
	struct task_struct *p;

	if (!spin_trylock(&hmp_force_migration)) {
		//trace_printk("CPU%d FAILED TO GET MIGRATION SPINLOCK\n", this_cpu);
		return;
	}
	//trace_printk("hmp_force_up_migration spinlock TAKEN cpu=%d\n", this_cpu);

	for_each_online_cpu(cpu) {
		force = 0;
		target = cpu_rq(cpu);
		raw_spin_lock_irqsave(&target->lock, flags);
		curr = target->cfs.curr;
		if (!curr) {
			raw_spin_unlock_irqrestore(&target->lock, flags);
			continue;
		}
		//trace_printk("examining CPU%d\n", cpu);
		if (!entity_is_task(curr)) {
			struct cfs_rq *cfs_rq;

			cfs_rq = group_cfs_rq(curr);
			while (cfs_rq) {
				curr = cfs_rq->curr;
				cfs_rq = group_cfs_rq(curr);
			}
		}
		orig = curr;
		curr = hmp_get_heaviest_task(curr, 1);
		p = task_of(curr);
		if (hmp_up_migration(cpu, &target_cpu, curr)) {
			if (!target->active_balance) {
				get_task_struct(p);
				target->active_balance = 1;
				target->push_cpu = target_cpu;
				target->migrate_task = p;
				force = 1;
				trace_sched_hmp_migrate(p, target->push_cpu,
					HMP_MIGRATE_FORCE);
				hmp_next_up_delay(&p->se, target->push_cpu);
			}
		}

		if (!force && !target->active_balance) {
			/*
			 * For now we just check the currently running task.
			 * Selecting the lightest task for offloading will
			 * require extensive book keeping.
			 */
			curr = hmp_get_lightest_task(orig, 1);
			p = task_of(curr);
			target->push_cpu = hmp_offload_down(cpu, curr);
			if (target->push_cpu < NR_CPUS) {
				get_task_struct(p);
				target->active_balance = 1;
				target->migrate_task = p;
				force = 1;
				trace_sched_hmp_migrate(p, target->push_cpu,
					HMP_MIGRATE_OFFLOAD);
				hmp_next_down_delay(&p->se, target->push_cpu);
			}
		}
		raw_spin_unlock_irqrestore(&target->lock, flags);
		if (force)
			stop_one_cpu_nowait(cpu_of(target),
				hmp_active_task_migration_cpu_stop,
				target, &target->active_balance_work);
	}

	spin_unlock(&hmp_force_migration);

	//trace_printk("spinlock RELEASE cpu %d\n", this_cpu);
}
#else
static void hmp_force_up_migration(int this_cpu) { }
#endif /* CONFIG_SCHED_HMP */
#ifdef CONFIG_SCHED_HMP
/*
 * hmp_idle_pull looks at little domain runqueues to see
 * if a task should be pulled.
 *
 * Reuses hmp_force_migration spinlock.
 *
 */
static unsigned int hmp_idle_pull(int this_cpu)
{
	int cpu;
	struct sched_entity *curr, *orig;
	struct hmp_domain *hmp_domain = NULL;
	struct rq *target, *rq;
	unsigned long flags,ratio = 0;
	unsigned int force=0;
	unsigned int up_threshold;
	struct task_struct *p = NULL;

	if (!hmp_cpu_is_slowest(this_cpu))
		hmp_domain = hmp_slower_domain(this_cpu);
	if (!hmp_domain)
		return 0;

	if (!spin_trylock(&hmp_force_migration)) {
		return 0;
	}

	/* first select a task */
	for_each_cpu(cpu, &hmp_domain->cpus) {
		rq = cpu_rq(cpu);
		raw_spin_lock_irqsave(&rq->lock, flags);
		curr = rq->cfs.curr;
		if (!curr) {
			raw_spin_unlock_irqrestore(&rq->lock, flags);
			continue;
		}
		if (!entity_is_task(curr)) {
			struct cfs_rq *cfs_rq;

			cfs_rq = group_cfs_rq(curr);
			while (cfs_rq) {
				curr = cfs_rq->curr;
				if(!entity_is_task(curr))
					cfs_rq = group_cfs_rq(curr);
				else
					cfs_rq = NULL;
			}
		}
		orig = curr;
		curr = hmp_get_heaviest_task(curr, 1);
		if (hmp_semiboost())
			up_threshold = hmp_semiboost_up_threshold;
		else
			up_threshold = hmp_up_threshold;

		if (hmp_boost() || curr->avg.load_avg_ratio > up_threshold)
			if (curr->avg.load_avg_ratio > ratio) {
				if (p)
					put_task_struct(p);
				p = task_of(curr);
				target = rq;
				ratio = curr->avg.load_avg_ratio;
				get_task_struct(p);
			}
		raw_spin_unlock_irqrestore(&rq->lock, flags);
	}

	if ( !p )
		goto done;

	/* now we have a candidate */
	raw_spin_lock_irqsave(&target->lock, flags);
	if (!target->active_balance && task_rq(p) == target) {
		target->active_balance = 1;
		target->push_cpu = this_cpu;
		target->migrate_task = p;
		force = 1;
		trace_sched_hmp_migrate(p, target->push_cpu,
			HMP_MIGRATE_IDLE_PULL);
		hmp_next_up_delay(&p->se, target->push_cpu);
		raw_spin_unlock_irqrestore(&target->lock, flags);
	} else {
		raw_spin_unlock_irqrestore(&target->lock, flags);
		put_task_struct(p);
	}
	if (force) {
		stop_one_cpu_nowait(cpu_of(target),
				hmp_idle_pull_cpu_stop,
				target, &target->active_balance_work);
	}
done:
	spin_unlock(&hmp_force_migration);
	return force;
}
#else
static unsigned int hmp_idle_pull(int this_cpu) { return 0; }
#endif /* CONFIG_SCHED_HMP */

/*
 * run_rebalance_domains is triggered when needed from the scheduler tick.
 * Also triggered for nohz idle balancing (with nohz_balancing_kick set).
 */
static void run_rebalance_domains(struct softirq_action *h)
{
	struct rq *this_rq = this_rq();
	enum cpu_idle_type idle = this_rq->idle_balance ?
						CPU_IDLE : CPU_NOT_IDLE;

	rebalance_domains(this_rq, idle);

	hmp_force_up_migration(this_rq->cpu);

	/*
	 * If this cpu has a pending nohz_balance_kick, then do the
	 * balancing on behalf of the other idle cpus whose ticks are
	 * stopped.
	 */
	nohz_idle_balance(this_rq, idle);
}

/*
 * Trigger the SCHED_SOFTIRQ if it is time to do periodic load balancing.
 */
void trigger_load_balance(struct rq *rq, int cpu)
{
	/* Don't need to rebalance while attached to NULL domain */
	if (unlikely(on_null_domain(rq)))
		return;

	if (time_after_eq(jiffies, rq->next_balance))
		raise_softirq(SCHED_SOFTIRQ);
#ifdef CONFIG_NO_HZ_COMMON
	if (nohz_kick_needed(rq))
		nohz_balancer_kick(cpu);
#endif
}

static void rq_online_fair(struct rq *rq)
{
#ifdef CONFIG_SCHED_HMP
	hmp_online_cpu(rq->cpu);
#endif
	update_sysctl();

	update_runtime_enabled(rq);
}

static void rq_offline_fair(struct rq *rq)
{
#ifdef CONFIG_SCHED_HMP
	hmp_offline_cpu(rq->cpu);
#endif
	update_sysctl();

	/* Ensure any throttled groups are reachable by pick_next_task */
	unthrottle_offline_cfs_rqs(rq);
}

#endif /* CONFIG_SMP */

/*
 * scheduler tick hitting a task of our scheduling class:
 */
static void task_tick_fair(struct rq *rq, struct task_struct *curr, int queued)
{
	struct cfs_rq *cfs_rq;
	struct sched_entity *se = &curr->se;

	for_each_sched_entity(se) {
		cfs_rq = cfs_rq_of(se);
		entity_tick(cfs_rq, se, queued);
	}

	if (numabalancing_enabled)
		task_tick_numa(rq, curr);

	update_rq_runnable_avg(rq, 1);
	hp_event_update_rq_load(rq->cpu);
}

/*
 * called on fork with the child task as argument from the parent's context
 *  - child not yet on the tasklist
 *  - preemption disabled
 */
static void task_fork_fair(struct task_struct *p)
{
	struct cfs_rq *cfs_rq;
	struct sched_entity *se = &p->se, *curr;
	int this_cpu = smp_processor_id();
	struct rq *rq = this_rq();
	unsigned long flags;

	raw_spin_lock_irqsave(&rq->lock, flags);

	update_rq_clock(rq);

	cfs_rq = task_cfs_rq(current);
	curr = cfs_rq->curr;

	/*
	 * Not only the cpu but also the task_group of the parent might have
	 * been changed after parent->se.parent,cfs_rq were copied to
	 * child->se.parent,cfs_rq. So call __set_task_cpu() to make those
	 * of child point to valid ones.
	 */
	rcu_read_lock();
	__set_task_cpu(p, this_cpu);
	rcu_read_unlock();

	update_curr(cfs_rq);

	if (curr)
		se->vruntime = curr->vruntime;
	place_entity(cfs_rq, se, 1);

	if (sysctl_sched_child_runs_first && curr && entity_before(curr, se)) {
		/*
		 * Upon rescheduling, sched_class::put_prev_task() will place
		 * 'current' within the tree based on its new key value.
		 */
		swap(curr->vruntime, se->vruntime);
		resched_curr(rq);
	}

	se->vruntime -= cfs_rq->min_vruntime;

	raw_spin_unlock_irqrestore(&rq->lock, flags);
}

/*
 * Priority of the task has changed. Check to see if we preempt
 * the current task.
 */
static void
prio_changed_fair(struct rq *rq, struct task_struct *p, int oldprio)
{
	if (!task_on_rq_queued(p))
		return;

	/*
	 * Reschedule if we are currently running on this runqueue and
	 * our priority decreased, or if we are not currently running on
	 * this runqueue and our priority is higher than the current's
	 */
	if (rq->curr == p) {
		if (p->prio > oldprio)
			resched_curr(rq);
	} else
		check_preempt_curr(rq, p, 0);
}

static void switched_from_fair(struct rq *rq, struct task_struct *p)
{
	struct sched_entity *se = &p->se;
	struct cfs_rq *cfs_rq = cfs_rq_of(se);

	/*
	 * Ensure the task's vruntime is normalized, so that when it's
	 * switched back to the fair class the enqueue_entity(.flags=0) will
	 * do the right thing.
	 *
	 * If it's queued, then the dequeue_entity(.flags=0) will already
	 * have normalized the vruntime, if it's !queued, then only when
	 * the task is sleeping will it still have non-normalized vruntime.
	 */
	if (!task_on_rq_queued(p) && p->state != TASK_RUNNING) {
		/*
		 * Fix up our vruntime so that the current sleep doesn't
		 * cause 'unlimited' sleep bonus.
		 */
		place_entity(cfs_rq, se, 0);
		se->vruntime -= cfs_rq->min_vruntime;
	}

#ifdef CONFIG_SMP
	/*
	* Remove our load from contribution when we leave sched_fair
	* and ensure we don't carry in an old decay_count if we
	* switch back.
	*/
	if (se->avg.decay_count) {
		__synchronize_entity_decay(se);
		subtract_blocked_load_contrib(cfs_rq, se->avg.load_avg_contrib);
	}
#endif
	hp_event_switched_from(se);
}

/*
 * We switched to the sched_fair class.
 */
static void switched_to_fair(struct rq *rq, struct task_struct *p)
{
#ifdef CONFIG_FAIR_GROUP_SCHED
	struct sched_entity *se = &p->se;
	/*
	 * Since the real-depth could have been changed (only FAIR
	 * class maintain depth value), reset depth properly.
	 */
	se->depth = se->parent ? se->parent->depth + 1 : 0;
#endif
	if (!task_on_rq_queued(p))
		return;

	/*
	 * We were most likely switched from sched_rt, so
	 * kick off the schedule if running, otherwise just see
	 * if we can still preempt the current task.
	 */
	if (rq->curr == p)
		resched_curr(rq);
	else
		check_preempt_curr(rq, p, 0);
}

/* Account for a task changing its policy or group.
 *
 * This routine is mostly called to set cfs_rq->curr field when a task
 * migrates between groups/classes.
 */
static void set_curr_task_fair(struct rq *rq)
{
	struct sched_entity *se = &rq->curr->se;

	for_each_sched_entity(se) {
		struct cfs_rq *cfs_rq = cfs_rq_of(se);

		set_next_entity(cfs_rq, se);
		/* ensure bandwidth has been allocated on our new cfs_rq */
		account_cfs_rq_runtime(cfs_rq, 0);
	}
}

void init_cfs_rq(struct cfs_rq *cfs_rq)
{
	cfs_rq->tasks_timeline = RB_ROOT;
	cfs_rq->min_vruntime = (u64)(-(1LL << 20));
#ifndef CONFIG_64BIT
	cfs_rq->min_vruntime_copy = cfs_rq->min_vruntime;
#endif
#ifdef CONFIG_SMP
	atomic64_set(&cfs_rq->decay_counter, 1);
	atomic_long_set(&cfs_rq->removed_load, 0);
#endif
}

#ifdef CONFIG_FAIR_GROUP_SCHED
static void task_move_group_fair(struct task_struct *p, int queued)
{
	struct sched_entity *se = &p->se;
	struct cfs_rq *cfs_rq;

	/*
	 * If the task was not on the rq at the time of this cgroup movement
	 * it must have been asleep, sleeping tasks keep their ->vruntime
	 * absolute on their old rq until wakeup (needed for the fair sleeper
	 * bonus in place_entity()).
	 *
	 * If it was on the rq, we've just 'preempted' it, which does convert
	 * ->vruntime to a relative base.
	 *
	 * Make sure both cases convert their relative position when migrating
	 * to another cgroup's rq. This does somewhat interfere with the
	 * fair sleeper stuff for the first placement, but who cares.
	 */
	/*
	 * When !queued, vruntime of the task has usually NOT been normalized.
	 * But there are some cases where it has already been normalized:
	 *
	 * - Moving a forked child which is waiting for being woken up by
	 *   wake_up_new_task().
	 * - Moving a task which has been woken up by try_to_wake_up() and
	 *   waiting for actually being woken up by sched_ttwu_pending().
	 *
	 * To prevent boost or penalty in the new cfs_rq caused by delta
	 * min_vruntime between the two cfs_rqs, we skip vruntime adjustment.
	 */
	if (!queued && (!se->sum_exec_runtime || p->state == TASK_WAKING))
		queued = 1;

	if (!queued)
		se->vruntime -= cfs_rq_of(se)->min_vruntime;
	set_task_rq(p, task_cpu(p));
	se->depth = se->parent ? se->parent->depth + 1 : 0;
	if (!queued) {
		cfs_rq = cfs_rq_of(se);
		se->vruntime += cfs_rq->min_vruntime;
#ifdef CONFIG_SMP
		/*
		 * migrate_task_rq_fair() will have removed our previous
		 * contribution, but we must synchronize for ongoing future
		 * decay.
		 */
		se->avg.decay_count = atomic64_read(&cfs_rq->decay_counter);
		cfs_rq->blocked_load_avg += se->avg.load_avg_contrib;
#endif
	}
}

void free_fair_sched_group(struct task_group *tg)
{
	int i;

	destroy_cfs_bandwidth(tg_cfs_bandwidth(tg));

	for_each_possible_cpu(i) {
		if (tg->cfs_rq)
			kfree(tg->cfs_rq[i]);
		if (tg->se)
			kfree(tg->se[i]);
	}

	kfree(tg->cfs_rq);
	kfree(tg->se);
}

int alloc_fair_sched_group(struct task_group *tg, struct task_group *parent)
{
	struct cfs_rq *cfs_rq;
	struct sched_entity *se;
	int i;

	tg->cfs_rq = kzalloc(sizeof(cfs_rq) * nr_cpu_ids, GFP_KERNEL);
	if (!tg->cfs_rq)
		goto err;
	tg->se = kzalloc(sizeof(se) * nr_cpu_ids, GFP_KERNEL);
	if (!tg->se)
		goto err;

	tg->shares = NICE_0_LOAD;

	init_cfs_bandwidth(tg_cfs_bandwidth(tg));

	for_each_possible_cpu(i) {
		cfs_rq = kzalloc_node(sizeof(struct cfs_rq),
				      GFP_KERNEL, cpu_to_node(i));
		if (!cfs_rq)
			goto err;

		se = kzalloc_node(sizeof(struct sched_entity),
				  GFP_KERNEL, cpu_to_node(i));
		if (!se)
			goto err_free_rq;

		init_cfs_rq(cfs_rq);
		init_tg_cfs_entry(tg, cfs_rq, se, i, parent->se[i]);
	}

	return 1;

err_free_rq:
	kfree(cfs_rq);
err:
	return 0;
}

void unregister_fair_sched_group(struct task_group *tg, int cpu)
{
	struct rq *rq = cpu_rq(cpu);
	unsigned long flags;

	/*
	* Only empty task groups can be destroyed; so we can speculatively
	* check on_list without danger of it being re-added.
	*/
	if (!tg->cfs_rq[cpu]->on_list)
		return;

	raw_spin_lock_irqsave(&rq->lock, flags);
	list_del_leaf_cfs_rq(tg->cfs_rq[cpu]);
	raw_spin_unlock_irqrestore(&rq->lock, flags);
}

void init_tg_cfs_entry(struct task_group *tg, struct cfs_rq *cfs_rq,
			struct sched_entity *se, int cpu,
			struct sched_entity *parent)
{
	struct rq *rq = cpu_rq(cpu);

	cfs_rq->tg = tg;
	cfs_rq->rq = rq;
	init_cfs_rq_runtime(cfs_rq);

	tg->cfs_rq[cpu] = cfs_rq;
	tg->se[cpu] = se;

	/* se could be NULL for root_task_group */
	if (!se)
		return;

	if (!parent) {
		se->cfs_rq = &rq->cfs;
		se->depth = 0;
	} else {
		se->cfs_rq = parent->my_q;
		se->depth = parent->depth + 1;
	}

	se->my_q = cfs_rq;
	/* guarantee group entities always have weight */
	update_load_set(&se->load, NICE_0_LOAD);
	se->parent = parent;
}

static DEFINE_MUTEX(shares_mutex);

int sched_group_set_shares(struct task_group *tg, unsigned long shares)
{
	int i;
	unsigned long flags;

	/*
	 * We can't change the weight of the root cgroup.
	 */
	if (!tg->se[0])
		return -EINVAL;

	shares = clamp(shares, scale_load(MIN_SHARES), scale_load(MAX_SHARES));

	mutex_lock(&shares_mutex);
	if (tg->shares == shares)
		goto done;

	tg->shares = shares;
	for_each_possible_cpu(i) {
		struct rq *rq = cpu_rq(i);
		struct sched_entity *se;

		se = tg->se[i];
		/* Propagate contribution to hierarchy */
		raw_spin_lock_irqsave(&rq->lock, flags);

		/* Possible calls to update_curr() need rq clock */
		update_rq_clock(rq);
		for_each_sched_entity(se)
			update_cfs_shares(group_cfs_rq(se));
		raw_spin_unlock_irqrestore(&rq->lock, flags);
	}

done:
	mutex_unlock(&shares_mutex);
	return 0;
}
#else /* CONFIG_FAIR_GROUP_SCHED */

void free_fair_sched_group(struct task_group *tg) { }

int alloc_fair_sched_group(struct task_group *tg, struct task_group *parent)
{
	return 1;
}

void unregister_fair_sched_group(struct task_group *tg, int cpu) { }

#endif /* CONFIG_FAIR_GROUP_SCHED */


static unsigned int get_rr_interval_fair(struct rq *rq, struct task_struct *task)
{
	struct sched_entity *se = &task->se;
	unsigned int rr_interval = 0;

	/*
	 * Time slice is 0 for SCHED_OTHER tasks that are on an otherwise
	 * idle runqueue:
	 */
	if (rq->cfs.load.weight)
		rr_interval = NS_TO_JIFFIES(sched_slice(cfs_rq_of(se), se));

	return rr_interval;
}

/*
 * All the scheduling class methods:
 */
const struct sched_class fair_sched_class = {
	.next			= &idle_sched_class,
	.enqueue_task		= enqueue_task_fair,
	.dequeue_task		= dequeue_task_fair,
	.yield_task		= yield_task_fair,
	.yield_to_task		= yield_to_task_fair,

	.check_preempt_curr	= check_preempt_wakeup,

	.pick_next_task		= pick_next_task_fair,
	.put_prev_task		= put_prev_task_fair,

#ifdef CONFIG_SMP
	.select_task_rq		= select_task_rq_fair,
	.migrate_task_rq	= migrate_task_rq_fair,

	.rq_online		= rq_online_fair,
	.rq_offline		= rq_offline_fair,

	.task_waking		= task_waking_fair,
#endif

	.set_curr_task          = set_curr_task_fair,
	.task_tick		= task_tick_fair,
	.task_fork		= task_fork_fair,

	.prio_changed		= prio_changed_fair,
	.switched_from		= switched_from_fair,
	.switched_to		= switched_to_fair,

	.get_rr_interval	= get_rr_interval_fair,

	.update_curr		= update_curr_fair,

#ifdef CONFIG_FAIR_GROUP_SCHED
	.task_move_group	= task_move_group_fair,
#endif
};

#ifdef CONFIG_SCHED_DEBUG
void print_cfs_stats(struct seq_file *m, int cpu)
{
	struct cfs_rq *cfs_rq;

	rcu_read_lock();
	for_each_leaf_cfs_rq(cpu_rq(cpu), cfs_rq)
		print_cfs_rq(m, cpu, cfs_rq);
	rcu_read_unlock();
}
#endif

__init void init_sched_fair_class(void)
{
#ifdef CONFIG_SMP
	open_softirq(SCHED_SOFTIRQ, run_rebalance_domains);

#ifdef CONFIG_NO_HZ_COMMON
	nohz.next_balance = jiffies;
	zalloc_cpumask_var(&nohz.idle_cpus_mask, GFP_NOWAIT);
	cpu_notifier(sched_ilb_notifier, 0);
#endif

#ifdef CONFIG_SCHED_HMP
	hmp_cpu_mask_setup();

#endif
#endif /* SMP */

}

#ifdef CONFIG_HMP_FREQUENCY_INVARIANT_SCALE
static u32 cpufreq_calc_scale(u32 min, u32 max, u32 curr)
{
	u32 result = curr / max;
	return result;
}

static void extents_update_max_min(struct cpufreq_extents *extents)
{
#ifdef CONFIG_CPU_THERMAL_IPA
	extents->min = max(extents->cpufreq_min, extents->thermal_min);
	extents->max = min(extents->cpufreq_max, extents->thermal_max);
#else
	extents->min = extents->cpufreq_min;
	extents->max = extents->cpufreq_max;
#endif
}

/* Called when the CPU Frequency is changed.
 * Once for each CPU.
 */
static int cpufreq_callback(struct notifier_block *nb,
					unsigned long val, void *data)
{
	struct cpufreq_freqs *freq = data;
	int cpu = freq->cpu;
	struct cpufreq_extents *extents;

	if (freq->flags & CPUFREQ_CONST_LOOPS)
		return NOTIFY_OK;

	if (val != CPUFREQ_POSTCHANGE)
		return NOTIFY_OK;

	/* if dynamic load scale is disabled, set the load scale to 1.0 */
	if (!hmp_data.freqinvar_load_scale_enabled) {
		freq_scale[cpu].curr_scale = 1024;
		return NOTIFY_OK;
	}

	extents = &freq_scale[cpu];
	if (extents->flags & SCHED_LOAD_FREQINVAR_SINGLEFREQ) {
		/* If our governor was recognised as a single-freq governor,
		 * use 1.0
		 */
		extents->curr_scale = 1024;
	} else {
		extents->curr_scale = cpufreq_calc_scale(extents->min,
				extents->max, freq->new);
	}

	return NOTIFY_OK;
}

/* Called when the CPUFreq governor is changed.
 * Only called for the CPUs which are actually changed by the
 * userspace.
 */
static int cpufreq_policy_callback(struct notifier_block *nb,
				       unsigned long event, void *data)
{
	struct cpufreq_policy *policy = data;
	struct cpufreq_extents *extents;
	int cpu, singleFreq = 0;
	static const char performance_governor[] = "performance";
	static const char powersave_governor[] = "powersave";

	if (event == CPUFREQ_START)
		return 0;

	if (event != CPUFREQ_INCOMPATIBLE)
		return 0;

	/* CPUFreq governors do not accurately report the range of
	 * CPU Frequencies they will choose from.
	 * We recognise performance and powersave governors as
	 * single-frequency only.
	 */
	if (!strncmp(policy->governor->name, performance_governor,
			strlen(performance_governor)) ||
		!strncmp(policy->governor->name, powersave_governor,
				strlen(powersave_governor)))
		singleFreq = 1;

	/* Make sure that all CPUs impacted by this policy are
	 * updated since we will only get a notification when the
	 * user explicitly changes the policy on a CPU.
	 */
	for_each_cpu(cpu, policy->cpus) {
		extents = &freq_scale[cpu];
		extents->cpufreq_max = policy->max >> SCHED_FREQSCALE_SHIFT;
		extents->cpufreq_min = policy->min >> SCHED_FREQSCALE_SHIFT;
		extents_update_max_min(extents);

		if (!hmp_data.freqinvar_load_scale_enabled) {
			extents->curr_scale = 1024;
		} else if (singleFreq) {
			extents->flags |= SCHED_LOAD_FREQINVAR_SINGLEFREQ;
			extents->curr_scale = 1024;
		} else {
			extents->flags &= ~SCHED_LOAD_FREQINVAR_SINGLEFREQ;
			extents->curr_scale = cpufreq_calc_scale(extents->min,
					extents->max, policy->cur);
		}
	}

	return 0;
}

static int thermal_callback(struct notifier_block *nb,
			unsigned long val, void *data)
{
	struct thermal_limits *limits = data;
	int cpu;

	if (val != THERMAL_NEW_MAX_FREQ)
		return NOTIFY_DONE;

	for_each_cpu(cpu, &limits->cpus) {
		struct cpufreq_extents *extents = &freq_scale[cpu];
		extents->thermal_max = limits->max_freq >> SCHED_FREQSCALE_SHIFT;
		extents_update_max_min(extents);

		if (!hmp_data.freqinvar_load_scale_enabled)
			extents->curr_scale = 1024;
		else
			extents->curr_scale = cpufreq_calc_scale(extents->min,
					extents->max, limits->cur_freq);
	}

	return NOTIFY_OK;
}

static struct notifier_block cpufreq_notifier = {
	.notifier_call  = cpufreq_callback,
};
static struct notifier_block cpufreq_policy_notifier = {
	.notifier_call  = cpufreq_policy_callback,
};
static struct notifier_block thermal_notifier = {
	.notifier_call  = thermal_callback,
};

static int __init register_sched_cpufreq_notifier(void)
{
	int ret = 0;

	/* init safe defaults since there are no policies at registration */
	for (ret = 0; ret < CONFIG_NR_CPUS; ret++) {
		/* safe defaults */
		freq_scale[ret].cpufreq_max = 1024;
		freq_scale[ret].cpufreq_min = 1024;
		freq_scale[ret].thermal_max = UINT_MAX;
		freq_scale[ret].thermal_min = 0;
		freq_scale[ret].curr_scale = 1024;

		extents_update_max_min(&freq_scale[ret]);
	}

	pr_info("sched: registering cpufreq notifiers for scale-invariant loads\n");
	ret = cpufreq_register_notifier(&cpufreq_policy_notifier,
			CPUFREQ_POLICY_NOTIFIER);

	if (ret != -EINVAL)
		ret = cpufreq_register_notifier(&cpufreq_notifier,
			CPUFREQ_TRANSITION_NOTIFIER);

	if (ret != -EINVAL)
		ret = thermal_register_notifier(&thermal_notifier);

	return ret;
}

core_initcall(register_sched_cpufreq_notifier);

#endif /* CONFIG_HMP_FREQUENCY_INVARIANT_SCALE */

#if defined(CONFIG_SCHED_HMP)
static int __init hmp_param_init(void)
{
#if defined(CONFIG_OF)
	struct device_node *hmp_param_node;
	unsigned int duration = 0;

	hmp_param_node = of_find_node_by_path("/cpus/hmp");
	if (!hmp_param_node) {
		pr_warn("%s hmp node is not exist!\n",__func__);
		return -ENOENT;
	}

	if (of_property_read_u32(hmp_param_node,
				"up_threshold", &hmp_up_threshold))
		pr_warn("%s missing up_threshold property\n",__func__);

	if (of_property_read_u32(hmp_param_node,
				"down_threshold", &hmp_down_threshold))
		pr_warn("%s missing down_threshold property\n",__func__);

	if (!of_property_read_u32(hmp_param_node,
				"bootboost-duration-us", &duration)) {
		hmp_boostpulse_endtime = ktime_to_us(ktime_get()) + duration;
		pr_info("hmp_boostpulse_endtime is set(%llu)\n",hmp_boostpulse_endtime);
	}

	if (of_property_read_u32(hmp_param_node,
			"semiboost_up_threshold",&hmp_semiboost_up_threshold))
		pr_warn("%s missing semiboost_up_threshold property\n",__func__);

	if (of_property_read_u32(hmp_param_node,
			"semiboost_down_threshold", &hmp_semiboost_down_threshold))
		pr_warn("%s missing semiboost_down_threshold property\n",__func__);
#else
	hmp_boostpulse_endtime = ktime_to_us(ktime_get()) + BOOT_BOOST_DURATION;
#endif
	return 0;
}
pure_initcall(hmp_param_init);
#endif

#ifdef CONFIG_SCHED_HP_EVENT
#include <soc/samsung/exynos-cpu_hotplug.h>

#if defined(CONFIG_HP_EVENT_THREAD_GROUP)
/* should be called with thread_group_lock acquired */
static void update_boost_request(struct sched_entity *se)
{
	struct task_struct *group_leader = task_of(se)->group_leader;
	int level = hpgov_default_level();

	if (group_leader->thread_group_load >= (hmp_up_threshold * (level + 1))
			&& group_leader->nr_thread_group >= level + 1) {
		if (!group_leader->hp_boost_requested) {
			group_leader->hp_boost_requested = true;
			inc_boost_req_count();
		}
	} else {
		if (group_leader->hp_boost_requested) {
			group_leader->hp_boost_requested = false;
			dec_boost_req_count(true);
		}
	}
}

static void add_thread_group_info(struct sched_entity *se)
{

	struct task_struct *group_leader = task_of(se)->group_leader;
	unsigned long flags;

	raw_spin_lock_irqsave(&group_leader->thread_group_lock, flags);
	if (task_of(se)->member_of_group && !task_of(se)->applied_to_group_load) {
		if (se->avg.load_avg_ratio >= hmp_down_threshold) {
			group_leader->nr_thread_group++;
			group_leader->thread_group_load += se->avg.load_avg_ratio;
			task_of(se)->group_applied_load = se->avg.load_avg_ratio;
			task_of(se)->applied_to_group_load = true;
		}
	}

	trace_sched_hp_event_thread_group(group_leader, task_of(se), group_leader->thread_group_load, group_leader->nr_thread_group, se->avg.load_avg_ratio, "enqueue");

	update_boost_request(se);
	raw_spin_unlock_irqrestore(&group_leader->thread_group_lock, flags);
}

static void sub_thread_group_info(struct sched_entity *se)
{
	struct task_struct *group_leader = task_of(se)->group_leader;
	unsigned long flags;

	raw_spin_lock_irqsave(&group_leader->thread_group_lock, flags);
	if (task_of(se)->applied_to_group_load) {
		group_leader->nr_thread_group--;
		group_leader->thread_group_load -= task_of(se)->group_applied_load;
		task_of(se)->applied_to_group_load = false;
	}

	trace_sched_hp_event_thread_group(group_leader, task_of(se), group_leader->thread_group_load, group_leader->nr_thread_group, se->avg.load_avg_ratio, "dequeue");

	update_boost_request(se);
	raw_spin_unlock_irqrestore(&group_leader->thread_group_lock, flags);
}

static void update_thread_group_info(struct sched_entity *se)
{
	struct task_struct *group_leader = task_of(se)->group_leader;
	unsigned long flags;

	raw_spin_lock_irqsave(&group_leader->thread_group_lock, flags);
	if (task_of(se)->applied_to_group_load) {
		if (se->avg.load_avg_ratio >= hmp_down_threshold) {
			group_leader->thread_group_load += se->avg.load_avg_ratio
						- task_of(se)->group_applied_load;
			task_of(se)->group_applied_load = se->avg.load_avg_ratio;
		} else {
			group_leader->nr_thread_group--;
			group_leader->thread_group_load -= task_of(se)->group_applied_load;
			task_of(se)->applied_to_group_load = false;
		}
	} else {
		if (se->avg.load_avg_ratio >= hmp_down_threshold) {
			group_leader->nr_thread_group++;
			group_leader->thread_group_load += se->avg.load_avg_ratio;
			task_of(se)->group_applied_load = se->avg.load_avg_ratio;
			task_of(se)->applied_to_group_load = true;
			task_of(se)->member_of_group = true;
		}
	}
	trace_sched_hp_event_thread_group(group_leader, task_of(se), group_leader->thread_group_load, group_leader->nr_thread_group, se->avg.load_avg_ratio, "update");

	update_boost_request(se);
	raw_spin_unlock_irqrestore(&group_leader->thread_group_lock, flags);
}

static void exit_thread_group_info(struct sched_entity *se)
{
	struct task_struct *group_leader = task_of(se)->group_leader;
	unsigned long flags;

	raw_spin_lock_irqsave(&group_leader->thread_group_lock, flags);

	if (task_of(se)->applied_to_group_load) {
		group_leader->nr_thread_group--;
		group_leader->thread_group_load -= task_of(se)->group_applied_load;
		task_of(se)->applied_to_group_load = false;
	}

	trace_sched_hp_event_thread_group(group_leader, task_of(se), group_leader->thread_group_load, group_leader->nr_thread_group, se->avg.load_avg_ratio, "exit");

	update_boost_request(se);
	raw_spin_unlock_irqrestore(&group_leader->thread_group_lock, flags);
}
#else /* CONFIG_HP_EVENT_THREAD_GROUP */
static inline void add_thread_group_info(struct sched_entity *se) { };
static inline void sub_thread_group_info(struct sched_entity *se) { };
static inline void update_thread_group_info(struct sched_entity *se) { };
static inline void exit_thread_group_info(struct sched_entity *se) { };
#endif

#if defined(CONFIG_HP_EVENT_HMP_SYSTEM_LOAD)
#include <soc/samsung/cpufreq.h>
extern int get_real_max_freq(cluster_type cluster);

enum {
	BIG_IDLE	= 0,
	BIG_THROTTLED	= 1,
};
static int hmp_big_status = BIG_IDLE;
static atomic_t hmp_num_big_threads;
DEFINE_RAW_SPINLOCK(sysload_lock);

int hp_sysload_to_quad_ratio = 100;
int hp_sysload_to_dual_ratio = 80;
int hp_little_multiplier_ratio = 100;

static unsigned long big_throttle_threshold;
static unsigned long big_idle_threshold;
static unsigned long big_multiplier;
static unsigned long little_multiplier;
static unsigned long thresh_precalc;
static unsigned long little_mul_precalc;

int hp_sysload_param_calc(void)
{
	big_throttle_threshold = thresh_precalc * hp_sysload_to_quad_ratio;
	big_idle_threshold = thresh_precalc * hp_sysload_to_dual_ratio;
	little_multiplier = little_mul_precalc * hp_little_multiplier_ratio / 100;

	return 0;
}

static int __init hp_sysload_param_init(void)
{
	unsigned int lit_cpu_efficiency = pcpu_efficiency[0];
	unsigned int big_cpu_efficiency = pcpu_efficiency[cpumask_weight(&hmp_slow_cpu_mask)];

	thresh_precalc = (hpgov_default_level() * get_real_max_freq(CL_ONE) >> (SCHED_FREQSCALE_SHIFT + 1)) * big_cpu_efficiency / 100;
	big_multiplier = ((get_real_max_freq(CL_ONE) >> SCHED_FREQSCALE_SHIFT) * big_cpu_efficiency) >> SCHED_FREQSCALE_SHIFT;
	little_mul_precalc = ((get_real_max_freq(CL_ZERO) >> SCHED_FREQSCALE_SHIFT) * lit_cpu_efficiency) >> SCHED_FREQSCALE_SHIFT;

	hp_sysload_param_calc();

	return 0;
}
late_initcall(hp_sysload_param_init);

static inline unsigned long sysload_sum(unsigned long big_load, unsigned long little_load)
{
	return big_load * big_multiplier + little_load * little_multiplier;
}

static bool is_big_throttled(unsigned long threshold)
{
	int cpu;
	unsigned long big_sum = 0;
	unsigned long little_sum = 0;
	unsigned long load;

	for_each_cpu_mask(cpu, hmp_faster_domain(0)->cpus) {
		if (idle_cpu(cpu) && cpu_rq(cpu)->idle_stamp != 0 &&
			sched_clock_cpu(raw_smp_processor_id())
			- cpu_rq(cpu)->idle_stamp > RQ_IDLE_PERIOD)
			load = 0;
		else
			load = cpu_rq(cpu)->sysload_avg_ratio;

		/* FIXME: do not hard-code "2" */
		if (load == 0 || load * big_multiplier < (threshold >> 2)) {
			trace_sched_hp_event_system_load(cpu,
			load * big_multiplier, threshold >> 2, "core not throttled");
			return false;
		} else {
			big_sum += load;
		}
	}

	if (hmp_boost()) {
		little_sum = hmp_domain_sum_load(hmp_cpu_domain(0));
		trace_sched_hp_event_system_load(raw_smp_processor_id(),
					little_sum, -1, "little load");
	} else if (atomic_read(&hmp_num_big_threads) <= hpgov_default_level()) {
		return false;
	} else {
		trace_sched_hp_event_system_load(raw_smp_processor_id(),
				atomic_read(&hmp_num_big_threads), -1,
				"big threads count");
	}

	if (sysload_sum(big_sum, little_sum) > threshold) {
		trace_sched_hp_event_system_load(raw_smp_processor_id(),
				big_sum, threshold, "throttled");
		return true;
	}

	return false;
}

static bool is_big_idle(unsigned long threshold)
{
	int cpu;
	int idle_cnt = 0;
	unsigned long big_sum = 0;
	unsigned long little_sum = 0;
	unsigned long load;

	if (atomic_read(&hmp_num_big_threads) > hpgov_default_level()) {
		trace_sched_hp_event_system_load(raw_smp_processor_id(),
				atomic_read(&hmp_num_big_threads), -1,
				"big threads count/not idle");
		return false;
	}

	for_each_cpu_mask(cpu, hmp_faster_domain(0)->cpus) {
		if (idle_cpu(cpu) && cpu_rq(cpu)->idle_stamp != 0 &&
			sched_clock_cpu(raw_smp_processor_id())
			- cpu_rq(cpu)->idle_stamp > RQ_IDLE_PERIOD)
			load = 0;
		else
			load = cpu_rq(cpu)->sysload_avg_ratio;

		if (load == 0)
			idle_cnt++;
		else
			big_sum += load;
	}

	if (idle_cnt >= cpumask_weight(&hmp_faster_domain(0)->cpus) -
			hpgov_default_level())
		return true;

#if 0
	if (hmp_boost()) {
		little_sum = hmp_domain_sum_load(hmp_cpu_domain(0));
		trace_sched_hp_event_system_load(raw_smp_processor_id(),
					little_load, -1, "little load");
	}
#endif

	if (sysload_sum(big_sum, little_sum) < threshold) {
		trace_sched_hp_event_system_load(raw_smp_processor_id(),
				big_sum, threshold, "idle");
		return true;
	}

	return false;
}

static void update_sysload_info(int cpu)
{
	unsigned long flags;
	u32 contrib;
	struct rq *rq = cpu_rq(cpu);

	if (cpumask_weight(&hmp_faster_domain(0)->cpus) == 0)
		return;

	contrib = rq->avg.runnable_avg_sum * scale_load_down(NICE_0_LOAD);
	contrib /= (rq->avg.runnable_avg_period + 1);
	rq->sysload_avg_ratio = scale_load(contrib);

	trace_sched_rq_sysload_ratio(cpu, rq->sysload_avg_ratio);

	if (hmp_cpu_is_slowest(cpu))
		return;

	if (!raw_spin_trylock_irqsave(&sysload_lock, flags))
		return;

	switch(hmp_big_status) {
	case BIG_IDLE:
		if (is_big_throttled(big_throttle_threshold)) {
			inc_boost_req_count();
			hmp_big_status = BIG_THROTTLED;
		}
		break;
	case BIG_THROTTLED:
		if (cpumask_weight(&hmp_faster_domain(0)->cpus) !=
			cpumask_weight(&hmp_faster_domain(0)->possible_cpus))
			break;

		if (is_big_idle(big_idle_threshold)) {
			dec_boost_req_count(true);
			hmp_big_status = BIG_IDLE;
		}

		break;
	}

	raw_spin_unlock_irqrestore(&sysload_lock, flags);
}

static bool inline tsk_cpus_big_allowed(struct task_struct *p)
{
	return cpumask_intersects(&p->cpus_allowed, &hmp_fast_cpu_mask);
}

static void update_big_threads_info(struct sched_entity *se)
{
	if (ktime_get_ns() < task_of(se)->start_time + TICK_NSEC)
		return;

	if (se->avg.load_avg_ratio > hmp_up_threshold) {
		if (!se->avg.is_big_thread && tsk_cpus_big_allowed(task_of(se))) {
			se->avg.is_big_thread = true;
			atomic_inc(&hmp_num_big_threads);
		}
	} else {
		if (se->avg.is_big_thread) {
			se->avg.is_big_thread = false;
			atomic_dec(&hmp_num_big_threads);
		}
	}
}

static void sub_big_threads_info(struct sched_entity *se)
{
	if (se->avg.is_big_thread) {
		se->avg.is_big_thread = false;
		atomic_dec(&hmp_num_big_threads);
	}
}
#else /* CONFIG_HP_EVENT_HMP_SYSTEM_LOAD */
static inline void update_sysload_info(int cpu) { };
static inline void update_big_threads_info(struct sched_entity *se) { };
static inline void sub_big_threads_info(struct sched_entity *se) { };
static inline void exit_big_threads_info(struct sched_entity *se) { };
#endif

#if defined(CONFIG_HP_EVENT_THREAD_GROUP) || defined(CONFIG_HP_EVENT_HMP_SYSTEM_LOAD)
void hp_event_enqueue_entity(struct sched_entity *se, int flags)
{
	if (flags & ENQUEUE_WAKEUP && entity_is_task(se)
		&& !task_of(se)->exit_state) {
		add_thread_group_info(se);
		update_big_threads_info(se);
	}
}

void hp_event_dequeue_entity(struct sched_entity *se, int flags)
{
	if (flags & DEQUEUE_SLEEP && entity_is_task(se)
		&& !task_of(se)->exit_state) {
		sub_thread_group_info(se);
		sub_big_threads_info(se);
	}
}

void hp_event_update_entity_load(struct sched_entity *se)
{
	 if (entity_is_task(se) && se->on_rq
		&& !task_of(se)->exit_state) {
		 update_thread_group_info(se);
		 update_big_threads_info(se);
	 }
}

void hp_event_update_rq_load(int cpu)
{
	update_sysload_info(cpu);
}

void hp_event_do_exit(struct task_struct *p)
{
	exit_thread_group_info(&p->se);
	sub_big_threads_info(&p->se);
}

void hp_event_switched_from(struct sched_entity *se)
{
	exit_thread_group_info(se);
	sub_big_threads_info(se);
}
#endif
#endif /* CONFIG_SCHED_HP_EVENT */

#ifdef CONFIG_SCHED_HMP_DOWN_MIGRATION_COMPENSATION
static void hmp_dwcompensation_irq_work(struct irq_work *irq_work)
{
	queue_work(hmp_dwcompensation.workqueue, &hmp_dwcompensation.work);
}

static void hmp_dwcompensation_work(struct work_struct *work)
{
	int lv = hmp_dwcompensation.last_lv;

	hmp_dwcompensation.last_lv = DWCOM_LV_LOW;

	pm_qos_update_request_timeout(&hmp_dwcompensation.data[lv].pm_qos,
			hmp_dwcompensation.data[lv].freq,
			hmp_dwcompensation.timeout * USEC_PER_MSEC);
}

static void hmp_do_dwcompensation(int cpu, unsigned long load)
{
	int lv;

	/* find proper compensation level */
	for (lv = 0; lv < DWCOM_LV_END; lv++)
		if (load >= hmp_dwcompensation.data[lv].threshold)
			break;

	if (lv < hmp_dwcompensation.last_lv)
		 hmp_dwcompensation.last_lv = lv;

	irq_work_queue_on(&hmp_dwcompensation.irq_work, cpu);
}

static void hmp_dwcompensation_update_thr(void)
{
	int temp, lv;

	temp = (hmp_down_threshold - hmp_dwcompensation.threshold) / DWCOM_LV_END;
	for (lv = 0; lv < DWCOM_LV_END; lv++)
		/* compensation range is divided fairly by compensation level */
		hmp_dwcompensation.data[lv].threshold =
			hmp_dwcompensation.threshold + (temp * (DWCOM_LV_END - lv - 1));
}

static int __init hmp_dwcompensation_init(void)
{
	struct device_node *hmp_param_node;
	int lv;

	hmp_dwcompensation.enabled = 0;

	hmp_param_node = of_find_node_by_path("/cpus/hmp");
	if (!hmp_param_node) {
		pr_warn("%s hmp node is not exist!\n",__func__);
		return -ENOENT;
	}

	if (of_property_read_u32(hmp_param_node, "down_compensation_timeout",
					&hmp_dwcompensation.timeout))
		pr_warn("%s missing hmp dwcompensation_timeout property\n",__func__);

	if (of_property_read_u32(hmp_param_node, "down_compensation_high_freq",
					&hmp_dwcompensation.data[DWCOM_LV_HIGH].freq))
		pr_warn("%s missing hmp dwcompensation_high_freq property\n",__func__);

	if (of_property_read_u32(hmp_param_node, "down_compensation_mid_freq",
					&hmp_dwcompensation.data[DWCOM_LV_MID].freq))
		pr_warn("%s missing hmp dwcompensation_mid_freq property\n",__func__);

	if (of_property_read_u32(hmp_param_node, "down_compensation_low_freq",
					&hmp_dwcompensation.data[DWCOM_LV_LOW].freq))
		pr_warn("%s missing hmp dwcompensation_low_freq property\n",__func__);

	/*
	 * calculate threshold. base threshold is half of down threshold
	 * because load is decayed about 1/2 for 32ms.
	 */
	hmp_dwcompensation.threshold = hmp_down_threshold / 2;
	hmp_dwcompensation_update_thr();

	for (lv = 0; lv < DWCOM_LV_END; lv++)
		pm_qos_add_request(&hmp_dwcompensation.data[lv].pm_qos,
						PM_QOS_CLUSTER0_FREQ_MIN, 0);

	init_irq_work(&hmp_dwcompensation.irq_work, hmp_dwcompensation_irq_work);
	INIT_WORK(&hmp_dwcompensation.work, hmp_dwcompensation_work);
	hmp_dwcompensation.workqueue = alloc_workqueue("%s", WQ_HIGHPRI | WQ_UNBOUND |\
					WQ_MEM_RECLAIM | WQ_FREEZABLE,
					1, "hmp_down_compensation_workq");

	/* print hmp down-migration compensation information */
	pr_info("HMP: down-migration compensation initialized \n");
	pr_info("HMP: dwcompensation: base threshold:%d, timeout: %d \n",
			hmp_dwcompensation.threshold, hmp_dwcompensation.timeout);
	for (lv = 0; lv < DWCOM_LV_END; lv++)
		pr_info("HMP: dwcompensation: lv:%d, freq: %d, threshold: %d \n",
					lv, hmp_dwcompensation.data[lv].freq,
					hmp_dwcompensation.data[lv].threshold);

	hmp_dwcompensation.last_lv = DWCOM_LV_LOW;
	hmp_dwcompensation.enabled = 1;

	return 0;
}
late_initcall(hmp_dwcompensation_init);
#endif	/* CONFIG_HMP_DOWN_MIGRATION_COMPENSATOIN */<|MERGE_RESOLUTION|>--- conflicted
+++ resolved
@@ -8441,13 +8441,22 @@
 	sd->nr_balance_failed = 0;
 
 out_one_pinned:
+	ld_moved = 0;
+
+	/*
+	 * idle_balance() disregards balance intervals, so we could repeatedly
+	 * reach this code, which would lead to balance_interval skyrocketting
+	 * in a short amount of time. Skip the balance_interval increase logic
+	 * to avoid that.
+	 */
+	if (env.idle == CPU_NEWLY_IDLE)
+		goto out;
+
 	/* tune up the balancing interval */
 	if (((env.flags & LBF_ALL_PINNED) &&
 			sd->balance_interval < MAX_PINNED_INTERVAL) ||
 			(sd->balance_interval < sd->max_interval))
 		sd->balance_interval *= 2;
-
-	ld_moved = 0;
 out:
 	return ld_moved;
 }
@@ -9117,7 +9126,6 @@
 	min_load = hmp_domain_min_load(hmp_faster_domain(cpu),
 			&temp_target_cpu, tsk_cpus_allowed(p));
 
-<<<<<<< HEAD
 	if (temp_target_cpu != NR_CPUS) {
 		if (hmp_aggressive_up_migration) {
 			if (target_cpu)
@@ -9133,27 +9141,6 @@
 	}
 
 	return 0;
-=======
-out_one_pinned:
-	ld_moved = 0;
-
-	/*
-	 * idle_balance() disregards balance intervals, so we could repeatedly
-	 * reach this code, which would lead to balance_interval skyrocketting
-	 * in a short amount of time. Skip the balance_interval increase logic
-	 * to avoid that.
-	 */
-	if (env.idle == CPU_NEWLY_IDLE)
-		goto out;
-
-	/* tune up the balancing interval */
-	if (((env.flags & LBF_ALL_PINNED) &&
-			sd->balance_interval < MAX_PINNED_INTERVAL) ||
-			(sd->balance_interval < sd->max_interval))
-		sd->balance_interval *= 2;
-out:
-	return ld_moved;
->>>>>>> 9aa9ec22
 }
 
 /* Check if task should migrate to a slower cpu */
