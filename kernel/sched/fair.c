--- conflicted
+++ resolved
@@ -5958,7 +5958,7 @@
 
 				if ((s64)delta > 0) {
 					delta >>= 10;
-                           
+
 					if (delta > (1024 << 8)) {
 						continue;
 					}
@@ -8412,9 +8412,10 @@
 out_balanced:
 	/*
 	 * We reach balance although we may have faced some affinity
-	 * constraints. Clear the imbalance flag if it was set.
-	 */
-	if (sd_parent) {
+	 * constraints. Clear the imbalance flag only if other tasks got
+	 * a chance to move and fix the imbalance.
+	 */
+	if (sd_parent && !(env.flags & LBF_ALL_PINNED)) {
 		int *group_imbalance = &sd_parent->groups->sgc->imbalance;
 
 		if (*group_imbalance)
@@ -9050,20 +9051,9 @@
 
 	sd = rcu_dereference(per_cpu(sd_asym, cpu));
 
-<<<<<<< HEAD
 	if (sd && (cpumask_first_and(nohz.idle_cpus_mask,
 				  sched_domain_span(sd)) < cpu))
 		goto need_kick_unlock;
-=======
-out_balanced:
-	/*
-	 * We reach balance although we may have faced some affinity
-	 * constraints. Clear the imbalance flag only if other tasks got
-	 * a chance to move and fix the imbalance.
-	 */
-	if (sd_parent && !(env.flags & LBF_ALL_PINNED)) {
-		int *group_imbalance = &sd_parent->groups->sgc->imbalance;
->>>>>>> 8eed3c97
 
 	rcu_read_unlock();
 	return 0;
