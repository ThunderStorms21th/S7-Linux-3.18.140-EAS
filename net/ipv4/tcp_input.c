/*
 * INET		An implementation of the TCP/IP protocol suite for the LINUX
 *		operating system.  INET is implemented using the  BSD Socket
 *		interface as the means of communication with the user level.
 *
 *		Implementation of the Transmission Control Protocol(TCP).
 *
 * Authors:	Ross Biro
 *		Fred N. van Kempen, <waltje@uWalt.NL.Mugnet.ORG>
 *		Mark Evans, <evansmp@uhura.aston.ac.uk>
 *		Corey Minyard <wf-rch!minyard@relay.EU.net>
 *		Florian La Roche, <flla@stud.uni-sb.de>
 *		Charles Hedrick, <hedrick@klinzhai.rutgers.edu>
 *		Linus Torvalds, <torvalds@cs.helsinki.fi>
 *		Alan Cox, <gw4pts@gw4pts.ampr.org>
 *		Matthew Dillon, <dillon@apollo.west.oic.com>
 *		Arnt Gulbrandsen, <agulbra@nvg.unit.no>
 *		Jorge Cwik, <jorge@laser.satlink.net>
 */

/*
 * Changes:
 *		Pedro Roque	:	Fast Retransmit/Recovery.
 *					Two receive queues.
 *					Retransmit queue handled by TCP.
 *					Better retransmit timer handling.
 *					New congestion avoidance.
 *					Header prediction.
 *					Variable renaming.
 *
 *		Eric		:	Fast Retransmit.
 *		Randy Scott	:	MSS option defines.
 *		Eric Schenk	:	Fixes to slow start algorithm.
 *		Eric Schenk	:	Yet another double ACK bug.
 *		Eric Schenk	:	Delayed ACK bug fixes.
 *		Eric Schenk	:	Floyd style fast retrans war avoidance.
 *		David S. Miller	:	Don't allow zero congestion window.
 *		Eric Schenk	:	Fix retransmitter so that it sends
 *					next packet on ack of previous packet.
 *		Andi Kleen	:	Moved open_request checking here
 *					and process RSTs for open_requests.
 *		Andi Kleen	:	Better prune_queue, and other fixes.
 *		Andrey Savochkin:	Fix RTT measurements in the presence of
 *					timestamps.
 *		Andrey Savochkin:	Check sequence numbers correctly when
 *					removing SACKs due to in sequence incoming
 *					data segments.
 *		Andi Kleen:		Make sure we never ack data there is not
 *					enough room for. Also make this condition
 *					a fatal error if it might still happen.
 *		Andi Kleen:		Add tcp_measure_rcv_mss to make
 *					connections with MSS<min(MTU,ann. MSS)
 *					work without delayed acks.
 *		Andi Kleen:		Process packets with PSH set in the
 *					fast path.
 *		J Hadi Salim:		ECN support
 *	 	Andrei Gurtov,
 *		Pasi Sarolahti,
 *		Panu Kuhlberg:		Experimental audit of TCP (re)transmission
 *					engine. Lots of bugs are found.
 *		Pasi Sarolahti:		F-RTO for dealing with spurious RTOs
 */

#define pr_fmt(fmt) "TCP: " fmt

#include <linux/mm.h>
#include <linux/slab.h>
#include <linux/module.h>
#include <linux/sysctl.h>
#include <linux/kernel.h>
#include <linux/prefetch.h>
#include <net/dst.h>
#include <net/tcp.h>
#include <net/inet_common.h>
#include <linux/ipsec.h>
#include <asm/unaligned.h>
#include <linux/errqueue.h>
#ifdef CONFIG_MPTCP
#include <net/mptcp.h>
#include <net/mptcp_v4.h>
#include <net/mptcp_v6.h>
#endif

int sysctl_tcp_timestamps __read_mostly = 1;
int sysctl_tcp_window_scaling __read_mostly = 1;
int sysctl_tcp_sack __read_mostly = 1;
int sysctl_tcp_fack __read_mostly = 1;
int sysctl_tcp_reordering __read_mostly = TCP_FASTRETRANS_THRESH;
EXPORT_SYMBOL(sysctl_tcp_reordering);
int sysctl_tcp_dsack __read_mostly = 1;
int sysctl_tcp_app_win __read_mostly = 31;
int sysctl_tcp_adv_win_scale __read_mostly = 1;
EXPORT_SYMBOL(sysctl_tcp_adv_win_scale);

/* rfc5961 challenge ack rate limiting */
int sysctl_tcp_challenge_ack_limit = 1000;

int sysctl_tcp_stdurg __read_mostly;
int sysctl_tcp_rfc1337 __read_mostly;
int sysctl_tcp_max_orphans __read_mostly = NR_FILE;
int sysctl_tcp_frto __read_mostly = 2;

int sysctl_tcp_thin_dupack __read_mostly;

int sysctl_tcp_moderate_rcvbuf __read_mostly = 1;
int sysctl_tcp_early_retrans __read_mostly = 3;
int sysctl_tcp_default_init_rwnd __read_mostly = TCP_INIT_CWND * 2;

#ifndef CONFIG_MPTCP
#define FLAG_DATA		0x01 /* Incoming frame contained data.		*/
#define FLAG_WIN_UPDATE		0x02 /* Incoming ACK was a window update.	*/
#define FLAG_DATA_ACKED		0x04 /* This ACK acknowledged new data.		*/
#define FLAG_RETRANS_DATA_ACKED	0x08 /* "" "" some of which was retransmitted.	*/
#define FLAG_SYN_ACKED		0x10 /* This ACK acknowledged SYN.		*/
#define FLAG_DATA_SACKED	0x20 /* New SACK.				*/
#define FLAG_ECE		0x40 /* ECE in this ACK				*/
#define FLAG_SLOWPATH		0x100 /* Do not skip RFC checks for window update.*/
#define FLAG_ORIG_SACK_ACKED	0x200 /* Never retransmitted data are (s)acked	*/
#define FLAG_SND_UNA_ADVANCED	0x400 /* Snd_una was changed (!= FLAG_DATA_ACKED) */
#define FLAG_DSACKING_ACK	0x800 /* SACK blocks contained D-SACK info */
#define FLAG_SACK_RENEGING	0x2000 /* snd_una advanced to a sacked seq */
#define FLAG_UPDATE_TS_RECENT	0x4000 /* tcp_replace_ts_recent() */

#define FLAG_ACKED		(FLAG_DATA_ACKED|FLAG_SYN_ACKED)
#define FLAG_NOT_DUP		(FLAG_DATA|FLAG_WIN_UPDATE|FLAG_ACKED)
#define FLAG_CA_ALERT		(FLAG_DATA_SACKED|FLAG_ECE)
#define FLAG_FORWARD_PROGRESS	(FLAG_ACKED|FLAG_DATA_SACKED)
#endif

#define TCP_REMNANT (TCP_FLAG_FIN|TCP_FLAG_URG|TCP_FLAG_SYN|TCP_FLAG_PSH)
#define TCP_HP_BITS (~(TCP_RESERVED_BITS|TCP_FLAG_PSH))

/* Adapt the MSS value used to make delayed ack decision to the
 * real world.
 */
static void tcp_measure_rcv_mss(struct sock *sk, const struct sk_buff *skb)
{
	struct inet_connection_sock *icsk = inet_csk(sk);
	const unsigned int lss = icsk->icsk_ack.last_seg_size;
	unsigned int len;

	icsk->icsk_ack.last_seg_size = 0;

	/* skb->len may jitter because of SACKs, even if peer
	 * sends good full-sized frames.
	 */
	len = skb_shinfo(skb)->gso_size ? : skb->len;
	if (len >= icsk->icsk_ack.rcv_mss) {
		icsk->icsk_ack.rcv_mss = len;
	} else {
		/* Otherwise, we make more careful check taking into account,
		 * that SACKs block is variable.
		 *
		 * "len" is invariant segment length, including TCP header.
		 */
		len += skb->data - skb_transport_header(skb);
		if (len >= TCP_MSS_DEFAULT + sizeof(struct tcphdr) ||
		    /* If PSH is not set, packet should be
		     * full sized, provided peer TCP is not badly broken.
		     * This observation (if it is correct 8)) allows
		     * to handle super-low mtu links fairly.
		     */
		    (len >= TCP_MIN_MSS + sizeof(struct tcphdr) &&
		     !(tcp_flag_word(tcp_hdr(skb)) & TCP_REMNANT))) {
			/* Subtract also invariant (if peer is RFC compliant),
			 * tcp header plus fixed timestamp option length.
			 * Resulting "len" is MSS free of SACK jitter.
			 */
			len -= tcp_sk(sk)->tcp_header_len;
			icsk->icsk_ack.last_seg_size = len;
			if (len == lss) {
				icsk->icsk_ack.rcv_mss = len;
				return;
			}
		}
		if (icsk->icsk_ack.pending & ICSK_ACK_PUSHED)
			icsk->icsk_ack.pending |= ICSK_ACK_PUSHED2;
		icsk->icsk_ack.pending |= ICSK_ACK_PUSHED;
	}
}

static void tcp_incr_quickack(struct sock *sk, unsigned int max_quickacks)
{
	struct inet_connection_sock *icsk = inet_csk(sk);
	unsigned int quickacks = tcp_sk(sk)->rcv_wnd / (2 * icsk->icsk_ack.rcv_mss);

	if (quickacks == 0)
		quickacks = 2;
	quickacks = min(quickacks, max_quickacks);
	if (quickacks > icsk->icsk_ack.quick)
		icsk->icsk_ack.quick = quickacks;
}

<<<<<<< HEAD
#ifndef CONFIG_MPTCP
static 
#endif
void tcp_enter_quickack_mode(struct sock *sk)
=======
void tcp_enter_quickack_mode(struct sock *sk, unsigned int max_quickacks)
>>>>>>> 9a298fe0
{
	struct inet_connection_sock *icsk = inet_csk(sk);

	tcp_incr_quickack(sk, max_quickacks);
	icsk->icsk_ack.pingpong = 0;
	icsk->icsk_ack.ato = TCP_ATO_MIN;
}
EXPORT_SYMBOL(tcp_enter_quickack_mode);

/* Send ACKs quickly, if "quick" count is not exhausted
 * and the session is not interactive.
 */

static inline bool tcp_in_quickack_mode(const struct sock *sk)
{
	const struct inet_connection_sock *icsk = inet_csk(sk);

	return icsk->icsk_ack.quick && !icsk->icsk_ack.pingpong;
}

static void tcp_ecn_queue_cwr(struct tcp_sock *tp)
{
	if (tp->ecn_flags & TCP_ECN_OK)
		tp->ecn_flags |= TCP_ECN_QUEUE_CWR;
}

static void tcp_ecn_accept_cwr(struct tcp_sock *tp, const struct sk_buff *skb)
{
	if (tcp_hdr(skb)->cwr)
		tp->ecn_flags &= ~TCP_ECN_DEMAND_CWR;
}

static void tcp_ecn_withdraw_cwr(struct tcp_sock *tp)
{
	tp->ecn_flags &= ~TCP_ECN_DEMAND_CWR;
}

static void __tcp_ecn_check_ce(struct sock *sk, const struct sk_buff *skb)
{
	struct tcp_sock *tp = tcp_sk(sk);

	switch (TCP_SKB_CB(skb)->ip_dsfield & INET_ECN_MASK) {
	case INET_ECN_NOT_ECT:
		/* Funny extension: if ECT is not set on a segment,
		 * and we already seen ECT on a previous segment,
		 * it is probably a retransmit.
		 */
		if (tp->ecn_flags & TCP_ECN_SEEN)
			tcp_enter_quickack_mode(sk, 2);
		break;
	case INET_ECN_CE:
		if (tcp_ca_needs_ecn(sk))
			tcp_ca_event(sk, CA_EVENT_ECN_IS_CE);

		if (!(tp->ecn_flags & TCP_ECN_DEMAND_CWR)) {
			/* Better not delay acks, sender can have a very low cwnd */
			tcp_enter_quickack_mode(sk, 2);
			tp->ecn_flags |= TCP_ECN_DEMAND_CWR;
		}
		tp->ecn_flags |= TCP_ECN_SEEN;
		break;
	default:
		if (tcp_ca_needs_ecn(sk))
			tcp_ca_event(sk, CA_EVENT_ECN_NO_CE);
		tp->ecn_flags |= TCP_ECN_SEEN;
		break;
	}
}

static void tcp_ecn_check_ce(struct sock *sk, const struct sk_buff *skb)
{
	if (tcp_sk(sk)->ecn_flags & TCP_ECN_OK)
		__tcp_ecn_check_ce(sk, skb);
}

static void tcp_ecn_rcv_synack(struct tcp_sock *tp, const struct tcphdr *th)
{
	if ((tp->ecn_flags & TCP_ECN_OK) && (!th->ece || th->cwr))
		tp->ecn_flags &= ~TCP_ECN_OK;
}

static void tcp_ecn_rcv_syn(struct tcp_sock *tp, const struct tcphdr *th)
{
	if ((tp->ecn_flags & TCP_ECN_OK) && (!th->ece || !th->cwr))
		tp->ecn_flags &= ~TCP_ECN_OK;
}

static bool tcp_ecn_rcv_ecn_echo(const struct tcp_sock *tp, const struct tcphdr *th)
{
	if (th->ece && !th->syn && (tp->ecn_flags & TCP_ECN_OK))
		return true;
	return false;
}

/* Buffer size and advertised window tuning.
 *
 * 1. Tuning sk->sk_sndbuf, when connection enters established state.
 */

static void tcp_sndbuf_expand(struct sock *sk)
{
	const struct tcp_sock *tp = tcp_sk(sk);
	int sndmem, per_mss;
	u32 nr_segs;

	/* Worst case is non GSO/TSO : each frame consumes one skb
	 * and skb->head is kmalloced using power of two area of memory
	 */
	per_mss = max_t(u32, tp->rx_opt.mss_clamp, tp->mss_cache) +
		  MAX_TCP_HEADER +
		  SKB_DATA_ALIGN(sizeof(struct skb_shared_info));

	per_mss = roundup_pow_of_two(per_mss) +
		  SKB_DATA_ALIGN(sizeof(struct sk_buff));

#ifdef CONFIG_MPTCP
	if (mptcp(tp)) {
		nr_segs = mptcp_check_snd_buf(tp);
	} else {
#endif
		nr_segs = max_t(u32, TCP_INIT_CWND, tp->snd_cwnd);
		nr_segs = max_t(u32, nr_segs, tp->reordering + 1);
#ifdef CONFIG_MPTCP
	}
#endif

	/* Fast Recovery (RFC 5681 3.2) :
	 * Cubic needs 1.7 factor, rounded to 2 to include
	 * extra cushion (application might react slowly to POLLOUT)
	 */
	sndmem = 2 * nr_segs * per_mss;

	/* MPTCP: after this sndmem is the new contribution of the
	 * current subflow to the aggregated sndbuf */
	if (sk->sk_sndbuf < sndmem) 
#ifdef CONFIG_MPTCP
	{
		int old_sndbuf = sk->sk_sndbuf;
#endif
		sk->sk_sndbuf = min(sndmem, sysctl_tcp_wmem[2]);
#ifdef CONFIG_MPTCP
		/* MPTCP: ok, the subflow sndbuf has grown, reflect
		 * this in the aggregate buffer.*/
		if (mptcp(tp) && old_sndbuf != sk->sk_sndbuf)
			mptcp_update_sndbuf(tp);
	}
#endif
}

/* 2. Tuning advertised window (window_clamp, rcv_ssthresh)
 *
 * All tcp_full_space() is split to two parts: "network" buffer, allocated
 * forward and advertised in receiver window (tp->rcv_wnd) and
 * "application buffer", required to isolate scheduling/application
 * latencies from network.
 * window_clamp is maximal advertised window. It can be less than
 * tcp_full_space(), in this case tcp_full_space() - window_clamp
 * is reserved for "application" buffer. The less window_clamp is
 * the smoother our behaviour from viewpoint of network, but the lower
 * throughput and the higher sensitivity of the connection to losses. 8)
 *
 * rcv_ssthresh is more strict window_clamp used at "slow start"
 * phase to predict further behaviour of this connection.
 * It is used for two goals:
 * - to enforce header prediction at sender, even when application
 *   requires some significant "application buffer". It is check #1.
 * - to prevent pruning of receive queue because of misprediction
 *   of receiver window. Check #2.
 *
 * The scheme does not work when sender sends good segments opening
 * window and then starts to feed us spaghetti. But it should work
 * in common situations. Otherwise, we have to rely on queue collapsing.
 */

/* Slow part of check#2. */
static int __tcp_grow_window(const struct sock *sk, const struct sk_buff *skb)
{
	struct tcp_sock *tp = tcp_sk(sk);
	/* Optimize this! */
	int truesize = tcp_win_from_space(skb->truesize) >> 1;
	int window = tcp_win_from_space(sysctl_tcp_rmem[2]) >> 1;

	while (tp->rcv_ssthresh <= window) {
		if (truesize <= skb->len)
			return 2 * inet_csk(sk)->icsk_ack.rcv_mss;

		truesize >>= 1;
		window >>= 1;
	}
	return 0;
}

static void tcp_grow_window(struct sock *sk, const struct sk_buff *skb)
{
	struct tcp_sock *tp = tcp_sk(sk);
<<<<<<< HEAD
#ifdef CONFIG_MPTCP
	struct sock *meta_sk = mptcp(tp) ? mptcp_meta_sk(sk) : sk;
	struct tcp_sock *meta_tp = tcp_sk(meta_sk);
#endif

	/* Check #1 */
#ifdef CONFIG_MPTCP
	if (meta_tp->rcv_ssthresh < meta_tp->window_clamp &&
	    (int)meta_tp->rcv_ssthresh < tcp_space(meta_sk) &&
#else
	if (tp->rcv_ssthresh < tp->window_clamp &&
	    (int)tp->rcv_ssthresh < tcp_space(sk) &&
#endif
	    !sk_under_memory_pressure(sk)) {
=======
	int room;

	room = min_t(int, tp->window_clamp, tcp_space(sk)) - tp->rcv_ssthresh;

	/* Check #1 */
	if (room > 0 && !sk_under_memory_pressure(sk)) {
>>>>>>> 9a298fe0
		int incr;

		/* Check #2. Increase window, if skb with such overhead
		 * will fit to rcvbuf in future.
		 */
		if (tcp_win_from_space(skb->truesize) <= skb->len)
#ifdef CONFIG_MPTCP
			incr = 2 * meta_tp->advmss;
		else
			incr = __tcp_grow_window(meta_sk, skb);
#else
			incr = 2 * tp->advmss;
		else
			incr = __tcp_grow_window(sk, skb);
#endif
		if (incr) {
			incr = max_t(int, incr, 2 * skb->len);
<<<<<<< HEAD
#ifdef CONFIG_MPTCP
			meta_tp->rcv_ssthresh = min(meta_tp->rcv_ssthresh + incr,
					            meta_tp->window_clamp);
#else
			tp->rcv_ssthresh = min(tp->rcv_ssthresh + incr,
					       tp->window_clamp);
#endif
=======
			tp->rcv_ssthresh += min(room, incr);
>>>>>>> 9a298fe0
			inet_csk(sk)->icsk_ack.quick |= 1;
		}
	}
}

/* 3. Tuning rcvbuf, when connection enters established state. */
static void tcp_fixup_rcvbuf(struct sock *sk)
{
	u32 mss = tcp_sk(sk)->advmss;
	int rcvmem;

	rcvmem = 2 * SKB_TRUESIZE(mss + MAX_TCP_HEADER) *
		 tcp_default_init_rwnd(mss);

	/* Dynamic Right Sizing (DRS) has 2 to 3 RTT latency
	 * Allow enough cushion so that sender is not limited by our window
	 */
	if (sysctl_tcp_moderate_rcvbuf)
		rcvmem <<= 2;

	if (sk->sk_rcvbuf < rcvmem)
		sk->sk_rcvbuf = min(rcvmem, sysctl_tcp_rmem[2]);
}

/* 4. Try to fixup all. It is made immediately after connection enters
 *    established state.
 */
void tcp_init_buffer_space(struct sock *sk)
{
	struct tcp_sock *tp = tcp_sk(sk);
	int maxwin;

	if (!(sk->sk_userlocks & SOCK_RCVBUF_LOCK))
		tcp_fixup_rcvbuf(sk);
	if (!(sk->sk_userlocks & SOCK_SNDBUF_LOCK))
		tcp_sndbuf_expand(sk);

	tp->rcvq_space.space = tp->rcv_wnd;
	tp->rcvq_space.time = tcp_time_stamp;
	tp->rcvq_space.seq = tp->copied_seq;

	maxwin = tcp_full_space(sk);

	if (tp->window_clamp >= maxwin) {
		tp->window_clamp = maxwin;

		if (sysctl_tcp_app_win && maxwin > 4 * tp->advmss)
			tp->window_clamp = max(maxwin -
					       (maxwin >> sysctl_tcp_app_win),
					       4 * tp->advmss);
	}

	/* Force reservation of one segment. */
	if (sysctl_tcp_app_win &&
	    tp->window_clamp > 2 * tp->advmss &&
	    tp->window_clamp + tp->advmss > maxwin)
		tp->window_clamp = max(2 * tp->advmss, maxwin - tp->advmss);

	tp->rcv_ssthresh = min(tp->rcv_ssthresh, tp->window_clamp);
	tp->snd_cwnd_stamp = tcp_time_stamp;
}

/* 5. Recalculate window clamp after socket hit its memory bounds. */
static void tcp_clamp_window(struct sock *sk)
{
	struct tcp_sock *tp = tcp_sk(sk);
	struct inet_connection_sock *icsk = inet_csk(sk);

	icsk->icsk_ack.quick = 0;

	if (sk->sk_rcvbuf < sysctl_tcp_rmem[2] &&
	    !(sk->sk_userlocks & SOCK_RCVBUF_LOCK) &&
	    !sk_under_memory_pressure(sk) &&
	    sk_memory_allocated(sk) < sk_prot_mem_limits(sk, 0)) {
		sk->sk_rcvbuf = min(atomic_read(&sk->sk_rmem_alloc),
				    sysctl_tcp_rmem[2]);
	}
	if (atomic_read(&sk->sk_rmem_alloc) > sk->sk_rcvbuf)
		tp->rcv_ssthresh = min(tp->window_clamp, 2U * tp->advmss);
}

/* Initialize RCV_MSS value.
 * RCV_MSS is an our guess about MSS used by the peer.
 * We haven't any direct information about the MSS.
 * It's better to underestimate the RCV_MSS rather than overestimate.
 * Overestimations make us ACKing less frequently than needed.
 * Underestimations are more easy to detect and fix by tcp_measure_rcv_mss().
 */
void tcp_initialize_rcv_mss(struct sock *sk)
{
	const struct tcp_sock *tp = tcp_sk(sk);
	unsigned int hint = min_t(unsigned int, tp->advmss, tp->mss_cache);

	hint = min(hint, tp->rcv_wnd / 2);
	hint = min(hint, TCP_MSS_DEFAULT);
	hint = max(hint, TCP_MIN_MSS);

	inet_csk(sk)->icsk_ack.rcv_mss = hint;
}
EXPORT_SYMBOL(tcp_initialize_rcv_mss);

/* Receiver "autotuning" code.
 *
 * The algorithm for RTT estimation w/o timestamps is based on
 * Dynamic Right-Sizing (DRS) by Wu Feng and Mike Fisk of LANL.
 * <http://public.lanl.gov/radiant/pubs.html#DRS>
 *
 * More detail on this code can be found at
 * <http://staff.psc.edu/jheffner/>,
 * though this reference is out of date.  A new paper
 * is pending.
 */
static void tcp_rcv_rtt_update(struct tcp_sock *tp, u32 sample, int win_dep)
{
	u32 new_sample = tp->rcv_rtt_est.rtt;
	long m = sample;

	if (m == 0)
		m = 1;

	if (new_sample != 0) {
		/* If we sample in larger samples in the non-timestamp
		 * case, we could grossly overestimate the RTT especially
		 * with chatty applications or bulk transfer apps which
		 * are stalled on filesystem I/O.
		 *
		 * Also, since we are only going for a minimum in the
		 * non-timestamp case, we do not smooth things out
		 * else with timestamps disabled convergence takes too
		 * long.
		 */
		if (!win_dep) {
			m -= (new_sample >> 3);
			new_sample += m;
		} else {
			m <<= 3;
			if (m < new_sample)
				new_sample = m;
		}
	} else {
		/* No previous measure. */
		new_sample = m << 3;
	}

	if (tp->rcv_rtt_est.rtt != new_sample)
		tp->rcv_rtt_est.rtt = new_sample;
}

static inline void tcp_rcv_rtt_measure(struct tcp_sock *tp)
{
	if (tp->rcv_rtt_est.time == 0)
		goto new_measure;
	if (before(tp->rcv_nxt, tp->rcv_rtt_est.seq))
		return;
	tcp_rcv_rtt_update(tp, tcp_time_stamp - tp->rcv_rtt_est.time, 1);

new_measure:
	tp->rcv_rtt_est.seq = tp->rcv_nxt + tp->rcv_wnd;
	tp->rcv_rtt_est.time = tcp_time_stamp;
}

static inline void tcp_rcv_rtt_measure_ts(struct sock *sk,
					  const struct sk_buff *skb)
{
	struct tcp_sock *tp = tcp_sk(sk);
	if (tp->rx_opt.rcv_tsecr &&
	    (TCP_SKB_CB(skb)->end_seq -
	     TCP_SKB_CB(skb)->seq >= inet_csk(sk)->icsk_ack.rcv_mss))
		tcp_rcv_rtt_update(tp, tcp_time_stamp - tp->rx_opt.rcv_tsecr, 0);
}

/*
 * This function should be called every time data is copied to user space.
 * It calculates the appropriate TCP receive buffer space.
 */
void tcp_rcv_space_adjust(struct sock *sk)
{
	struct tcp_sock *tp = tcp_sk(sk);
	u32 copied;
	int time;

	time = tcp_time_stamp - tp->rcvq_space.time;
#ifdef CONFIG_MPTCP
	if (mptcp(tp)) {
		if (mptcp_check_rtt(tp, time))
			return;
	} else if (time < (tp->rcv_rtt_est.rtt >> 3) || tp->rcv_rtt_est.rtt == 0)
#else
	if (time < (tp->rcv_rtt_est.rtt >> 3) || tp->rcv_rtt_est.rtt == 0)
#endif
		return;

	/* Number of bytes copied to user in last RTT */
	copied = tp->copied_seq - tp->rcvq_space.seq;
	if (copied <= tp->rcvq_space.space)
		goto new_measure;

	/* A bit of theory :
	 * copied = bytes received in previous RTT, our base window
	 * To cope with packet losses, we need a 2x factor
	 * To cope with slow start, and sender growing its cwin by 100 %
	 * every RTT, we need a 4x factor, because the ACK we are sending
	 * now is for the next RTT, not the current one :
	 * <prev RTT . ><current RTT .. ><next RTT .... >
	 */

	if (sysctl_tcp_moderate_rcvbuf &&
	    !(sk->sk_userlocks & SOCK_RCVBUF_LOCK)) {
		int rcvmem, rcvbuf;
		u64 rcvwin;

		/* minimal window to cope with packet losses, assuming
		 * steady state. Add some cushion because of small variations.
		 */
		rcvwin = ((u64)copied << 1) + 16 * tp->advmss;

		/* If rate increased by 25%,
		 *	assume slow start, rcvwin = 3 * copied
		 * If rate increased by 50%,
		 *	assume sender can use 2x growth, rcvwin = 4 * copied
		 */
		if (copied >=
		    tp->rcvq_space.space + (tp->rcvq_space.space >> 2)) {
			if (copied >=
			    tp->rcvq_space.space + (tp->rcvq_space.space >> 1))
				rcvwin <<= 1;
			else
				rcvwin += (rcvwin >> 1);
		}

		rcvmem = SKB_TRUESIZE(tp->advmss + MAX_TCP_HEADER);
		while (tcp_win_from_space(rcvmem) < tp->advmss)
			rcvmem += 128;

		do_div(rcvwin, tp->advmss);
		rcvbuf = min_t(u64, rcvwin * rcvmem, sysctl_tcp_rmem[2]);
		if (rcvbuf > sk->sk_rcvbuf) {
			sk->sk_rcvbuf = rcvbuf;

			/* Make the window clamp follow along.  */
			tp->window_clamp = tcp_win_from_space(rcvbuf);
		}
	}
	tp->rcvq_space.space = copied;

new_measure:
	tp->rcvq_space.seq = tp->copied_seq;
	tp->rcvq_space.time = tcp_time_stamp;
}

/* There is something which you must keep in mind when you analyze the
 * behavior of the tp->ato delayed ack timeout interval.  When a
 * connection starts up, we want to ack as quickly as possible.  The
 * problem is that "good" TCP's do slow start at the beginning of data
 * transmission.  The means that until we send the first few ACK's the
 * sender will sit on his end and only queue most of his data, because
 * he can only send snd_cwnd unacked packets at any given time.  For
 * each ACK we send, he increments snd_cwnd and transmits more of his
 * queue.  -DaveM
 */
static void tcp_event_data_recv(struct sock *sk, struct sk_buff *skb)
{
	struct tcp_sock *tp = tcp_sk(sk);
	struct inet_connection_sock *icsk = inet_csk(sk);
	u32 now;

	inet_csk_schedule_ack(sk);

	tcp_measure_rcv_mss(sk, skb);

	tcp_rcv_rtt_measure(tp);

	now = tcp_time_stamp;

	if (!icsk->icsk_ack.ato) {
		/* The _first_ data packet received, initialize
		 * delayed ACK engine.
		 */
		tcp_incr_quickack(sk, TCP_MAX_QUICKACKS);
		icsk->icsk_ack.ato = TCP_ATO_MIN;
	} else {
		int m = now - icsk->icsk_ack.lrcvtime;

		if (m <= TCP_ATO_MIN / 2) {
			/* The fastest case is the first. */
			icsk->icsk_ack.ato = (icsk->icsk_ack.ato >> 1) + TCP_ATO_MIN / 2;
		} else if (m < icsk->icsk_ack.ato) {
			icsk->icsk_ack.ato = (icsk->icsk_ack.ato >> 1) + m;
			if (icsk->icsk_ack.ato > icsk->icsk_rto)
				icsk->icsk_ack.ato = icsk->icsk_rto;
		} else if (m > icsk->icsk_rto) {
			/* Too long gap. Apparently sender failed to
			 * restart window, so that we send ACKs quickly.
			 */
			tcp_incr_quickack(sk, TCP_MAX_QUICKACKS);
			sk_mem_reclaim(sk);
		}
	}
	icsk->icsk_ack.lrcvtime = now;

	tcp_ecn_check_ce(sk, skb);

	if (skb->len >= 128)
		tcp_grow_window(sk, skb);
}

/* Called to compute a smoothed rtt estimate. The data fed to this
 * routine either comes from timestamps, or from segments that were
 * known _not_ to have been retransmitted [see Karn/Partridge
 * Proceedings SIGCOMM 87]. The algorithm is from the SIGCOMM 88
 * piece by Van Jacobson.
 * NOTE: the next three routines used to be one big routine.
 * To save cycles in the RFC 1323 implementation it was better to break
 * it up into three procedures. -- erics
 */
static void tcp_rtt_estimator(struct sock *sk, long mrtt_us)
{
	struct tcp_sock *tp = tcp_sk(sk);
	long m = mrtt_us; /* RTT */
	u32 srtt = tp->srtt_us;

	/*	The following amusing code comes from Jacobson's
	 *	article in SIGCOMM '88.  Note that rtt and mdev
	 *	are scaled versions of rtt and mean deviation.
	 *	This is designed to be as fast as possible
	 *	m stands for "measurement".
	 *
	 *	On a 1990 paper the rto value is changed to:
	 *	RTO = rtt + 4 * mdev
	 *
	 * Funny. This algorithm seems to be very broken.
	 * These formulae increase RTO, when it should be decreased, increase
	 * too slowly, when it should be increased quickly, decrease too quickly
	 * etc. I guess in BSD RTO takes ONE value, so that it is absolutely
	 * does not matter how to _calculate_ it. Seems, it was trap
	 * that VJ failed to avoid. 8)
	 */
	if (srtt != 0) {
		m -= (srtt >> 3);	/* m is now error in rtt est */
		srtt += m;		/* rtt = 7/8 rtt + 1/8 new */
		if (m < 0) {
			m = -m;		/* m is now abs(error) */
			m -= (tp->mdev_us >> 2);   /* similar update on mdev */
			/* This is similar to one of Eifel findings.
			 * Eifel blocks mdev updates when rtt decreases.
			 * This solution is a bit different: we use finer gain
			 * for mdev in this case (alpha*beta).
			 * Like Eifel it also prevents growth of rto,
			 * but also it limits too fast rto decreases,
			 * happening in pure Eifel.
			 */
			if (m > 0)
				m >>= 3;
		} else {
			m -= (tp->mdev_us >> 2);   /* similar update on mdev */
		}
		tp->mdev_us += m;		/* mdev = 3/4 mdev + 1/4 new */
		if (tp->mdev_us > tp->mdev_max_us) {
			tp->mdev_max_us = tp->mdev_us;
			if (tp->mdev_max_us > tp->rttvar_us)
				tp->rttvar_us = tp->mdev_max_us;
		}
		if (after(tp->snd_una, tp->rtt_seq)) {
			if (tp->mdev_max_us < tp->rttvar_us)
				tp->rttvar_us -= (tp->rttvar_us - tp->mdev_max_us) >> 2;
			tp->rtt_seq = tp->snd_nxt;
			tp->mdev_max_us = tcp_rto_min_us(sk);
		}
	} else {
		/* no previous measure. */
		srtt = m << 3;		/* take the measured time to be rtt */
		tp->mdev_us = m << 1;	/* make sure rto = 3*rtt */
		tp->rttvar_us = max(tp->mdev_us, tcp_rto_min_us(sk));
		tp->mdev_max_us = tp->rttvar_us;
		tp->rtt_seq = tp->snd_nxt;
	}
	tp->srtt_us = max(1U, srtt);
}

/* Set the sk_pacing_rate to allow proper sizing of TSO packets.
 * Note: TCP stack does not yet implement pacing.
 * FQ packet scheduler can be used to implement cheap but effective
 * TCP pacing, to smooth the burst on large writes when packets
 * in flight is significantly lower than cwnd (or rwin)
 */
static void tcp_update_pacing_rate(struct sock *sk)
{
	const struct tcp_sock *tp = tcp_sk(sk);
	u64 rate;

	/* set sk_pacing_rate to 200 % of current rate (mss * cwnd / srtt) */
	rate = (u64)tp->mss_cache * 2 * (USEC_PER_SEC << 3);

	rate *= max(tp->snd_cwnd, tp->packets_out);

	if (likely(tp->srtt_us))
		do_div(rate, tp->srtt_us);

	/* ACCESS_ONCE() is needed because sch_fq fetches sk_pacing_rate
	 * without any lock. We want to make sure compiler wont store
	 * intermediate values in this location.
	 */
	ACCESS_ONCE(sk->sk_pacing_rate) = min_t(u64, rate,
						sk->sk_max_pacing_rate);
}

/* Calculate rto without backoff.  This is the second half of Van Jacobson's
 * routine referred to above.
 */
#ifndef CONFIG_MPTCP
static 
#endif
void tcp_set_rto(struct sock *sk)
{
	const struct tcp_sock *tp = tcp_sk(sk);
	/* Old crap is replaced with new one. 8)
	 *
	 * More seriously:
	 * 1. If rtt variance happened to be less 50msec, it is hallucination.
	 *    It cannot be less due to utterly erratic ACK generation made
	 *    at least by solaris and freebsd. "Erratic ACKs" has _nothing_
	 *    to do with delayed acks, because at cwnd>2 true delack timeout
	 *    is invisible. Actually, Linux-2.4 also generates erratic
	 *    ACKs in some circumstances.
	 */
	inet_csk(sk)->icsk_rto = __tcp_set_rto(tp);

	/* 2. Fixups made earlier cannot be right.
	 *    If we do not estimate RTO correctly without them,
	 *    all the algo is pure shit and should be replaced
	 *    with correct one. It is exactly, which we pretend to do.
	 */

	/* NOTE: clamping at TCP_RTO_MIN is not required, current algo
	 * guarantees that rto is higher.
	 */
	tcp_bound_rto(sk);
}

__u32 tcp_init_cwnd(const struct tcp_sock *tp, const struct dst_entry *dst)
{
	__u32 cwnd = (dst ? dst_metric(dst, RTAX_INITCWND) : 0);

	if (!cwnd)
		cwnd = TCP_INIT_CWND;
	return min_t(__u32, cwnd, tp->snd_cwnd_clamp);
}

/*
 * Packet counting of FACK is based on in-order assumptions, therefore TCP
 * disables it when reordering is detected
 */
void tcp_disable_fack(struct tcp_sock *tp)
{
	/* RFC3517 uses different metric in lost marker => reset on change */
	if (tcp_is_fack(tp))
		tp->lost_skb_hint = NULL;
	tp->rx_opt.sack_ok &= ~TCP_FACK_ENABLED;
}

/* Take a notice that peer is sending D-SACKs */
static void tcp_dsack_seen(struct tcp_sock *tp)
{
	tp->rx_opt.sack_ok |= TCP_DSACK_SEEN;
}

static void tcp_update_reordering(struct sock *sk, const int metric,
				  const int ts)
{
	struct tcp_sock *tp = tcp_sk(sk);
	if (metric > tp->reordering) {
		int mib_idx;

		tp->reordering = min(TCP_MAX_REORDERING, metric);

		/* This exciting event is worth to be remembered. 8) */
		if (ts)
			mib_idx = LINUX_MIB_TCPTSREORDER;
		else if (tcp_is_reno(tp))
			mib_idx = LINUX_MIB_TCPRENOREORDER;
		else if (tcp_is_fack(tp))
			mib_idx = LINUX_MIB_TCPFACKREORDER;
		else
			mib_idx = LINUX_MIB_TCPSACKREORDER;

		NET_INC_STATS_BH(sock_net(sk), mib_idx);
#if FASTRETRANS_DEBUG > 1
		pr_debug("Disorder%d %d %u f%u s%u rr%d\n",
			 tp->rx_opt.sack_ok, inet_csk(sk)->icsk_ca_state,
			 tp->reordering,
			 tp->fackets_out,
			 tp->sacked_out,
			 tp->undo_marker ? tp->undo_retrans : 0);
#endif
		tcp_disable_fack(tp);
	}

	if (metric > 0)
		tcp_disable_early_retrans(tp);
}

/* This must be called before lost_out is incremented */
static void tcp_verify_retransmit_hint(struct tcp_sock *tp, struct sk_buff *skb)
{
	if ((tp->retransmit_skb_hint == NULL) ||
	    before(TCP_SKB_CB(skb)->seq,
		   TCP_SKB_CB(tp->retransmit_skb_hint)->seq))
		tp->retransmit_skb_hint = skb;

	if (!tp->lost_out ||
	    after(TCP_SKB_CB(skb)->end_seq, tp->retransmit_high))
		tp->retransmit_high = TCP_SKB_CB(skb)->end_seq;
}

static void tcp_skb_mark_lost(struct tcp_sock *tp, struct sk_buff *skb)
{
	if (!(TCP_SKB_CB(skb)->sacked & (TCPCB_LOST|TCPCB_SACKED_ACKED))) {
		tcp_verify_retransmit_hint(tp, skb);

		tp->lost_out += tcp_skb_pcount(skb);
		TCP_SKB_CB(skb)->sacked |= TCPCB_LOST;
	}
}

static void tcp_skb_mark_lost_uncond_verify(struct tcp_sock *tp,
					    struct sk_buff *skb)
{
	tcp_verify_retransmit_hint(tp, skb);

	if (!(TCP_SKB_CB(skb)->sacked & (TCPCB_LOST|TCPCB_SACKED_ACKED))) {
		tp->lost_out += tcp_skb_pcount(skb);
		TCP_SKB_CB(skb)->sacked |= TCPCB_LOST;
	}
}

/* This procedure tags the retransmission queue when SACKs arrive.
 *
 * We have three tag bits: SACKED(S), RETRANS(R) and LOST(L).
 * Packets in queue with these bits set are counted in variables
 * sacked_out, retrans_out and lost_out, correspondingly.
 *
 * Valid combinations are:
 * Tag  InFlight	Description
 * 0	1		- orig segment is in flight.
 * S	0		- nothing flies, orig reached receiver.
 * L	0		- nothing flies, orig lost by net.
 * R	2		- both orig and retransmit are in flight.
 * L|R	1		- orig is lost, retransmit is in flight.
 * S|R  1		- orig reached receiver, retrans is still in flight.
 * (L|S|R is logically valid, it could occur when L|R is sacked,
 *  but it is equivalent to plain S and code short-curcuits it to S.
 *  L|S is logically invalid, it would mean -1 packet in flight 8))
 *
 * These 6 states form finite state machine, controlled by the following events:
 * 1. New ACK (+SACK) arrives. (tcp_sacktag_write_queue())
 * 2. Retransmission. (tcp_retransmit_skb(), tcp_xmit_retransmit_queue())
 * 3. Loss detection event of two flavors:
 *	A. Scoreboard estimator decided the packet is lost.
 *	   A'. Reno "three dupacks" marks head of queue lost.
 *	   A''. Its FACK modification, head until snd.fack is lost.
 *	B. SACK arrives sacking SND.NXT at the moment, when the
 *	   segment was retransmitted.
 * 4. D-SACK added new rule: D-SACK changes any tag to S.
 *
 * It is pleasant to note, that state diagram turns out to be commutative,
 * so that we are allowed not to be bothered by order of our actions,
 * when multiple events arrive simultaneously. (see the function below).
 *
 * Reordering detection.
 * --------------------
 * Reordering metric is maximal distance, which a packet can be displaced
 * in packet stream. With SACKs we can estimate it:
 *
 * 1. SACK fills old hole and the corresponding segment was not
 *    ever retransmitted -> reordering. Alas, we cannot use it
 *    when segment was retransmitted.
 * 2. The last flaw is solved with D-SACK. D-SACK arrives
 *    for retransmitted and already SACKed segment -> reordering..
 * Both of these heuristics are not used in Loss state, when we cannot
 * account for retransmits accurately.
 *
 * SACK block validation.
 * ----------------------
 *
 * SACK block range validation checks that the received SACK block fits to
 * the expected sequence limits, i.e., it is between SND.UNA and SND.NXT.
 * Note that SND.UNA is not included to the range though being valid because
 * it means that the receiver is rather inconsistent with itself reporting
 * SACK reneging when it should advance SND.UNA. Such SACK block this is
 * perfectly valid, however, in light of RFC2018 which explicitly states
 * that "SACK block MUST reflect the newest segment.  Even if the newest
 * segment is going to be discarded ...", not that it looks very clever
 * in case of head skb. Due to potentional receiver driven attacks, we
 * choose to avoid immediate execution of a walk in write queue due to
 * reneging and defer head skb's loss recovery to standard loss recovery
 * procedure that will eventually trigger (nothing forbids us doing this).
 *
 * Implements also blockage to start_seq wrap-around. Problem lies in the
 * fact that though start_seq (s) is before end_seq (i.e., not reversed),
 * there's no guarantee that it will be before snd_nxt (n). The problem
 * happens when start_seq resides between end_seq wrap (e_w) and snd_nxt
 * wrap (s_w):
 *
 *         <- outs wnd ->                          <- wrapzone ->
 *         u     e      n                         u_w   e_w  s n_w
 *         |     |      |                          |     |   |  |
 * |<------------+------+----- TCP seqno space --------------+---------->|
 * ...-- <2^31 ->|                                           |<--------...
 * ...---- >2^31 ------>|                                    |<--------...
 *
 * Current code wouldn't be vulnerable but it's better still to discard such
 * crazy SACK blocks. Doing this check for start_seq alone closes somewhat
 * similar case (end_seq after snd_nxt wrap) as earlier reversed check in
 * snd_nxt wrap -> snd_una region will then become "well defined", i.e.,
 * equal to the ideal case (infinite seqno space without wrap caused issues).
 *
 * With D-SACK the lower bound is extended to cover sequence space below
 * SND.UNA down to undo_marker, which is the last point of interest. Yet
 * again, D-SACK block must not to go across snd_una (for the same reason as
 * for the normal SACK blocks, explained above). But there all simplicity
 * ends, TCP might receive valid D-SACKs below that. As long as they reside
 * fully below undo_marker they do not affect behavior in anyway and can
 * therefore be safely ignored. In rare cases (which are more or less
 * theoretical ones), the D-SACK will nicely cross that boundary due to skb
 * fragmentation and packet reordering past skb's retransmission. To consider
 * them correctly, the acceptable range must be extended even more though
 * the exact amount is rather hard to quantify. However, tp->max_window can
 * be used as an exaggerated estimate.
 */
static bool tcp_is_sackblock_valid(struct tcp_sock *tp, bool is_dsack,
				   u32 start_seq, u32 end_seq)
{
	/* Too far in future, or reversed (interpretation is ambiguous) */
	if (after(end_seq, tp->snd_nxt) || !before(start_seq, end_seq))
		return false;

	/* Nasty start_seq wrap-around check (see comments above) */
	if (!before(start_seq, tp->snd_nxt))
		return false;

	/* In outstanding window? ...This is valid exit for D-SACKs too.
	 * start_seq == snd_una is non-sensical (see comments above)
	 */
	if (after(start_seq, tp->snd_una))
		return true;

	if (!is_dsack || !tp->undo_marker)
		return false;

	/* ...Then it's D-SACK, and must reside below snd_una completely */
	if (after(end_seq, tp->snd_una))
		return false;

	if (!before(start_seq, tp->undo_marker))
		return true;

	/* Too old */
	if (!after(end_seq, tp->undo_marker))
		return false;

	/* Undo_marker boundary crossing (overestimates a lot). Known already:
	 *   start_seq < undo_marker and end_seq >= undo_marker.
	 */
	return !before(start_seq, end_seq - tp->max_window);
}

/* Check for lost retransmit. This superb idea is borrowed from "ratehalving".
 * Event "B". Later note: FACK people cheated me again 8), we have to account
 * for reordering! Ugly, but should help.
 *
 * Search retransmitted skbs from write_queue that were sent when snd_nxt was
 * less than what is now known to be received by the other end (derived from
 * highest SACK block). Also calculate the lowest snd_nxt among the remaining
 * retransmitted skbs to avoid some costly processing per ACKs.
 */
static void tcp_mark_lost_retrans(struct sock *sk)
{
	const struct inet_connection_sock *icsk = inet_csk(sk);
	struct tcp_sock *tp = tcp_sk(sk);
	struct sk_buff *skb;
	int cnt = 0;
	u32 new_low_seq = tp->snd_nxt;
	u32 received_upto = tcp_highest_sack_seq(tp);

	if (!tcp_is_fack(tp) || !tp->retrans_out ||
	    !after(received_upto, tp->lost_retrans_low) ||
	    icsk->icsk_ca_state != TCP_CA_Recovery)
		return;

	tcp_for_write_queue(skb, sk) {
		u32 ack_seq = TCP_SKB_CB(skb)->ack_seq;

		if (skb == tcp_send_head(sk))
			break;
		if (cnt == tp->retrans_out)
			break;
		if (!after(TCP_SKB_CB(skb)->end_seq, tp->snd_una))
			continue;

		if (!(TCP_SKB_CB(skb)->sacked & TCPCB_SACKED_RETRANS))
			continue;

		/* TODO: We would like to get rid of tcp_is_fack(tp) only
		 * constraint here (see above) but figuring out that at
		 * least tp->reordering SACK blocks reside between ack_seq
		 * and received_upto is not easy task to do cheaply with
		 * the available datastructures.
		 *
		 * Whether FACK should check here for tp->reordering segs
		 * in-between one could argue for either way (it would be
		 * rather simple to implement as we could count fack_count
		 * during the walk and do tp->fackets_out - fack_count).
		 */
		if (after(received_upto, ack_seq)) {
			TCP_SKB_CB(skb)->sacked &= ~TCPCB_SACKED_RETRANS;
			tp->retrans_out -= tcp_skb_pcount(skb);

			tcp_skb_mark_lost_uncond_verify(tp, skb);
			NET_INC_STATS_BH(sock_net(sk), LINUX_MIB_TCPLOSTRETRANSMIT);
		} else {
			if (before(ack_seq, new_low_seq))
				new_low_seq = ack_seq;
			cnt += tcp_skb_pcount(skb);
		}
	}

	if (tp->retrans_out)
		tp->lost_retrans_low = new_low_seq;
}

static bool tcp_check_dsack(struct sock *sk, const struct sk_buff *ack_skb,
			    struct tcp_sack_block_wire *sp, int num_sacks,
			    u32 prior_snd_una)
{
	struct tcp_sock *tp = tcp_sk(sk);
	u32 start_seq_0 = get_unaligned_be32(&sp[0].start_seq);
	u32 end_seq_0 = get_unaligned_be32(&sp[0].end_seq);
	bool dup_sack = false;

	if (before(start_seq_0, TCP_SKB_CB(ack_skb)->ack_seq)) {
		dup_sack = true;
		tcp_dsack_seen(tp);
		NET_INC_STATS_BH(sock_net(sk), LINUX_MIB_TCPDSACKRECV);
	} else if (num_sacks > 1) {
		u32 end_seq_1 = get_unaligned_be32(&sp[1].end_seq);
		u32 start_seq_1 = get_unaligned_be32(&sp[1].start_seq);

		if (!after(end_seq_0, end_seq_1) &&
		    !before(start_seq_0, start_seq_1)) {
			dup_sack = true;
			tcp_dsack_seen(tp);
			NET_INC_STATS_BH(sock_net(sk),
					LINUX_MIB_TCPDSACKOFORECV);
		}
	}

	/* D-SACK for already forgotten data... Do dumb counting. */
	if (dup_sack && tp->undo_marker && tp->undo_retrans > 0 &&
	    !after(end_seq_0, prior_snd_una) &&
	    after(end_seq_0, tp->undo_marker))
		tp->undo_retrans--;

	return dup_sack;
}

struct tcp_sacktag_state {
	int	reord;
	int	fack_count;
	long	rtt_us; /* RTT measured by SACKing never-retransmitted data */
	int	flag;
};

/* Check if skb is fully within the SACK block. In presence of GSO skbs,
 * the incoming SACK may not exactly match but we can find smaller MSS
 * aligned portion of it that matches. Therefore we might need to fragment
 * which may fail and creates some hassle (caller must handle error case
 * returns).
 *
 * FIXME: this could be merged to shift decision code
 */
static int tcp_match_skb_to_sack(struct sock *sk, struct sk_buff *skb,
				  u32 start_seq, u32 end_seq)
{
	int err;
	bool in_sack;
	unsigned int pkt_len;
	unsigned int mss;

	in_sack = !after(start_seq, TCP_SKB_CB(skb)->seq) &&
		  !before(end_seq, TCP_SKB_CB(skb)->end_seq);

	if (tcp_skb_pcount(skb) > 1 && !in_sack &&
	    after(TCP_SKB_CB(skb)->end_seq, start_seq)) {
		mss = tcp_skb_mss(skb);
		in_sack = !after(start_seq, TCP_SKB_CB(skb)->seq);

		if (!in_sack) {
			pkt_len = start_seq - TCP_SKB_CB(skb)->seq;
			if (pkt_len < mss)
				pkt_len = mss;
		} else {
			pkt_len = end_seq - TCP_SKB_CB(skb)->seq;
			if (pkt_len < mss)
				return -EINVAL;
		}

		/* Round if necessary so that SACKs cover only full MSSes
		 * and/or the remaining small portion (if present)
		 */
		if (pkt_len > mss) {
			unsigned int new_len = (pkt_len / mss) * mss;
			if (!in_sack && new_len < pkt_len)
				new_len += mss;
			pkt_len = new_len;
		}

		if (pkt_len >= skb->len && !in_sack)
			return 0;

		err = tcp_fragment(sk, skb, pkt_len, mss, GFP_ATOMIC);
		if (err < 0)
			return err;
	}

	return in_sack;
}

/* Mark the given newly-SACKed range as such, adjusting counters and hints. */
static u8 tcp_sacktag_one(struct sock *sk,
			  struct tcp_sacktag_state *state, u8 sacked,
			  u32 start_seq, u32 end_seq,
			  int dup_sack, int pcount,
			  const struct skb_mstamp *xmit_time)
{
	struct tcp_sock *tp = tcp_sk(sk);
	int fack_count = state->fack_count;

	/* Account D-SACK for retransmitted packet. */
	if (dup_sack && (sacked & TCPCB_RETRANS)) {
		if (tp->undo_marker && tp->undo_retrans > 0 &&
		    after(end_seq, tp->undo_marker))
			tp->undo_retrans--;
		if (sacked & TCPCB_SACKED_ACKED)
			state->reord = min(fack_count, state->reord);
	}

	/* Nothing to do; acked frame is about to be dropped (was ACKed). */
	if (!after(end_seq, tp->snd_una))
		return sacked;

	if (!(sacked & TCPCB_SACKED_ACKED)) {
		if (sacked & TCPCB_SACKED_RETRANS) {
			/* If the segment is not tagged as lost,
			 * we do not clear RETRANS, believing
			 * that retransmission is still in flight.
			 */
			if (sacked & TCPCB_LOST) {
				sacked &= ~(TCPCB_LOST|TCPCB_SACKED_RETRANS);
				tp->lost_out -= pcount;
				tp->retrans_out -= pcount;
			}
		} else {
			if (!(sacked & TCPCB_RETRANS)) {
				/* New sack for not retransmitted frame,
				 * which was in hole. It is reordering.
				 */
				if (before(start_seq,
					   tcp_highest_sack_seq(tp)))
					state->reord = min(fack_count,
							   state->reord);
				if (!after(end_seq, tp->high_seq))
					state->flag |= FLAG_ORIG_SACK_ACKED;
				/* Pick the earliest sequence sacked for RTT */
				if (state->rtt_us < 0) {
					struct skb_mstamp now;

					skb_mstamp_get(&now);
					state->rtt_us = skb_mstamp_us_delta(&now,
								xmit_time);
				}
			}

			if (sacked & TCPCB_LOST) {
				sacked &= ~TCPCB_LOST;
				tp->lost_out -= pcount;
			}
		}

		sacked |= TCPCB_SACKED_ACKED;
		state->flag |= FLAG_DATA_SACKED;
		tp->sacked_out += pcount;

		fack_count += pcount;

		/* Lost marker hint past SACKed? Tweak RFC3517 cnt */
		if (!tcp_is_fack(tp) && (tp->lost_skb_hint != NULL) &&
		    before(start_seq, TCP_SKB_CB(tp->lost_skb_hint)->seq))
			tp->lost_cnt_hint += pcount;

		if (fack_count > tp->fackets_out)
			tp->fackets_out = fack_count;
	}

	/* D-SACK. We can detect redundant retransmission in S|R and plain R
	 * frames and clear it. undo_retrans is decreased above, L|R frames
	 * are accounted above as well.
	 */
	if (dup_sack && (sacked & TCPCB_SACKED_RETRANS)) {
		sacked &= ~TCPCB_SACKED_RETRANS;
		tp->retrans_out -= pcount;
	}

	return sacked;
}

/* Shift newly-SACKed bytes from this skb to the immediately previous
 * already-SACKed sk_buff. Mark the newly-SACKed bytes as such.
 */
static bool tcp_shifted_skb(struct sock *sk, struct sk_buff *skb,
			    struct tcp_sacktag_state *state,
			    unsigned int pcount, int shifted, int mss,
			    bool dup_sack)
{
	struct tcp_sock *tp = tcp_sk(sk);
	struct sk_buff *prev = tcp_write_queue_prev(sk, skb);
	u32 start_seq = TCP_SKB_CB(skb)->seq;	/* start of newly-SACKed */
	u32 end_seq = start_seq + shifted;	/* end of newly-SACKed */

	BUG_ON(!pcount);

	/* Adjust counters and hints for the newly sacked sequence
	 * range but discard the return value since prev is already
	 * marked. We must tag the range first because the seq
	 * advancement below implicitly advances
	 * tcp_highest_sack_seq() when skb is highest_sack.
	 */
	tcp_sacktag_one(sk, state, TCP_SKB_CB(skb)->sacked,
			start_seq, end_seq, dup_sack, pcount,
			&skb->skb_mstamp);

	if (skb == tp->lost_skb_hint)
		tp->lost_cnt_hint += pcount;

	TCP_SKB_CB(prev)->end_seq += shifted;
	TCP_SKB_CB(skb)->seq += shifted;

	tcp_skb_pcount_add(prev, pcount);
	BUG_ON(tcp_skb_pcount(skb) < pcount);
	tcp_skb_pcount_add(skb, -pcount);

	/* When we're adding to gso_segs == 1, gso_size will be zero,
	 * in theory this shouldn't be necessary but as long as DSACK
	 * code can come after this skb later on it's better to keep
	 * setting gso_size to something.
	 */
	if (!skb_shinfo(prev)->gso_size) {
		skb_shinfo(prev)->gso_size = mss;
		skb_shinfo(prev)->gso_type = sk->sk_gso_type;
	}

	/* CHECKME: To clear or not to clear? Mimics normal skb currently */
	if (tcp_skb_pcount(skb) <= 1) {
		skb_shinfo(skb)->gso_size = 0;
		skb_shinfo(skb)->gso_type = 0;
	}

	/* Difference in this won't matter, both ACKed by the same cumul. ACK */
	TCP_SKB_CB(prev)->sacked |= (TCP_SKB_CB(skb)->sacked & TCPCB_EVER_RETRANS);

	if (skb->len > 0) {
		BUG_ON(!tcp_skb_pcount(skb));
		NET_INC_STATS_BH(sock_net(sk), LINUX_MIB_SACKSHIFTED);
		return false;
	}

	/* Whole SKB was eaten :-) */

	if (skb == tp->retransmit_skb_hint)
		tp->retransmit_skb_hint = prev;
	if (skb == tp->lost_skb_hint) {
		tp->lost_skb_hint = prev;
		tp->lost_cnt_hint -= tcp_skb_pcount(prev);
	}

	TCP_SKB_CB(prev)->tcp_flags |= TCP_SKB_CB(skb)->tcp_flags;
	if (TCP_SKB_CB(skb)->tcp_flags & TCPHDR_FIN)
		TCP_SKB_CB(prev)->end_seq++;

	if (skb == tcp_highest_sack(sk))
		tcp_advance_highest_sack(sk, skb);

	tcp_unlink_write_queue(skb, sk);
	sk_wmem_free_skb(sk, skb);

	NET_INC_STATS_BH(sock_net(sk), LINUX_MIB_SACKMERGED);

	return true;
}

/* I wish gso_size would have a bit more sane initialization than
 * something-or-zero which complicates things
 */
static int tcp_skb_seglen(const struct sk_buff *skb)
{
	return tcp_skb_pcount(skb) == 1 ? skb->len : tcp_skb_mss(skb);
}

/* Shifting pages past head area doesn't work */
static int skb_can_shift(const struct sk_buff *skb)
{
	return !skb_headlen(skb) && skb_is_nonlinear(skb);
}

/* Try collapsing SACK blocks spanning across multiple skbs to a single
 * skb.
 */
static struct sk_buff *tcp_shift_skb_data(struct sock *sk, struct sk_buff *skb,
					  struct tcp_sacktag_state *state,
					  u32 start_seq, u32 end_seq,
					  bool dup_sack)
{
	struct tcp_sock *tp = tcp_sk(sk);
	struct sk_buff *prev;
	int mss;
	int pcount = 0;
	int len;
	int in_sack;

	/* For MPTCP we cannot shift skb-data and remove one skb from the
	 * send-queue, because this will make us loose the DSS-option (which
	 * is stored in TCP_SKB_CB(skb)->dss) of the skb we are removing.
	 */
	if (!sk_can_gso(sk)
#ifdef CONFIG_MPTCP
			 || mptcp(tp)
#endif
			 )
		goto fallback;

	/* Normally R but no L won't result in plain S */
	if (!dup_sack &&
	    (TCP_SKB_CB(skb)->sacked & (TCPCB_LOST|TCPCB_SACKED_RETRANS)) == TCPCB_SACKED_RETRANS)
		goto fallback;
	if (!skb_can_shift(skb))
		goto fallback;
	/* This frame is about to be dropped (was ACKed). */
	if (!after(TCP_SKB_CB(skb)->end_seq, tp->snd_una))
		goto fallback;

	/* Can only happen with delayed DSACK + discard craziness */
	if (unlikely(skb == tcp_write_queue_head(sk)))
		goto fallback;
	prev = tcp_write_queue_prev(sk, skb);

	if ((TCP_SKB_CB(prev)->sacked & TCPCB_TAGBITS) != TCPCB_SACKED_ACKED)
		goto fallback;

	in_sack = !after(start_seq, TCP_SKB_CB(skb)->seq) &&
		  !before(end_seq, TCP_SKB_CB(skb)->end_seq);

	if (in_sack) {
		len = skb->len;
		pcount = tcp_skb_pcount(skb);
		mss = tcp_skb_seglen(skb);

		/* TODO: Fix DSACKs to not fragment already SACKed and we can
		 * drop this restriction as unnecessary
		 */
		if (mss != tcp_skb_seglen(prev))
			goto fallback;
	} else {
		if (!after(TCP_SKB_CB(skb)->end_seq, start_seq))
			goto noop;
		/* CHECKME: This is non-MSS split case only?, this will
		 * cause skipped skbs due to advancing loop btw, original
		 * has that feature too
		 */
		if (tcp_skb_pcount(skb) <= 1)
			goto noop;

		in_sack = !after(start_seq, TCP_SKB_CB(skb)->seq);
		if (!in_sack) {
			/* TODO: head merge to next could be attempted here
			 * if (!after(TCP_SKB_CB(skb)->end_seq, end_seq)),
			 * though it might not be worth of the additional hassle
			 *
			 * ...we can probably just fallback to what was done
			 * previously. We could try merging non-SACKed ones
			 * as well but it probably isn't going to buy off
			 * because later SACKs might again split them, and
			 * it would make skb timestamp tracking considerably
			 * harder problem.
			 */
			goto fallback;
		}

		len = end_seq - TCP_SKB_CB(skb)->seq;
		BUG_ON(len < 0);
		BUG_ON(len > skb->len);

		/* MSS boundaries should be honoured or else pcount will
		 * severely break even though it makes things bit trickier.
		 * Optimize common case to avoid most of the divides
		 */
		mss = tcp_skb_mss(skb);

		/* TODO: Fix DSACKs to not fragment already SACKed and we can
		 * drop this restriction as unnecessary
		 */
		if (mss != tcp_skb_seglen(prev))
			goto fallback;

		if (len == mss) {
			pcount = 1;
		} else if (len < mss) {
			goto noop;
		} else {
			pcount = len / mss;
			len = pcount * mss;
		}
	}

	/* tcp_sacktag_one() won't SACK-tag ranges below snd_una */
	if (!after(TCP_SKB_CB(skb)->seq + len, tp->snd_una))
		goto fallback;

	if (!skb_shift(prev, skb, len))
		goto fallback;
	if (!tcp_shifted_skb(sk, skb, state, pcount, len, mss, dup_sack))
		goto out;

	/* Hole filled allows collapsing with the next as well, this is very
	 * useful when hole on every nth skb pattern happens
	 */
	if (prev == tcp_write_queue_tail(sk))
		goto out;
	skb = tcp_write_queue_next(sk, prev);

	if (!skb_can_shift(skb) ||
	    (skb == tcp_send_head(sk)) ||
	    ((TCP_SKB_CB(skb)->sacked & TCPCB_TAGBITS) != TCPCB_SACKED_ACKED) ||
	    (mss != tcp_skb_seglen(skb)))
		goto out;

	len = skb->len;
	if (skb_shift(prev, skb, len)) {
		pcount += tcp_skb_pcount(skb);
		tcp_shifted_skb(sk, skb, state, tcp_skb_pcount(skb), len, mss, 0);
	}

out:
	state->fack_count += pcount;
	return prev;

noop:
	return skb;

fallback:
	NET_INC_STATS_BH(sock_net(sk), LINUX_MIB_SACKSHIFTFALLBACK);
	return NULL;
}

static struct sk_buff *tcp_sacktag_walk(struct sk_buff *skb, struct sock *sk,
					struct tcp_sack_block *next_dup,
					struct tcp_sacktag_state *state,
					u32 start_seq, u32 end_seq,
					bool dup_sack_in)
{
	struct tcp_sock *tp = tcp_sk(sk);
	struct sk_buff *tmp;

	tcp_for_write_queue_from(skb, sk) {
		int in_sack = 0;
		bool dup_sack = dup_sack_in;

		if (skb == tcp_send_head(sk))
			break;

		/* queue is in-order => we can short-circuit the walk early */
		if (!before(TCP_SKB_CB(skb)->seq, end_seq))
			break;

		if ((next_dup != NULL) &&
		    before(TCP_SKB_CB(skb)->seq, next_dup->end_seq)) {
			in_sack = tcp_match_skb_to_sack(sk, skb,
							next_dup->start_seq,
							next_dup->end_seq);
			if (in_sack > 0)
				dup_sack = true;
		}

		/* skb reference here is a bit tricky to get right, since
		 * shifting can eat and free both this skb and the next,
		 * so not even _safe variant of the loop is enough.
		 */
		if (in_sack <= 0) {
			tmp = tcp_shift_skb_data(sk, skb, state,
						 start_seq, end_seq, dup_sack);
			if (tmp != NULL) {
				if (tmp != skb) {
					skb = tmp;
					continue;
				}

				in_sack = 0;
			} else {
				in_sack = tcp_match_skb_to_sack(sk, skb,
								start_seq,
								end_seq);
			}
		}

		if (unlikely(in_sack < 0))
			break;

		if (in_sack) {
			TCP_SKB_CB(skb)->sacked =
				tcp_sacktag_one(sk,
						state,
						TCP_SKB_CB(skb)->sacked,
						TCP_SKB_CB(skb)->seq,
						TCP_SKB_CB(skb)->end_seq,
						dup_sack,
						tcp_skb_pcount(skb),
						&skb->skb_mstamp);

			if (!before(TCP_SKB_CB(skb)->seq,
				    tcp_highest_sack_seq(tp)))
				tcp_advance_highest_sack(sk, skb);
		}

		state->fack_count += tcp_skb_pcount(skb);
	}
	return skb;
}

/* Avoid all extra work that is being done by sacktag while walking in
 * a normal way
 */
static struct sk_buff *tcp_sacktag_skip(struct sk_buff *skb, struct sock *sk,
					struct tcp_sacktag_state *state,
					u32 skip_to_seq)
{
	tcp_for_write_queue_from(skb, sk) {
		if (skb == tcp_send_head(sk))
			break;

		if (after(TCP_SKB_CB(skb)->end_seq, skip_to_seq))
			break;

		state->fack_count += tcp_skb_pcount(skb);
	}
	return skb;
}

static struct sk_buff *tcp_maybe_skipping_dsack(struct sk_buff *skb,
						struct sock *sk,
						struct tcp_sack_block *next_dup,
						struct tcp_sacktag_state *state,
						u32 skip_to_seq)
{
	if (next_dup == NULL)
		return skb;

	if (before(next_dup->start_seq, skip_to_seq)) {
		skb = tcp_sacktag_skip(skb, sk, state, next_dup->start_seq);
		skb = tcp_sacktag_walk(skb, sk, NULL, state,
				       next_dup->start_seq, next_dup->end_seq,
				       1);
	}

	return skb;
}

static int tcp_sack_cache_ok(const struct tcp_sock *tp, const struct tcp_sack_block *cache)
{
	return cache < tp->recv_sack_cache + ARRAY_SIZE(tp->recv_sack_cache);
}

static int
tcp_sacktag_write_queue(struct sock *sk, const struct sk_buff *ack_skb,
			u32 prior_snd_una, long *sack_rtt_us)
{
	struct tcp_sock *tp = tcp_sk(sk);
	const unsigned char *ptr = (skb_transport_header(ack_skb) +
				    TCP_SKB_CB(ack_skb)->sacked);
	struct tcp_sack_block_wire *sp_wire = (struct tcp_sack_block_wire *)(ptr+2);
	struct tcp_sack_block sp[TCP_NUM_SACKS];
	struct tcp_sack_block *cache;
	struct tcp_sacktag_state state;
	struct sk_buff *skb;
	int num_sacks = min(TCP_NUM_SACKS, (ptr[1] - TCPOLEN_SACK_BASE) >> 3);
	int used_sacks;
	bool found_dup_sack = false;
	int i, j;
	int first_sack_index;

	state.flag = 0;
	state.reord = tp->packets_out;
	state.rtt_us = -1L;

	if (!tp->sacked_out) {
		if (WARN_ON(tp->fackets_out))
			tp->fackets_out = 0;
		tcp_highest_sack_reset(sk);
	}

	found_dup_sack = tcp_check_dsack(sk, ack_skb, sp_wire,
					 num_sacks, prior_snd_una);
	if (found_dup_sack)
		state.flag |= FLAG_DSACKING_ACK;

	/* Eliminate too old ACKs, but take into
	 * account more or less fresh ones, they can
	 * contain valid SACK info.
	 */
	if (before(TCP_SKB_CB(ack_skb)->ack_seq, prior_snd_una - tp->max_window))
		return 0;

	if (!tp->packets_out)
		goto out;

	used_sacks = 0;
	first_sack_index = 0;
	for (i = 0; i < num_sacks; i++) {
		bool dup_sack = !i && found_dup_sack;

		sp[used_sacks].start_seq = get_unaligned_be32(&sp_wire[i].start_seq);
		sp[used_sacks].end_seq = get_unaligned_be32(&sp_wire[i].end_seq);

		if (!tcp_is_sackblock_valid(tp, dup_sack,
					    sp[used_sacks].start_seq,
					    sp[used_sacks].end_seq)) {
			int mib_idx;

			if (dup_sack) {
				if (!tp->undo_marker)
					mib_idx = LINUX_MIB_TCPDSACKIGNOREDNOUNDO;
				else
					mib_idx = LINUX_MIB_TCPDSACKIGNOREDOLD;
			} else {
				/* Don't count olds caused by ACK reordering */
				if ((TCP_SKB_CB(ack_skb)->ack_seq != tp->snd_una) &&
				    !after(sp[used_sacks].end_seq, tp->snd_una))
					continue;
				mib_idx = LINUX_MIB_TCPSACKDISCARD;
			}

			NET_INC_STATS_BH(sock_net(sk), mib_idx);
			if (i == 0)
				first_sack_index = -1;
			continue;
		}

		/* Ignore very old stuff early */
		if (!after(sp[used_sacks].end_seq, prior_snd_una))
			continue;

		used_sacks++;
	}

	/* order SACK blocks to allow in order walk of the retrans queue */
	for (i = used_sacks - 1; i > 0; i--) {
		for (j = 0; j < i; j++) {
			if (after(sp[j].start_seq, sp[j + 1].start_seq)) {
				swap(sp[j], sp[j + 1]);

				/* Track where the first SACK block goes to */
				if (j == first_sack_index)
					first_sack_index = j + 1;
			}
		}
	}

	skb = tcp_write_queue_head(sk);
	state.fack_count = 0;
	i = 0;

	if (!tp->sacked_out) {
		/* It's already past, so skip checking against it */
		cache = tp->recv_sack_cache + ARRAY_SIZE(tp->recv_sack_cache);
	} else {
		cache = tp->recv_sack_cache;
		/* Skip empty blocks in at head of the cache */
		while (tcp_sack_cache_ok(tp, cache) && !cache->start_seq &&
		       !cache->end_seq)
			cache++;
	}

	while (i < used_sacks) {
		u32 start_seq = sp[i].start_seq;
		u32 end_seq = sp[i].end_seq;
		bool dup_sack = (found_dup_sack && (i == first_sack_index));
		struct tcp_sack_block *next_dup = NULL;

		if (found_dup_sack && ((i + 1) == first_sack_index))
			next_dup = &sp[i + 1];

		/* Skip too early cached blocks */
		while (tcp_sack_cache_ok(tp, cache) &&
		       !before(start_seq, cache->end_seq))
			cache++;

		/* Can skip some work by looking recv_sack_cache? */
		if (tcp_sack_cache_ok(tp, cache) && !dup_sack &&
		    after(end_seq, cache->start_seq)) {

			/* Head todo? */
			if (before(start_seq, cache->start_seq)) {
				skb = tcp_sacktag_skip(skb, sk, &state,
						       start_seq);
				skb = tcp_sacktag_walk(skb, sk, next_dup,
						       &state,
						       start_seq,
						       cache->start_seq,
						       dup_sack);
			}

			/* Rest of the block already fully processed? */
			if (!after(end_seq, cache->end_seq))
				goto advance_sp;

			skb = tcp_maybe_skipping_dsack(skb, sk, next_dup,
						       &state,
						       cache->end_seq);

			/* ...tail remains todo... */
			if (tcp_highest_sack_seq(tp) == cache->end_seq) {
				/* ...but better entrypoint exists! */
				skb = tcp_highest_sack(sk);
				if (skb == NULL)
					break;
				state.fack_count = tp->fackets_out;
				cache++;
				goto walk;
			}

			skb = tcp_sacktag_skip(skb, sk, &state, cache->end_seq);
			/* Check overlap against next cached too (past this one already) */
			cache++;
			continue;
		}

		if (!before(start_seq, tcp_highest_sack_seq(tp))) {
			skb = tcp_highest_sack(sk);
			if (skb == NULL)
				break;
			state.fack_count = tp->fackets_out;
		}
		skb = tcp_sacktag_skip(skb, sk, &state, start_seq);

walk:
		skb = tcp_sacktag_walk(skb, sk, next_dup, &state,
				       start_seq, end_seq, dup_sack);

advance_sp:
		i++;
	}

	/* Clear the head of the cache sack blocks so we can skip it next time */
	for (i = 0; i < ARRAY_SIZE(tp->recv_sack_cache) - used_sacks; i++) {
		tp->recv_sack_cache[i].start_seq = 0;
		tp->recv_sack_cache[i].end_seq = 0;
	}
	for (j = 0; j < used_sacks; j++)
		tp->recv_sack_cache[i++] = sp[j];

	tcp_mark_lost_retrans(sk);

	tcp_verify_left_out(tp);

	if ((state.reord < tp->fackets_out) &&
	    ((inet_csk(sk)->icsk_ca_state != TCP_CA_Loss) || tp->undo_marker))
		tcp_update_reordering(sk, tp->fackets_out - state.reord, 0);

out:

#if FASTRETRANS_DEBUG > 0
	WARN_ON((int)tp->sacked_out < 0);
	WARN_ON((int)tp->lost_out < 0);
	WARN_ON((int)tp->retrans_out < 0);
	WARN_ON((int)tcp_packets_in_flight(tp) < 0);
#endif
	*sack_rtt_us = state.rtt_us;
	return state.flag;
}

/* Limits sacked_out so that sum with lost_out isn't ever larger than
 * packets_out. Returns false if sacked_out adjustement wasn't necessary.
 */
static bool tcp_limit_reno_sacked(struct tcp_sock *tp)
{
	u32 holes;

	holes = max(tp->lost_out, 1U);
	holes = min(holes, tp->packets_out);

	if ((tp->sacked_out + holes) > tp->packets_out) {
		tp->sacked_out = tp->packets_out - holes;
		return true;
	}
	return false;
}

/* If we receive more dupacks than we expected counting segments
 * in assumption of absent reordering, interpret this as reordering.
 * The only another reason could be bug in receiver TCP.
 */
static void tcp_check_reno_reordering(struct sock *sk, const int addend)
{
	struct tcp_sock *tp = tcp_sk(sk);
	if (tcp_limit_reno_sacked(tp))
		tcp_update_reordering(sk, tp->packets_out + addend, 0);
}

/* Emulate SACKs for SACKless connection: account for a new dupack. */

static void tcp_add_reno_sack(struct sock *sk)
{
	struct tcp_sock *tp = tcp_sk(sk);
	tp->sacked_out++;
	tcp_check_reno_reordering(sk, 0);
	tcp_verify_left_out(tp);
}

/* Account for ACK, ACKing some data in Reno Recovery phase. */

static void tcp_remove_reno_sacks(struct sock *sk, int acked)
{
	struct tcp_sock *tp = tcp_sk(sk);

	if (acked > 0) {
		/* One ACK acked hole. The rest eat duplicate ACKs. */
		if (acked - 1 >= tp->sacked_out)
			tp->sacked_out = 0;
		else
			tp->sacked_out -= acked - 1;
	}
	tcp_check_reno_reordering(sk, acked);
	tcp_verify_left_out(tp);
}

static inline void tcp_reset_reno_sack(struct tcp_sock *tp)
{
	tp->sacked_out = 0;
}

void tcp_clear_retrans(struct tcp_sock *tp)
{
	tp->retrans_out = 0;
	tp->lost_out = 0;
	tp->undo_marker = 0;
	tp->undo_retrans = -1;
	tp->fackets_out = 0;
	tp->sacked_out = 0;
}

static inline void tcp_init_undo(struct tcp_sock *tp)
{
	tp->undo_marker = tp->snd_una;
	/* Retransmission still in flight may cause DSACKs later. */
	tp->undo_retrans = tp->retrans_out ? : -1;
}

/* Enter Loss state. If we detect SACK reneging, forget all SACK information
 * and reset tags completely, otherwise preserve SACKs. If receiver
 * dropped its ofo queue, we will know this due to reneging detection.
 */
void tcp_enter_loss(struct sock *sk)
{
	const struct inet_connection_sock *icsk = inet_csk(sk);
	struct tcp_sock *tp = tcp_sk(sk);
	struct sk_buff *skb;
	bool new_recovery = false;
	bool is_reneg;			/* is receiver reneging on SACKs? */

	/* Reduce ssthresh if it has not yet been made inside this window. */
	if (icsk->icsk_ca_state <= TCP_CA_Disorder ||
	    !after(tp->high_seq, tp->snd_una) ||
	    (icsk->icsk_ca_state == TCP_CA_Loss && !icsk->icsk_retransmits)) {
		new_recovery = true;
		tp->prior_ssthresh = tcp_current_ssthresh(sk);
		tp->snd_ssthresh = icsk->icsk_ca_ops->ssthresh(sk);
		tcp_ca_event(sk, CA_EVENT_LOSS);
		tcp_init_undo(tp);
	}
	tp->snd_cwnd	   = 1;
	tp->snd_cwnd_cnt   = 0;
	tp->snd_cwnd_stamp = tcp_time_stamp;

	tp->retrans_out = 0;
	tp->lost_out = 0;

	if (tcp_is_reno(tp))
		tcp_reset_reno_sack(tp);

	skb = tcp_write_queue_head(sk);
	is_reneg = skb && (TCP_SKB_CB(skb)->sacked & TCPCB_SACKED_ACKED);
	if (is_reneg) {
		NET_INC_STATS_BH(sock_net(sk), LINUX_MIB_TCPSACKRENEGING);
		tp->sacked_out = 0;
		tp->fackets_out = 0;
	}
	tcp_clear_all_retrans_hints(tp);

	tcp_for_write_queue(skb, sk) {
		if (skb == tcp_send_head(sk))
			break;

		TCP_SKB_CB(skb)->sacked &= (~TCPCB_TAGBITS)|TCPCB_SACKED_ACKED;
		if (!(TCP_SKB_CB(skb)->sacked&TCPCB_SACKED_ACKED) || is_reneg) {
			TCP_SKB_CB(skb)->sacked &= ~TCPCB_SACKED_ACKED;
			TCP_SKB_CB(skb)->sacked |= TCPCB_LOST;
			tp->lost_out += tcp_skb_pcount(skb);
			tp->retransmit_high = TCP_SKB_CB(skb)->end_seq;
		}
	}
	tcp_verify_left_out(tp);

	/* Timeout in disordered state after receiving substantial DUPACKs
	 * suggests that the degree of reordering is over-estimated.
	 */
	if (icsk->icsk_ca_state <= TCP_CA_Disorder &&
	    tp->sacked_out >= sysctl_tcp_reordering)
		tp->reordering = min_t(unsigned int, tp->reordering,
				       sysctl_tcp_reordering);
	tcp_set_ca_state(sk, TCP_CA_Loss);
	tp->high_seq = tp->snd_nxt;
	tcp_ecn_queue_cwr(tp);

	/* F-RTO RFC5682 sec 3.1 step 1: retransmit SND.UNA if no previous
	 * loss recovery is underway except recurring timeout(s) on
	 * the same SND.UNA (sec 3.2). Disable F-RTO on path MTU probing
	 */
	tp->frto = sysctl_tcp_frto &&
		   (new_recovery || icsk->icsk_retransmits) &&
		   !inet_csk(sk)->icsk_mtup.probe_size;
}

/* If ACK arrived pointing to a remembered SACK, it means that our
 * remembered SACKs do not reflect real state of receiver i.e.
 * receiver _host_ is heavily congested (or buggy).
 *
 * To avoid big spurious retransmission bursts due to transient SACK
 * scoreboard oddities that look like reneging, we give the receiver a
 * little time (max(RTT/2, 10ms)) to send us some more ACKs that will
 * restore sanity to the SACK scoreboard. If the apparent reneging
 * persists until this RTO then we'll clear the SACK scoreboard.
 */
static bool tcp_check_sack_reneging(struct sock *sk, int flag)
{
	if (flag & FLAG_SACK_RENEGING) {
		struct tcp_sock *tp = tcp_sk(sk);
		unsigned long delay = max(usecs_to_jiffies(tp->srtt_us >> 4),
					  msecs_to_jiffies(10));

		inet_csk_reset_xmit_timer(sk, ICSK_TIME_RETRANS,
					  delay, TCP_RTO_MAX);
		return true;
	}
	return false;
}

static inline int tcp_fackets_out(const struct tcp_sock *tp)
{
	return tcp_is_reno(tp) ? tp->sacked_out + 1 : tp->fackets_out;
}

/* Heurestics to calculate number of duplicate ACKs. There's no dupACKs
 * counter when SACK is enabled (without SACK, sacked_out is used for
 * that purpose).
 *
 * Instead, with FACK TCP uses fackets_out that includes both SACKed
 * segments up to the highest received SACK block so far and holes in
 * between them.
 *
 * With reordering, holes may still be in flight, so RFC3517 recovery
 * uses pure sacked_out (total number of SACKed segments) even though
 * it violates the RFC that uses duplicate ACKs, often these are equal
 * but when e.g. out-of-window ACKs or packet duplication occurs,
 * they differ. Since neither occurs due to loss, TCP should really
 * ignore them.
 */
static inline int tcp_dupack_heuristics(const struct tcp_sock *tp)
{
	return tcp_is_fack(tp) ? tp->fackets_out : tp->sacked_out + 1;
}

static bool tcp_pause_early_retransmit(struct sock *sk, int flag)
{
	struct tcp_sock *tp = tcp_sk(sk);
	unsigned long delay;

	/* Delay early retransmit and entering fast recovery for
	 * max(RTT/4, 2msec) unless ack has ECE mark, no RTT samples
	 * available, or RTO is scheduled to fire first.
	 */
	if (sysctl_tcp_early_retrans < 2 || sysctl_tcp_early_retrans > 3 ||
	    (flag & FLAG_ECE) || !tp->srtt_us)
		return false;

	delay = max(usecs_to_jiffies(tp->srtt_us >> 5),
		    msecs_to_jiffies(2));

	if (!time_after(inet_csk(sk)->icsk_timeout, (jiffies + delay)))
		return false;

	inet_csk_reset_xmit_timer(sk, ICSK_TIME_EARLY_RETRANS, delay,
				  TCP_RTO_MAX);
	return true;
}

/* Linux NewReno/SACK/FACK/ECN state machine.
 * --------------------------------------
 *
 * "Open"	Normal state, no dubious events, fast path.
 * "Disorder"   In all the respects it is "Open",
 *		but requires a bit more attention. It is entered when
 *		we see some SACKs or dupacks. It is split of "Open"
 *		mainly to move some processing from fast path to slow one.
 * "CWR"	CWND was reduced due to some Congestion Notification event.
 *		It can be ECN, ICMP source quench, local device congestion.
 * "Recovery"	CWND was reduced, we are fast-retransmitting.
 * "Loss"	CWND was reduced due to RTO timeout or SACK reneging.
 *
 * tcp_fastretrans_alert() is entered:
 * - each incoming ACK, if state is not "Open"
 * - when arrived ACK is unusual, namely:
 *	* SACK
 *	* Duplicate ACK.
 *	* ECN ECE.
 *
 * Counting packets in flight is pretty simple.
 *
 *	in_flight = packets_out - left_out + retrans_out
 *
 *	packets_out is SND.NXT-SND.UNA counted in packets.
 *
 *	retrans_out is number of retransmitted segments.
 *
 *	left_out is number of segments left network, but not ACKed yet.
 *
 *		left_out = sacked_out + lost_out
 *
 *     sacked_out: Packets, which arrived to receiver out of order
 *		   and hence not ACKed. With SACKs this number is simply
 *		   amount of SACKed data. Even without SACKs
 *		   it is easy to give pretty reliable estimate of this number,
 *		   counting duplicate ACKs.
 *
 *       lost_out: Packets lost by network. TCP has no explicit
 *		   "loss notification" feedback from network (for now).
 *		   It means that this number can be only _guessed_.
 *		   Actually, it is the heuristics to predict lossage that
 *		   distinguishes different algorithms.
 *
 *	F.e. after RTO, when all the queue is considered as lost,
 *	lost_out = packets_out and in_flight = retrans_out.
 *
 *		Essentially, we have now two algorithms counting
 *		lost packets.
 *
 *		FACK: It is the simplest heuristics. As soon as we decided
 *		that something is lost, we decide that _all_ not SACKed
 *		packets until the most forward SACK are lost. I.e.
 *		lost_out = fackets_out - sacked_out and left_out = fackets_out.
 *		It is absolutely correct estimate, if network does not reorder
 *		packets. And it loses any connection to reality when reordering
 *		takes place. We use FACK by default until reordering
 *		is suspected on the path to this destination.
 *
 *		NewReno: when Recovery is entered, we assume that one segment
 *		is lost (classic Reno). While we are in Recovery and
 *		a partial ACK arrives, we assume that one more packet
 *		is lost (NewReno). This heuristics are the same in NewReno
 *		and SACK.
 *
 *  Imagine, that's all! Forget about all this shamanism about CWND inflation
 *  deflation etc. CWND is real congestion window, never inflated, changes
 *  only according to classic VJ rules.
 *
 * Really tricky (and requiring careful tuning) part of algorithm
 * is hidden in functions tcp_time_to_recover() and tcp_xmit_retransmit_queue().
 * The first determines the moment _when_ we should reduce CWND and,
 * hence, slow down forward transmission. In fact, it determines the moment
 * when we decide that hole is caused by loss, rather than by a reorder.
 *
 * tcp_xmit_retransmit_queue() decides, _what_ we should retransmit to fill
 * holes, caused by lost packets.
 *
 * And the most logically complicated part of algorithm is undo
 * heuristics. We detect false retransmits due to both too early
 * fast retransmit (reordering) and underestimated RTO, analyzing
 * timestamps and D-SACKs. When we detect that some segments were
 * retransmitted by mistake and CWND reduction was wrong, we undo
 * window reduction and abort recovery phase. This logic is hidden
 * inside several functions named tcp_try_undo_<something>.
 */

/* This function decides, when we should leave Disordered state
 * and enter Recovery phase, reducing congestion window.
 *
 * Main question: may we further continue forward transmission
 * with the same cwnd?
 */
static bool tcp_time_to_recover(struct sock *sk, int flag)
{
	struct tcp_sock *tp = tcp_sk(sk);
	__u32 packets_out;

	/* Trick#1: The loss is proven. */
	if (tp->lost_out)
		return true;

	/* Not-A-Trick#2 : Classic rule... */
	if (tcp_dupack_heuristics(tp) > tp->reordering)
		return true;

	/* Trick#4: It is still not OK... But will it be useful to delay
	 * recovery more?
	 */
	packets_out = tp->packets_out;
	if (packets_out <= tp->reordering &&
	    tp->sacked_out >= max_t(__u32, packets_out/2, sysctl_tcp_reordering) &&
	    !tcp_may_send_now(sk)) {
		/* We have nothing to send. This connection is limited
		 * either by receiver window or by application.
		 */
		return true;
	}

	/* If a thin stream is detected, retransmit after first
	 * received dupack. Employ only if SACK is supported in order
	 * to avoid possible corner-case series of spurious retransmissions
	 * Use only if there are no unsent data.
	 */
	if ((tp->thin_dupack || sysctl_tcp_thin_dupack) &&
	    tcp_stream_is_thin(tp) && tcp_dupack_heuristics(tp) > 1 &&
	    tcp_is_sack(tp) && !tcp_send_head(sk))
		return true;

	/* Trick#6: TCP early retransmit, per RFC5827.  To avoid spurious
	 * retransmissions due to small network reorderings, we implement
	 * Mitigation A.3 in the RFC and delay the retransmission for a short
	 * interval if appropriate.
	 */
	if (tp->do_early_retrans && !tp->retrans_out && tp->sacked_out &&
	    (tp->packets_out >= (tp->sacked_out + 1) && tp->packets_out < 4) &&
	    !tcp_may_send_now(sk))
		return !tcp_pause_early_retransmit(sk, flag);

	return false;
}

/* Detect loss in event "A" above by marking head of queue up as lost.
 * For FACK or non-SACK(Reno) senders, the first "packets" number of segments
 * are considered lost. For RFC3517 SACK, a segment is considered lost if it
 * has at least tp->reordering SACKed seqments above it; "packets" refers to
 * the maximum SACKed segments to pass before reaching this limit.
 */
static void tcp_mark_head_lost(struct sock *sk, int packets, int mark_head)
{
	struct tcp_sock *tp = tcp_sk(sk);
	struct sk_buff *skb;
	int cnt, oldcnt;
	int err;
	unsigned int mss;
	/* Use SACK to deduce losses of new sequences sent during recovery */
	const u32 loss_high = tcp_is_sack(tp) ?  tp->snd_nxt : tp->high_seq;

	WARN_ON(packets > tp->packets_out);
	if (tp->lost_skb_hint) {
		skb = tp->lost_skb_hint;
		cnt = tp->lost_cnt_hint;
		/* Head already handled? */
		if (mark_head && skb != tcp_write_queue_head(sk))
			return;
	} else {
		skb = tcp_write_queue_head(sk);
		cnt = 0;
	}

	tcp_for_write_queue_from(skb, sk) {
		if (skb == tcp_send_head(sk))
			break;
		/* TODO: do this better */
		/* this is not the most efficient way to do this... */
		tp->lost_skb_hint = skb;
		tp->lost_cnt_hint = cnt;

		if (after(TCP_SKB_CB(skb)->end_seq, loss_high))
			break;

		oldcnt = cnt;
		if (tcp_is_fack(tp) || tcp_is_reno(tp) ||
		    (TCP_SKB_CB(skb)->sacked & TCPCB_SACKED_ACKED))
			cnt += tcp_skb_pcount(skb);

		if (cnt > packets) {
			if ((tcp_is_sack(tp) && !tcp_is_fack(tp)) ||
			    (TCP_SKB_CB(skb)->sacked & TCPCB_SACKED_ACKED) ||
			    (oldcnt >= packets))
				break;

			mss = skb_shinfo(skb)->gso_size;
			err = tcp_fragment(sk, skb, (packets - oldcnt) * mss,
					   mss, GFP_ATOMIC);
			if (err < 0)
				break;
			cnt = packets;
		}

		tcp_skb_mark_lost(tp, skb);

		if (mark_head)
			break;
	}
	tcp_verify_left_out(tp);
}

/* Account newly detected lost packet(s) */

static void tcp_update_scoreboard(struct sock *sk, int fast_rexmit)
{
	struct tcp_sock *tp = tcp_sk(sk);

	if (tcp_is_reno(tp)) {
		tcp_mark_head_lost(sk, 1, 1);
	} else if (tcp_is_fack(tp)) {
		int lost = tp->fackets_out - tp->reordering;
		if (lost <= 0)
			lost = 1;
		tcp_mark_head_lost(sk, lost, 0);
	} else {
		int sacked_upto = tp->sacked_out - tp->reordering;
		if (sacked_upto >= 0)
			tcp_mark_head_lost(sk, sacked_upto, 0);
		else if (fast_rexmit)
			tcp_mark_head_lost(sk, 1, 1);
	}
}

/* CWND moderation, preventing bursts due to too big ACKs
 * in dubious situations.
 */
static inline void tcp_moderate_cwnd(struct tcp_sock *tp)
{
	tp->snd_cwnd = min(tp->snd_cwnd,
			   tcp_packets_in_flight(tp) + tcp_max_burst(tp));
	tp->snd_cwnd_stamp = tcp_time_stamp;
}

/* Nothing was retransmitted or returned timestamp is less
 * than timestamp of the first retransmission.
 */
static inline bool tcp_packet_delayed(const struct tcp_sock *tp)
{
	return !tp->retrans_stamp ||
		(tp->rx_opt.saw_tstamp && tp->rx_opt.rcv_tsecr &&
		 before(tp->rx_opt.rcv_tsecr, tp->retrans_stamp));
}

/* Undo procedures. */

/* We can clear retrans_stamp when there are no retransmissions in the
 * window. It would seem that it is trivially available for us in
 * tp->retrans_out, however, that kind of assumptions doesn't consider
 * what will happen if errors occur when sending retransmission for the
 * second time. ...It could the that such segment has only
 * TCPCB_EVER_RETRANS set at the present time. It seems that checking
 * the head skb is enough except for some reneging corner cases that
 * are not worth the effort.
 *
 * Main reason for all this complexity is the fact that connection dying
 * time now depends on the validity of the retrans_stamp, in particular,
 * that successive retransmissions of a segment must not advance
 * retrans_stamp under any conditions.
 */
static bool tcp_any_retrans_done(const struct sock *sk)
{
	const struct tcp_sock *tp = tcp_sk(sk);
	struct sk_buff *skb;

	if (tp->retrans_out)
		return true;

	skb = tcp_write_queue_head(sk);
	if (unlikely(skb && TCP_SKB_CB(skb)->sacked & TCPCB_EVER_RETRANS))
		return true;

	return false;
}

#if FASTRETRANS_DEBUG > 1
static void DBGUNDO(struct sock *sk, const char *msg)
{
	struct tcp_sock *tp = tcp_sk(sk);
	struct inet_sock *inet = inet_sk(sk);

	if (sk->sk_family == AF_INET) {
		pr_debug("Undo %s %pI4/%u c%u l%u ss%u/%u p%u\n",
			 msg,
			 &inet->inet_daddr, ntohs(inet->inet_dport),
			 tp->snd_cwnd, tcp_left_out(tp),
			 tp->snd_ssthresh, tp->prior_ssthresh,
			 tp->packets_out);
	}
#if IS_ENABLED(CONFIG_IPV6)
	else if (sk->sk_family == AF_INET6) {
		pr_debug("Undo %s %pI6/%u c%u l%u ss%u/%u p%u\n",
			 msg,
			 &sk->sk_v6_daddr, ntohs(inet->inet_dport),
			 tp->snd_cwnd, tcp_left_out(tp),
			 tp->snd_ssthresh, tp->prior_ssthresh,
			 tp->packets_out);
	}
#endif
}
#else
#define DBGUNDO(x...) do { } while (0)
#endif

static void tcp_undo_cwnd_reduction(struct sock *sk, bool unmark_loss)
{
	struct tcp_sock *tp = tcp_sk(sk);

	if (unmark_loss) {
		struct sk_buff *skb;

		tcp_for_write_queue(skb, sk) {
			if (skb == tcp_send_head(sk))
				break;
			TCP_SKB_CB(skb)->sacked &= ~TCPCB_LOST;
		}
		tp->lost_out = 0;
		tcp_clear_all_retrans_hints(tp);
	}

	if (tp->prior_ssthresh) {
		const struct inet_connection_sock *icsk = inet_csk(sk);

		if (icsk->icsk_ca_ops->undo_cwnd)
			tp->snd_cwnd = icsk->icsk_ca_ops->undo_cwnd(sk);
		else
			tp->snd_cwnd = max(tp->snd_cwnd, tp->snd_ssthresh << 1);

		if (tp->prior_ssthresh > tp->snd_ssthresh) {
			tp->snd_ssthresh = tp->prior_ssthresh;
			tcp_ecn_withdraw_cwr(tp);
		}
	} else {
		tp->snd_cwnd = max(tp->snd_cwnd, tp->snd_ssthresh);
	}
	tp->snd_cwnd_stamp = tcp_time_stamp;
	tp->undo_marker = 0;
}

static inline bool tcp_may_undo(const struct tcp_sock *tp)
{
	return tp->undo_marker && (!tp->undo_retrans || tcp_packet_delayed(tp));
}

/* People celebrate: "We love our President!" */
static bool tcp_try_undo_recovery(struct sock *sk)
{
	struct tcp_sock *tp = tcp_sk(sk);

	if (tcp_may_undo(tp)) {
		int mib_idx;

		/* Happy end! We did not retransmit anything
		 * or our original transmission succeeded.
		 */
		DBGUNDO(sk, inet_csk(sk)->icsk_ca_state == TCP_CA_Loss ? "loss" : "retrans");
		tcp_undo_cwnd_reduction(sk, false);
		if (inet_csk(sk)->icsk_ca_state == TCP_CA_Loss)
			mib_idx = LINUX_MIB_TCPLOSSUNDO;
		else
			mib_idx = LINUX_MIB_TCPFULLUNDO;

		NET_INC_STATS_BH(sock_net(sk), mib_idx);
	}
	if (tp->snd_una == tp->high_seq && tcp_is_reno(tp)) {
		/* Hold old state until something *above* high_seq
		 * is ACKed. For Reno it is MUST to prevent false
		 * fast retransmits (RFC2582). SACK TCP is safe. */
		tcp_moderate_cwnd(tp);
		if (!tcp_any_retrans_done(sk))
			tp->retrans_stamp = 0;
		return true;
	}
	tcp_set_ca_state(sk, TCP_CA_Open);
	return false;
}

/* Try to undo cwnd reduction, because D-SACKs acked all retransmitted data */
static bool tcp_try_undo_dsack(struct sock *sk)
{
	struct tcp_sock *tp = tcp_sk(sk);

	if (tp->undo_marker && !tp->undo_retrans) {
		DBGUNDO(sk, "D-SACK");
		tcp_undo_cwnd_reduction(sk, false);
		NET_INC_STATS_BH(sock_net(sk), LINUX_MIB_TCPDSACKUNDO);
		return true;
	}
	return false;
}

/* Undo during loss recovery after partial ACK or using F-RTO. */
static bool tcp_try_undo_loss(struct sock *sk, bool frto_undo)
{
	struct tcp_sock *tp = tcp_sk(sk);

	if (frto_undo || tcp_may_undo(tp)) {
		tcp_undo_cwnd_reduction(sk, true);

		DBGUNDO(sk, "partial loss");
		NET_INC_STATS_BH(sock_net(sk), LINUX_MIB_TCPLOSSUNDO);
		if (frto_undo)
			NET_INC_STATS_BH(sock_net(sk),
					 LINUX_MIB_TCPSPURIOUSRTOS);
		inet_csk(sk)->icsk_retransmits = 0;
		if (frto_undo || tcp_is_sack(tp))
			tcp_set_ca_state(sk, TCP_CA_Open);
		return true;
	}
	return false;
}

/* The cwnd reduction in CWR and Recovery use the PRR algorithm
 * https://datatracker.ietf.org/doc/draft-ietf-tcpm-proportional-rate-reduction/
 * It computes the number of packets to send (sndcnt) based on packets newly
 * delivered:
 *   1) If the packets in flight is larger than ssthresh, PRR spreads the
 *	cwnd reductions across a full RTT.
 *   2) If packets in flight is lower than ssthresh (such as due to excess
 *	losses and/or application stalls), do not perform any further cwnd
 *	reductions, but instead slow start up to ssthresh.
 */
static void tcp_init_cwnd_reduction(struct sock *sk)
{
	struct tcp_sock *tp = tcp_sk(sk);

	tp->high_seq = tp->snd_nxt;
	tp->tlp_high_seq = 0;
	tp->snd_cwnd_cnt = 0;
	tp->prior_cwnd = tp->snd_cwnd;
	tp->prr_delivered = 0;
	tp->prr_out = 0;
	tp->snd_ssthresh = inet_csk(sk)->icsk_ca_ops->ssthresh(sk);
	tcp_ecn_queue_cwr(tp);
}

static void tcp_cwnd_reduction(struct sock *sk, const int prior_unsacked,
			       int fast_rexmit)
{
	struct tcp_sock *tp = tcp_sk(sk);
	int sndcnt = 0;
	int delta = tp->snd_ssthresh - tcp_packets_in_flight(tp);
	int newly_acked_sacked = prior_unsacked -
				 (tp->packets_out - tp->sacked_out);

	if (newly_acked_sacked <= 0 || WARN_ON_ONCE(!tp->prior_cwnd)) 
		return;

	tp->prr_delivered += newly_acked_sacked;
	if (tcp_packets_in_flight(tp) > tp->snd_ssthresh) {
		u64 dividend = (u64)tp->snd_ssthresh * tp->prr_delivered +
			       tp->prior_cwnd - 1;
		sndcnt = div_u64(dividend, tp->prior_cwnd) - tp->prr_out;
	} else {
		sndcnt = min_t(int, delta,
			       max_t(int, tp->prr_delivered - tp->prr_out,
				     newly_acked_sacked) + 1);
	}

	sndcnt = max(sndcnt, (fast_rexmit ? 1 : 0));
	tp->snd_cwnd = tcp_packets_in_flight(tp) + sndcnt;
}

static inline void tcp_end_cwnd_reduction(struct sock *sk)
{
	struct tcp_sock *tp = tcp_sk(sk);

	/* Reset cwnd to ssthresh in CWR or Recovery (unless it's undone) */
	if (tp->snd_ssthresh < TCP_INFINITE_SSTHRESH &&
	    (inet_csk(sk)->icsk_ca_state == TCP_CA_CWR || tp->undo_marker)) {
		tp->snd_cwnd = tp->snd_ssthresh;
		tp->snd_cwnd_stamp = tcp_time_stamp;
	}
	tcp_ca_event(sk, CA_EVENT_COMPLETE_CWR);
}

/* Enter CWR state. Disable cwnd undo since congestion is proven with ECN */
void tcp_enter_cwr(struct sock *sk)
{
	struct tcp_sock *tp = tcp_sk(sk);

	tp->prior_ssthresh = 0;
	if (inet_csk(sk)->icsk_ca_state < TCP_CA_CWR) {
		tp->undo_marker = 0;
		tcp_init_cwnd_reduction(sk);
		tcp_set_ca_state(sk, TCP_CA_CWR);
	}
}

static void tcp_try_keep_open(struct sock *sk)
{
	struct tcp_sock *tp = tcp_sk(sk);
	int state = TCP_CA_Open;

	if (tcp_left_out(tp) || tcp_any_retrans_done(sk))
		state = TCP_CA_Disorder;

	if (inet_csk(sk)->icsk_ca_state != state) {
		tcp_set_ca_state(sk, state);
		tp->high_seq = tp->snd_nxt;
	}
}

static void tcp_try_to_open(struct sock *sk, int flag, const int prior_unsacked)
{
	struct tcp_sock *tp = tcp_sk(sk);

	tcp_verify_left_out(tp);

	if (!tcp_any_retrans_done(sk))
		tp->retrans_stamp = 0;

	if (flag & FLAG_ECE)
		tcp_enter_cwr(sk);

	if (inet_csk(sk)->icsk_ca_state != TCP_CA_CWR) {
		tcp_try_keep_open(sk);
	} else {
		tcp_cwnd_reduction(sk, prior_unsacked, 0);
	}
}

static void tcp_mtup_probe_failed(struct sock *sk)
{
	struct inet_connection_sock *icsk = inet_csk(sk);

	icsk->icsk_mtup.search_high = icsk->icsk_mtup.probe_size - 1;
	icsk->icsk_mtup.probe_size = 0;
}

static void tcp_mtup_probe_success(struct sock *sk)
{
	struct tcp_sock *tp = tcp_sk(sk);
	struct inet_connection_sock *icsk = inet_csk(sk);

	/* FIXME: breaks with very large cwnd */
	tp->prior_ssthresh = tcp_current_ssthresh(sk);
	tp->snd_cwnd = tp->snd_cwnd *
		       tcp_mss_to_mtu(sk, tp->mss_cache) /
		       icsk->icsk_mtup.probe_size;
	tp->snd_cwnd_cnt = 0;
	tp->snd_cwnd_stamp = tcp_time_stamp;
	tp->snd_ssthresh = tcp_current_ssthresh(sk);

	icsk->icsk_mtup.search_low = icsk->icsk_mtup.probe_size;
	icsk->icsk_mtup.probe_size = 0;
	tcp_sync_mss(sk, icsk->icsk_pmtu_cookie);
}

/* Do a simple retransmit without using the backoff mechanisms in
 * tcp_timer. This is used for path mtu discovery.
 * The socket is already locked here.
 */
void tcp_simple_retransmit(struct sock *sk)
{
	const struct inet_connection_sock *icsk = inet_csk(sk);
	struct tcp_sock *tp = tcp_sk(sk);
	struct sk_buff *skb;
	unsigned int mss = tcp_current_mss(sk);
	u32 prior_lost = tp->lost_out;

	tcp_for_write_queue(skb, sk) {
		if (skb == tcp_send_head(sk))
			break;
		if (tcp_skb_seglen(skb) > mss &&
		    !(TCP_SKB_CB(skb)->sacked & TCPCB_SACKED_ACKED)) {
			if (TCP_SKB_CB(skb)->sacked & TCPCB_SACKED_RETRANS) {
				TCP_SKB_CB(skb)->sacked &= ~TCPCB_SACKED_RETRANS;
				tp->retrans_out -= tcp_skb_pcount(skb);
			}
			tcp_skb_mark_lost_uncond_verify(tp, skb);
		}
	}

	tcp_clear_retrans_hints_partial(tp);

	if (prior_lost == tp->lost_out)
		return;

	if (tcp_is_reno(tp))
		tcp_limit_reno_sacked(tp);

	tcp_verify_left_out(tp);

	/* Don't muck with the congestion window here.
	 * Reason is that we do not increase amount of _data_
	 * in network, but units changed and effective
	 * cwnd/ssthresh really reduced now.
	 */
	if (icsk->icsk_ca_state != TCP_CA_Loss) {
		tp->high_seq = tp->snd_nxt;
		tp->snd_ssthresh = tcp_current_ssthresh(sk);
		tp->prior_ssthresh = 0;
		tp->undo_marker = 0;
		tcp_set_ca_state(sk, TCP_CA_Loss);
	}
	tcp_xmit_retransmit_queue(sk);
}
EXPORT_SYMBOL(tcp_simple_retransmit);

static void tcp_enter_recovery(struct sock *sk, bool ece_ack)
{
	struct tcp_sock *tp = tcp_sk(sk);
	int mib_idx;

	if (tcp_is_reno(tp))
		mib_idx = LINUX_MIB_TCPRENORECOVERY;
	else
		mib_idx = LINUX_MIB_TCPSACKRECOVERY;

	NET_INC_STATS_BH(sock_net(sk), mib_idx);

	tp->prior_ssthresh = 0;
	tcp_init_undo(tp);

	if (inet_csk(sk)->icsk_ca_state < TCP_CA_CWR) {
		if (!ece_ack)
			tp->prior_ssthresh = tcp_current_ssthresh(sk);
		tcp_init_cwnd_reduction(sk);
	}
	tcp_set_ca_state(sk, TCP_CA_Recovery);
}

/* Process an ACK in CA_Loss state. Move to CA_Open if lost data are
 * recovered or spurious. Otherwise retransmits more on partial ACKs.
 */
static void tcp_process_loss(struct sock *sk, int flag, bool is_dupack)
{
	struct tcp_sock *tp = tcp_sk(sk);
	bool recovered = !before(tp->snd_una, tp->high_seq);

	if (tp->frto) { /* F-RTO RFC5682 sec 3.1 (sack enhanced version). */
		/* Step 3.b. A timeout is spurious if not all data are
		 * lost, i.e., never-retransmitted data are (s)acked.
		 */
		if (tcp_try_undo_loss(sk, flag & FLAG_ORIG_SACK_ACKED))
			return;

		if (after(tp->snd_nxt, tp->high_seq) &&
		    (flag & FLAG_DATA_SACKED || is_dupack)) {
			tp->frto = 0; /* Loss was real: 2nd part of step 3.a */
		} else if (flag & FLAG_SND_UNA_ADVANCED && !recovered) {
			tp->high_seq = tp->snd_nxt;
			__tcp_push_pending_frames(sk, tcp_current_mss(sk),
						  TCP_NAGLE_OFF);
			if (after(tp->snd_nxt, tp->high_seq))
				return; /* Step 2.b */
			tp->frto = 0;
		}
	}

	if (recovered) {
		/* F-RTO RFC5682 sec 3.1 step 2.a and 1st part of step 3.a */
		tcp_try_undo_recovery(sk);
		return;
	}
	if (tcp_is_reno(tp)) {
		/* A Reno DUPACK means new data in F-RTO step 2.b above are
		 * delivered. Lower inflight to clock out (re)tranmissions.
		 */
		if (after(tp->snd_nxt, tp->high_seq) && is_dupack)
			tcp_add_reno_sack(sk);
		else if (flag & FLAG_SND_UNA_ADVANCED)
			tcp_reset_reno_sack(tp);
	}
	if (tcp_try_undo_loss(sk, false))
		return;
	tcp_xmit_retransmit_queue(sk);
}

/* Undo during fast recovery after partial ACK. */
static bool tcp_try_undo_partial(struct sock *sk, const int acked,
				 const int prior_unsacked)
{
	struct tcp_sock *tp = tcp_sk(sk);

	if (tp->undo_marker && tcp_packet_delayed(tp)) {
		/* Plain luck! Hole if filled with delayed
		 * packet, rather than with a retransmit.
		 */
		tcp_update_reordering(sk, tcp_fackets_out(tp) + acked, 1);

		/* We are getting evidence that the reordering degree is higher
		 * than we realized. If there are no retransmits out then we
		 * can undo. Otherwise we clock out new packets but do not
		 * mark more packets lost or retransmit more.
		 */
		if (tp->retrans_out) {
			tcp_cwnd_reduction(sk, prior_unsacked, 0);
			return true;
		}

		if (!tcp_any_retrans_done(sk))
			tp->retrans_stamp = 0;

		DBGUNDO(sk, "partial recovery");
		tcp_undo_cwnd_reduction(sk, true);
		NET_INC_STATS_BH(sock_net(sk), LINUX_MIB_TCPPARTIALUNDO);
		tcp_try_keep_open(sk);
		return true;
	}
	return false;
}

/* Process an event, which can update packets-in-flight not trivially.
 * Main goal of this function is to calculate new estimate for left_out,
 * taking into account both packets sitting in receiver's buffer and
 * packets lost by network.
 *
 * Besides that it does CWND reduction, when packet loss is detected
 * and changes state of machine.
 *
 * It does _not_ decide what to send, it is made in function
 * tcp_xmit_retransmit_queue().
 */
static void tcp_fastretrans_alert(struct sock *sk, const int acked,
				  const int prior_unsacked,
				  bool is_dupack, int flag)
{
	struct inet_connection_sock *icsk = inet_csk(sk);
	struct tcp_sock *tp = tcp_sk(sk);
	bool do_lost = is_dupack || ((flag & FLAG_DATA_SACKED) &&
				    (tcp_fackets_out(tp) > tp->reordering));
	int fast_rexmit = 0;

	if (WARN_ON(!tp->packets_out && tp->sacked_out))
		tp->sacked_out = 0;
	if (WARN_ON(!tp->sacked_out && tp->fackets_out))
		tp->fackets_out = 0;

	/* Now state machine starts.
	 * A. ECE, hence prohibit cwnd undoing, the reduction is required. */
	if (flag & FLAG_ECE)
		tp->prior_ssthresh = 0;

	/* B. In all the states check for reneging SACKs. */
	if (tcp_check_sack_reneging(sk, flag))
		return;

	/* C. Check consistency of the current state. */
	tcp_verify_left_out(tp);

	/* D. Check state exit conditions. State can be terminated
	 *    when high_seq is ACKed. */
	if (icsk->icsk_ca_state == TCP_CA_Open) {
		WARN_ON(tp->retrans_out != 0);
		tp->retrans_stamp = 0;
	} else if (!before(tp->snd_una, tp->high_seq)) {
		switch (icsk->icsk_ca_state) {
		case TCP_CA_CWR:
			/* CWR is to be held something *above* high_seq
			 * is ACKed for CWR bit to reach receiver. */
			if (tp->snd_una != tp->high_seq) {
				tcp_end_cwnd_reduction(sk);
				tcp_set_ca_state(sk, TCP_CA_Open);
			}
			break;

		case TCP_CA_Recovery:
			if (tcp_is_reno(tp))
				tcp_reset_reno_sack(tp);
			if (tcp_try_undo_recovery(sk))
				return;
			tcp_end_cwnd_reduction(sk);
			break;
		}
	}

	/* E. Process state. */
	switch (icsk->icsk_ca_state) {
	case TCP_CA_Recovery:
		if (!(flag & FLAG_SND_UNA_ADVANCED)) {
			if (tcp_is_reno(tp) && is_dupack)
				tcp_add_reno_sack(sk);
		} else {
			if (tcp_try_undo_partial(sk, acked, prior_unsacked))
				return;
			/* Partial ACK arrived. Force fast retransmit. */
			do_lost = tcp_is_reno(tp) ||
				  tcp_fackets_out(tp) > tp->reordering;
		}
		if (tcp_try_undo_dsack(sk)) {
			tcp_try_keep_open(sk);
			return;
		}
		break;
	case TCP_CA_Loss:
		tcp_process_loss(sk, flag, is_dupack);
		if (icsk->icsk_ca_state != TCP_CA_Open)
			return;
		/* Fall through to processing in Open state. */
	default:
		if (tcp_is_reno(tp)) {
			if (flag & FLAG_SND_UNA_ADVANCED)
				tcp_reset_reno_sack(tp);
			if (is_dupack)
				tcp_add_reno_sack(sk);
		}

		if (icsk->icsk_ca_state <= TCP_CA_Disorder)
			tcp_try_undo_dsack(sk);

		if (!tcp_time_to_recover(sk, flag)) {
			tcp_try_to_open(sk, flag, prior_unsacked);
			return;
		}

		/* MTU probe failure: don't reduce cwnd */
		if (icsk->icsk_ca_state < TCP_CA_CWR &&
		    icsk->icsk_mtup.probe_size &&
		    tp->snd_una == tp->mtu_probe.probe_seq_start) {
			tcp_mtup_probe_failed(sk);
			/* Restores the reduction we did in tcp_mtup_probe() */
			tp->snd_cwnd++;
			tcp_simple_retransmit(sk);
			return;
		}

		/* Otherwise enter Recovery state */
		tcp_enter_recovery(sk, (flag & FLAG_ECE));
		fast_rexmit = 1;
	}

	if (do_lost)
		tcp_update_scoreboard(sk, fast_rexmit);
	tcp_cwnd_reduction(sk, prior_unsacked, fast_rexmit);
	tcp_xmit_retransmit_queue(sk);
}

static inline bool tcp_ack_update_rtt(struct sock *sk, const int flag,
				      long seq_rtt_us, long sack_rtt_us)
{
	const struct tcp_sock *tp = tcp_sk(sk);

	/* Prefer RTT measured from ACK's timing to TS-ECR. This is because
	 * broken middle-boxes or peers may corrupt TS-ECR fields. But
	 * Karn's algorithm forbids taking RTT if some retransmitted data
	 * is acked (RFC6298).
	 */
	if (flag & FLAG_RETRANS_DATA_ACKED)
		seq_rtt_us = -1L;

	if (seq_rtt_us < 0)
		seq_rtt_us = sack_rtt_us;

	/* RTTM Rule: A TSecr value received in a segment is used to
	 * update the averaged RTT measurement only if the segment
	 * acknowledges some new data, i.e., only if it advances the
	 * left edge of the send window.
	 * See draft-ietf-tcplw-high-performance-00, section 3.3.
	 */
	if (seq_rtt_us < 0 && tp->rx_opt.saw_tstamp && tp->rx_opt.rcv_tsecr &&
	    flag & FLAG_ACKED)
		seq_rtt_us = jiffies_to_usecs(tcp_time_stamp - tp->rx_opt.rcv_tsecr);

	if (seq_rtt_us < 0)
		return false;

	tcp_rtt_estimator(sk, seq_rtt_us);
#ifdef CONFIG_MPTCP
	tp->ops->set_rto(sk);
#else
	tcp_set_rto(sk);
#endif

	/* RFC6298: only reset backoff on valid RTT measurement. */
	inet_csk(sk)->icsk_backoff = 0;
	return true;
}

/* Compute time elapsed between (last) SYNACK and the ACK completing 3WHS. */
static void tcp_synack_rtt_meas(struct sock *sk, const u32 synack_stamp)
{
	struct tcp_sock *tp = tcp_sk(sk);
	long seq_rtt_us = -1L;

	if (synack_stamp && !tp->total_retrans)
		seq_rtt_us = jiffies_to_usecs(tcp_time_stamp - synack_stamp);

	/* If the ACK acks both the SYNACK and the (Fast Open'd) data packets
	 * sent in SYN_RECV, SYNACK RTT is the smooth RTT computed in tcp_ack()
	 */
	if (!tp->srtt_us)
		tcp_ack_update_rtt(sk, FLAG_SYN_ACKED, seq_rtt_us, -1L);
}

static void tcp_cong_avoid(struct sock *sk, u32 ack, u32 acked)
{
	const struct inet_connection_sock *icsk = inet_csk(sk);

	icsk->icsk_ca_ops->cong_avoid(sk, ack, acked);
	tcp_sk(sk)->snd_cwnd_stamp = tcp_time_stamp;
}

/* Restart timer after forward progress on connection.
 * RFC2988 recommends to restart timer to now+rto.
 */
void tcp_rearm_rto(struct sock *sk)
{
	const struct inet_connection_sock *icsk = inet_csk(sk);
	struct tcp_sock *tp = tcp_sk(sk);

	/* If the retrans timer is currently being used by Fast Open
	 * for SYN-ACK retrans purpose, stay put.
	 */
	if (tp->fastopen_rsk)
		return;

	if (!tp->packets_out) {
		inet_csk_clear_xmit_timer(sk, ICSK_TIME_RETRANS);
	} else {
		u32 rto = inet_csk(sk)->icsk_rto;
		/* Offset the time elapsed after installing regular RTO */
		if (icsk->icsk_pending == ICSK_TIME_EARLY_RETRANS ||
		    icsk->icsk_pending == ICSK_TIME_LOSS_PROBE) {
			struct sk_buff *skb = tcp_write_queue_head(sk);
			const u32 rto_time_stamp =
				tcp_skb_timestamp(skb) + rto;
			s32 delta = (s32)(rto_time_stamp - tcp_time_stamp);
			/* delta may not be positive if the socket is locked
			 * when the retrans timer fires and is rescheduled.
			 */
			rto = max(delta, 1);
		}
		inet_csk_reset_xmit_timer(sk, ICSK_TIME_RETRANS, rto,
					  TCP_RTO_MAX);
	}
}

/* This function is called when the delayed ER timer fires. TCP enters
 * fast recovery and performs fast-retransmit.
 */
void tcp_resume_early_retransmit(struct sock *sk)
{
	struct tcp_sock *tp = tcp_sk(sk);

	tcp_rearm_rto(sk);

	/* Stop if ER is disabled after the delayed ER timer is scheduled */
	if (!tp->do_early_retrans)
		return;

	tcp_enter_recovery(sk, false);
	tcp_update_scoreboard(sk, 1);
	tcp_xmit_retransmit_queue(sk);
}

/* If we get here, the whole TSO packet has not been acked. */
#ifndef CONFIG_MPTCP
static 
#endif
u32 tcp_tso_acked(struct sock *sk, struct sk_buff *skb)
{
	struct tcp_sock *tp = tcp_sk(sk);
	u32 packets_acked;

	BUG_ON(!after(TCP_SKB_CB(skb)->end_seq, tp->snd_una));

	packets_acked = tcp_skb_pcount(skb);
	if (tcp_trim_head(sk, skb, tp->snd_una - TCP_SKB_CB(skb)->seq))
		return 0;
	packets_acked -= tcp_skb_pcount(skb);

	if (packets_acked) {
		BUG_ON(tcp_skb_pcount(skb) == 0);
		BUG_ON(!before(TCP_SKB_CB(skb)->seq, TCP_SKB_CB(skb)->end_seq));
	}

	return packets_acked;
}

static void tcp_ack_tstamp(struct sock *sk, struct sk_buff *skb,
			   u32 prior_snd_una)
{
	const struct skb_shared_info *shinfo;

	/* Avoid cache line misses to get skb_shinfo() and shinfo->tx_flags */
	if (likely(!(sk->sk_tsflags & SOF_TIMESTAMPING_TX_ACK)))
		return;

	shinfo = skb_shinfo(skb);
	if ((shinfo->tx_flags & SKBTX_ACK_TSTAMP) &&
	    between(shinfo->tskey, prior_snd_una, tcp_sk(sk)->snd_una - 1))
		__skb_tstamp_tx(skb, NULL, sk, SCM_TSTAMP_ACK);
}

/* Remove acknowledged frames from the retransmission queue. If our packet
 * is before the ack sequence we can discard it as it's confirmed to have
 * arrived at the other end.
 */
static int tcp_clean_rtx_queue(struct sock *sk, int prior_fackets,
			       u32 prior_snd_una, long sack_rtt_us)
{
	const struct inet_connection_sock *icsk = inet_csk(sk);
	struct skb_mstamp first_ackt, last_ackt, now;
	struct tcp_sock *tp = tcp_sk(sk);
	u32 prior_sacked = tp->sacked_out;
	u32 reord = tp->packets_out;
	bool fully_acked = true;
	long ca_seq_rtt_us = -1L;
	long seq_rtt_us = -1L;
	struct sk_buff *skb;
	u32 pkts_acked = 0;
	bool rtt_update;
	int flag = 0;

	first_ackt.v64 = 0;

	while ((skb = tcp_write_queue_head(sk)) && skb != tcp_send_head(sk)) {
		struct tcp_skb_cb *scb = TCP_SKB_CB(skb);
		u8 sacked = scb->sacked;
		u32 acked_pcount;

		tcp_ack_tstamp(sk, skb, prior_snd_una);

		/* Determine how many packets and what bytes were acked, tso and else */
		if (after(scb->end_seq, tp->snd_una)) {
			if (tcp_skb_pcount(skb) == 1 ||
			    !after(tp->snd_una, scb->seq))
				break;

			acked_pcount = tcp_tso_acked(sk, skb);
			if (!acked_pcount)
				break;

			fully_acked = false;
		} else {
			/* Speedup tcp_unlink_write_queue() and next loop */
			prefetchw(skb->next);
			acked_pcount = tcp_skb_pcount(skb);
		}

		if (unlikely(sacked & TCPCB_RETRANS)) {
			if (sacked & TCPCB_SACKED_RETRANS)
				tp->retrans_out -= acked_pcount;
			flag |= FLAG_RETRANS_DATA_ACKED;
		} else {
			last_ackt = skb->skb_mstamp;
			WARN_ON_ONCE(last_ackt.v64 == 0);
			if (!first_ackt.v64)
				first_ackt = last_ackt;

			if (!(sacked & TCPCB_SACKED_ACKED)) {
				reord = min(pkts_acked, reord);
				if (!after(scb->end_seq, tp->high_seq))
					flag |= FLAG_ORIG_SACK_ACKED;
			}
		}

		if (sacked & TCPCB_SACKED_ACKED)
			tp->sacked_out -= acked_pcount;
		if (sacked & TCPCB_LOST)
			tp->lost_out -= acked_pcount;

		tp->packets_out -= acked_pcount;
		pkts_acked += acked_pcount;

		/* Initial outgoing SYN's get put onto the write_queue
		 * just like anything else we transmit.  It is not
		 * true data, and if we misinform our callers that
		 * this ACK acks real data, we will erroneously exit
		 * connection startup slow start one packet too
		 * quickly.  This is severely frowned upon behavior.
		 */
		if (likely(!(scb->tcp_flags & TCPHDR_SYN))) {
			flag |= FLAG_DATA_ACKED;
#ifdef CONFIG_MPTCP
			if (mptcp(tp) && mptcp_is_data_seq(skb))
				flag |= MPTCP_FLAG_DATA_ACKED;
#endif
		} else {
			flag |= FLAG_SYN_ACKED;
			tp->retrans_stamp = 0;
		}

		if (!fully_acked)
			break;

		tcp_unlink_write_queue(skb, sk);
		sk_wmem_free_skb(sk, skb);
		if (unlikely(skb == tp->retransmit_skb_hint))
			tp->retransmit_skb_hint = NULL;
		if (unlikely(skb == tp->lost_skb_hint))
			tp->lost_skb_hint = NULL;
	}

	if (likely(between(tp->snd_up, prior_snd_una, tp->snd_una)))
		tp->snd_up = tp->snd_una;

	if (skb && (TCP_SKB_CB(skb)->sacked & TCPCB_SACKED_ACKED))
		flag |= FLAG_SACK_RENEGING;

	skb_mstamp_get(&now);
	if (likely(first_ackt.v64)) {
		seq_rtt_us = skb_mstamp_us_delta(&now, &first_ackt);
		ca_seq_rtt_us = skb_mstamp_us_delta(&now, &last_ackt);
	}

	rtt_update = tcp_ack_update_rtt(sk, flag, seq_rtt_us, sack_rtt_us);

	if (flag & FLAG_ACKED) {
		const struct tcp_congestion_ops *ca_ops
			= inet_csk(sk)->icsk_ca_ops;

		tcp_rearm_rto(sk);
		if (unlikely(icsk->icsk_mtup.probe_size &&
			     !after(tp->mtu_probe.probe_seq_end, tp->snd_una))) {
			tcp_mtup_probe_success(sk);
		}

		if (tcp_is_reno(tp)) {
			tcp_remove_reno_sacks(sk, pkts_acked);

			/* If any of the cumulatively ACKed segments was
			 * retransmitted, non-SACK case cannot confirm that
			 * progress was due to original transmission due to
			 * lack of TCPCB_SACKED_ACKED bits even if some of
			 * the packets may have been never retransmitted.
			 */
			if (flag & FLAG_RETRANS_DATA_ACKED)
				flag &= ~FLAG_ORIG_SACK_ACKED;
		} else {
			int delta;

			/* Non-retransmitted hole got filled? That's reordering */
			if (reord < prior_fackets && reord <= tp->fackets_out)
				tcp_update_reordering(sk, tp->fackets_out - reord, 0);

			delta = tcp_is_fack(tp) ? pkts_acked :
						  prior_sacked - tp->sacked_out;
			tp->lost_cnt_hint -= min(tp->lost_cnt_hint, delta);
		}

		tp->fackets_out -= min(pkts_acked, tp->fackets_out);

		if (ca_ops->pkts_acked)
			ca_ops->pkts_acked(sk, pkts_acked, ca_seq_rtt_us);

	} else if (skb && rtt_update && sack_rtt_us >= 0 &&
		   sack_rtt_us > skb_mstamp_us_delta(&now, &skb->skb_mstamp)) {
		/* Do not re-arm RTO if the sack RTT is measured from data sent
		 * after when the head was last (re)transmitted. Otherwise the
		 * timeout may continue to extend in loss recovery.
		 */
		tcp_rearm_rto(sk);
	}

#if FASTRETRANS_DEBUG > 0
	WARN_ON((int)tp->sacked_out < 0);
	WARN_ON((int)tp->lost_out < 0);
	WARN_ON((int)tp->retrans_out < 0);
	if (!tp->packets_out && tcp_is_sack(tp)) {
		icsk = inet_csk(sk);
		if (tp->lost_out) {
			pr_debug("Leak l=%u %d\n",
				 tp->lost_out, icsk->icsk_ca_state);
			tp->lost_out = 0;
		}
		if (tp->sacked_out) {
			pr_debug("Leak s=%u %d\n",
				 tp->sacked_out, icsk->icsk_ca_state);
			tp->sacked_out = 0;
		}
		if (tp->retrans_out) {
			pr_debug("Leak r=%u %d\n",
				 tp->retrans_out, icsk->icsk_ca_state);
			tp->retrans_out = 0;
		}
	}
#endif
	return flag;
}

#ifndef CONFIG_MPTCP
static 
#endif
void tcp_ack_probe(struct sock *sk)
{
	const struct tcp_sock *tp = tcp_sk(sk);
	struct inet_connection_sock *icsk = inet_csk(sk);

	/* Was it a usable window open? */

	if (!after(TCP_SKB_CB(tcp_send_head(sk))->end_seq, tcp_wnd_end(tp))) {
		icsk->icsk_backoff = 0;
		inet_csk_clear_xmit_timer(sk, ICSK_TIME_PROBE0);
		/* Socket must be waked up by subsequent tcp_data_snd_check().
		 * This function is not for random using!
		 */
	} else {
		unsigned long when = inet_csk_rto_backoff(icsk, TCP_RTO_MAX);

		inet_csk_reset_xmit_timer(sk, ICSK_TIME_PROBE0,
					  when, TCP_RTO_MAX);
	}
}

static inline bool tcp_ack_is_dubious(const struct sock *sk, const int flag)
{
	return !(flag & FLAG_NOT_DUP) || (flag & FLAG_CA_ALERT) ||
		inet_csk(sk)->icsk_ca_state != TCP_CA_Open;
}

/* Decide wheather to run the increase function of congestion control. */
static inline bool tcp_may_raise_cwnd(const struct sock *sk, const int flag)
{
	if (tcp_in_cwnd_reduction(sk))
		return false;

	/* If reordering is high then always grow cwnd whenever data is
	 * delivered regardless of its ordering. Otherwise stay conservative
	 * and only grow cwnd on in-order delivery (RFC5681). A stretched ACK w/
	 * new SACK or ECE mark may first advance cwnd here and later reduce
	 * cwnd in tcp_fastretrans_alert() based on more states.
	 */
	if (tcp_sk(sk)->reordering > sysctl_tcp_reordering)
		return flag & FLAG_FORWARD_PROGRESS;

	return flag & FLAG_DATA_ACKED;
}

/* Check that window update is acceptable.
 * The function assumes that snd_una<=ack<=snd_next.
 */
#ifdef CONFIG_MPTCP
bool tcp_may_update_window(const struct tcp_sock *tp, const u32 ack,
			   const u32 ack_seq, const u32 nwin)
#else
static inline bool tcp_may_update_window(const struct tcp_sock *tp,
					const u32 ack, const u32 ack_seq,
					const u32 nwin)
#endif
{
	return	after(ack, tp->snd_una) ||
		after(ack_seq, tp->snd_wl1) ||
		(ack_seq == tp->snd_wl1 && nwin > tp->snd_wnd);
}

/* Update our send window.
 *
 * Window update algorithm, described in RFC793/RFC1122 (used in linux-2.2
 * and in FreeBSD. NetBSD's one is even worse.) is wrong.
 */
static int tcp_ack_update_window(struct sock *sk, const struct sk_buff *skb, u32 ack,
				 u32 ack_seq)
{
	struct tcp_sock *tp = tcp_sk(sk);
	int flag = 0;
	u32 nwin = ntohs(tcp_hdr(skb)->window);

	if (likely(!tcp_hdr(skb)->syn))
		nwin <<= tp->rx_opt.snd_wscale;

	if (tcp_may_update_window(tp, ack, ack_seq, nwin)) {
		flag |= FLAG_WIN_UPDATE;
		tcp_update_wl(tp, ack_seq);

		if (tp->snd_wnd != nwin) {
			tp->snd_wnd = nwin;

			/* Note, it is the only place, where
			 * fast path is recovered for sending TCP.
			 */
			tp->pred_flags = 0;
			tcp_fast_path_check(sk);

			if (nwin > tp->max_window) {
				tp->max_window = nwin;
				tcp_sync_mss(sk, inet_csk(sk)->icsk_pmtu_cookie);
			}
		}
	}

	tp->snd_una = ack;

	return flag;
}

/* RFC 5961 7 [ACK Throttling] */
static void tcp_send_challenge_ack(struct sock *sk)
{
	/* unprotected vars, we dont care of overwrites */
	static u32 challenge_timestamp;
	static unsigned int challenge_count;
	u32 now = jiffies / HZ;
	u32 count;

	if (now != challenge_timestamp) {
		u32 half = (sysctl_tcp_challenge_ack_limit + 1) >> 1;

		challenge_timestamp = now;
		WRITE_ONCE(challenge_count, half +
			   prandom_u32_max(sysctl_tcp_challenge_ack_limit));
	}
	count = READ_ONCE(challenge_count);
	if (count > 0) {
		WRITE_ONCE(challenge_count, count - 1);
		NET_INC_STATS_BH(sock_net(sk), LINUX_MIB_TCPCHALLENGEACK);
		tcp_send_ack(sk);
	}
}

static void tcp_store_ts_recent(struct tcp_sock *tp)
{
	tp->rx_opt.ts_recent = tp->rx_opt.rcv_tsval;
	tp->rx_opt.ts_recent_stamp = get_seconds();
}

static void tcp_replace_ts_recent(struct tcp_sock *tp, u32 seq)
{
	if (tp->rx_opt.saw_tstamp && !after(seq, tp->rcv_wup)) {
		/* PAWS bug workaround wrt. ACK frames, the PAWS discard
		 * extra check below makes sure this can only happen
		 * for pure ACK frames.  -DaveM
		 *
		 * Not only, also it occurs for expired timestamps.
		 */

		if (tcp_paws_check(&tp->rx_opt, 0))
			tcp_store_ts_recent(tp);
	}
}

/* This routine deals with acks during a TLP episode.
 * Ref: loss detection algorithm in draft-dukkipati-tcpm-tcp-loss-probe.
 */
static void tcp_process_tlp_ack(struct sock *sk, u32 ack, int flag)
{
	struct tcp_sock *tp = tcp_sk(sk);
	bool is_tlp_dupack = (ack == tp->tlp_high_seq) &&
			     !(flag & (FLAG_SND_UNA_ADVANCED |
				       FLAG_NOT_DUP | FLAG_DATA_SACKED));

	/* Mark the end of TLP episode on receiving TLP dupack or when
	 * ack is after tlp_high_seq.
	 */
	if (is_tlp_dupack) {
		tp->tlp_high_seq = 0;
		return;
	}

	if (after(ack, tp->tlp_high_seq)) {
		tp->tlp_high_seq = 0;
		/* Don't reduce cwnd if DSACK arrives for TLP retrans. */
		if (!(flag & FLAG_DSACKING_ACK)) {
			tcp_init_cwnd_reduction(sk);
			tcp_set_ca_state(sk, TCP_CA_CWR);
			tcp_end_cwnd_reduction(sk);
			tcp_try_keep_open(sk);
			NET_INC_STATS_BH(sock_net(sk),
					 LINUX_MIB_TCPLOSSPROBERECOVERY);
		}
	}
}

static inline void tcp_in_ack_event(struct sock *sk, u32 flags)
{
	const struct inet_connection_sock *icsk = inet_csk(sk);

	if (icsk->icsk_ca_ops->in_ack_event)
		icsk->icsk_ca_ops->in_ack_event(sk, flags);
}

/* This routine deals with incoming acks, but not outgoing ones. */
#ifdef CONFIG_MPTCP
static int tcp_ack(struct sock *sk, struct sk_buff *skb, int flag)
#else
static int tcp_ack(struct sock *sk, const struct sk_buff *skb, int flag)
#endif
{
	struct inet_connection_sock *icsk = inet_csk(sk);
	struct tcp_sock *tp = tcp_sk(sk);
	u32 prior_snd_una = tp->snd_una;
	u32 ack_seq = TCP_SKB_CB(skb)->seq;
	u32 ack = TCP_SKB_CB(skb)->ack_seq;
	bool is_dupack = false;
	u32 prior_fackets;
	int prior_packets = tp->packets_out;
	const int prior_unsacked = tp->packets_out - tp->sacked_out;
	int acked = 0; /* Number of packets newly acked */
	long sack_rtt_us = -1L;

	/* We very likely will need to access write queue head. */
	prefetchw(sk->sk_write_queue.next);

	/* If the ack is older than previous acks
	 * then we can probably ignore it.
	 */
	if (before(ack, prior_snd_una)) {
		/* RFC 5961 5.2 [Blind Data Injection Attack].[Mitigation] */
		if (before(ack, prior_snd_una - tp->max_window)) {
			tcp_send_challenge_ack(sk);
			return -1;
		}
		goto old_ack;
	}

	/* If the ack includes data we haven't sent yet, discard
	 * this segment (RFC793 Section 3.9).
	 */
	if (after(ack, tp->snd_nxt))
		goto invalid_ack;

	if (icsk->icsk_pending == ICSK_TIME_EARLY_RETRANS ||
	    icsk->icsk_pending == ICSK_TIME_LOSS_PROBE)
		tcp_rearm_rto(sk);

	if (after(ack, prior_snd_una)) {
		flag |= FLAG_SND_UNA_ADVANCED;
		icsk->icsk_retransmits = 0;
	}

	prior_fackets = tp->fackets_out;

	/* ts_recent update must be made after we are sure that the packet
	 * is in window.
	 */
	if (flag & FLAG_UPDATE_TS_RECENT)
		tcp_replace_ts_recent(tp, TCP_SKB_CB(skb)->seq);

	if (!(flag & FLAG_SLOWPATH) && after(ack, prior_snd_una)) {
		/* Window is constant, pure forward advance.
		 * No more checks are required.
		 * Note, we use the fact that SND.UNA>=SND.WL2.
		 */
		tcp_update_wl(tp, ack_seq);
		tp->snd_una = ack;
		flag |= FLAG_WIN_UPDATE;

		tcp_in_ack_event(sk, CA_ACK_WIN_UPDATE);

		NET_INC_STATS_BH(sock_net(sk), LINUX_MIB_TCPHPACKS);
	} else {
		u32 ack_ev_flags = CA_ACK_SLOWPATH;

		if (ack_seq != TCP_SKB_CB(skb)->end_seq)
			flag |= FLAG_DATA;
		else
			NET_INC_STATS_BH(sock_net(sk), LINUX_MIB_TCPPUREACKS);

		flag |= tcp_ack_update_window(sk, skb, ack, ack_seq);

		if (TCP_SKB_CB(skb)->sacked)
			flag |= tcp_sacktag_write_queue(sk, skb, prior_snd_una,
							&sack_rtt_us);

		if (tcp_ecn_rcv_ecn_echo(tp, tcp_hdr(skb))) {
			flag |= FLAG_ECE;
			ack_ev_flags |= CA_ACK_ECE;
		}

		if (flag & FLAG_WIN_UPDATE)
			ack_ev_flags |= CA_ACK_WIN_UPDATE;

		tcp_in_ack_event(sk, ack_ev_flags);
	}

	/* We passed data and got it acked, remove any soft error
	 * log. Something worked...
	 */
	sk->sk_err_soft = 0;
	icsk->icsk_probes_out = 0;
	tp->rcv_tstamp = tcp_time_stamp;
	if (!prior_packets)
		goto no_queue;

	/* See if we can take anything off of the retransmit queue. */
	acked = tp->packets_out;
	flag |= tcp_clean_rtx_queue(sk, prior_fackets, prior_snd_una,
				    sack_rtt_us);
	acked -= tp->packets_out;

#ifdef CONFIG_MPTCP
	if (mptcp(tp)) {
		if (mptcp_fallback_infinite(sk, flag)) {
			pr_err("%s resetting flow\n", __func__);
			mptcp_send_reset(sk);
			goto invalid_ack;
		}

		mptcp_clean_rtx_infinite(skb, sk);
	}
#endif

	/* Advance cwnd if state allows */
	if (tcp_may_raise_cwnd(sk, flag))
		tcp_cong_avoid(sk, ack, acked);

	if (tcp_ack_is_dubious(sk, flag)) {
		is_dupack = !(flag & (FLAG_SND_UNA_ADVANCED | FLAG_NOT_DUP));
		tcp_fastretrans_alert(sk, acked, prior_unsacked,
				      is_dupack, flag);
	}
	if (tp->tlp_high_seq)
		tcp_process_tlp_ack(sk, ack, flag);

	if ((flag & FLAG_FORWARD_PROGRESS) || !(flag & FLAG_NOT_DUP)) {
		struct dst_entry *dst = __sk_dst_get(sk);
		if (dst)
			dst_confirm(dst);
	}

	if (icsk->icsk_pending == ICSK_TIME_RETRANS)
		tcp_schedule_loss_probe(sk);
	tcp_update_pacing_rate(sk);
	return 1;

no_queue:
	/* If data was DSACKed, see if we can undo a cwnd reduction. */
	if (flag & FLAG_DSACKING_ACK)
		tcp_fastretrans_alert(sk, acked, prior_unsacked,
				      is_dupack, flag);
	/* If this ack opens up a zero window, clear backoff.  It was
	 * being used to time the probes, and is probably far higher than
	 * it needs to be for normal retransmission.
	 */
	if (tcp_send_head(sk))
		tcp_ack_probe(sk);

	if (tp->tlp_high_seq)
		tcp_process_tlp_ack(sk, ack, flag);
	return 1;

invalid_ack:
	SOCK_DEBUG(sk, "Ack %u after %u:%u\n", ack, tp->snd_una, tp->snd_nxt);
	return -1;

old_ack:
	/* If data was SACKed, tag it and see if we should send more data.
	 * If data was DSACKed, see if we can undo a cwnd reduction.
	 */
	if (TCP_SKB_CB(skb)->sacked) {
		flag |= tcp_sacktag_write_queue(sk, skb, prior_snd_una,
						&sack_rtt_us);
		tcp_fastretrans_alert(sk, acked, prior_unsacked,
				      is_dupack, flag);
	}

	SOCK_DEBUG(sk, "Ack %u before %u:%u\n", ack, tp->snd_una, tp->snd_nxt);
	return 0;
}

/* Look for tcp options. Normally only called on SYN and SYNACK packets.
 * But, this can also be called on packets in the established flow when
 * the fast version below fails.
 */
void tcp_parse_options(const struct sk_buff *skb,
		       struct tcp_options_received *opt_rx,
#ifdef CONFIG_MPTCP
		       struct mptcp_options_received *mopt,
#endif
		       int estab, struct tcp_fastopen_cookie *foc)
{
	const unsigned char *ptr;
	const struct tcphdr *th = tcp_hdr(skb);
	int length = (th->doff * 4) - sizeof(struct tcphdr);

	ptr = (const unsigned char *)(th + 1);
	opt_rx->saw_tstamp = 0;

	while (length > 0) {
		int opcode = *ptr++;
		int opsize;

		switch (opcode) {
		case TCPOPT_EOL:
			return;
		case TCPOPT_NOP:	/* Ref: RFC 793 section 3.1 */
			length--;
			continue;
		default:
			opsize = *ptr++;
			if (opsize < 2) /* "silly options" */
				return;
			if (opsize > length)
				return;	/* don't parse partial options */
			switch (opcode) {
			case TCPOPT_MSS:
				if (opsize == TCPOLEN_MSS && th->syn && !estab) {
					u16 in_mss = get_unaligned_be16(ptr);
					if (in_mss) {
						if (opt_rx->user_mss &&
						    opt_rx->user_mss < in_mss)
							in_mss = opt_rx->user_mss;
						opt_rx->mss_clamp = in_mss;
					}
				}
				break;
			case TCPOPT_WINDOW:
				if (opsize == TCPOLEN_WINDOW && th->syn &&
				    !estab && sysctl_tcp_window_scaling) {
					__u8 snd_wscale = *(__u8 *)ptr;
					opt_rx->wscale_ok = 1;
					if (snd_wscale > 14) {
						net_info_ratelimited("%s: Illegal window scaling value %d >14 received\n",
								     __func__,
								     snd_wscale);
						snd_wscale = 14;
					}
					opt_rx->snd_wscale = snd_wscale;
				}
				break;
			case TCPOPT_TIMESTAMP:
				if ((opsize == TCPOLEN_TIMESTAMP) &&
				    ((estab && opt_rx->tstamp_ok) ||
				     (!estab && sysctl_tcp_timestamps))) {
					opt_rx->saw_tstamp = 1;
					opt_rx->rcv_tsval = get_unaligned_be32(ptr);
					opt_rx->rcv_tsecr = get_unaligned_be32(ptr + 4);
				}
				break;
			case TCPOPT_SACK_PERM:
				if (opsize == TCPOLEN_SACK_PERM && th->syn &&
				    !estab && sysctl_tcp_sack) {
					opt_rx->sack_ok = TCP_SACK_SEEN;
					tcp_sack_reset(opt_rx);
				}
				break;

			case TCPOPT_SACK:
				if ((opsize >= (TCPOLEN_SACK_BASE + TCPOLEN_SACK_PERBLOCK)) &&
				   !((opsize - TCPOLEN_SACK_BASE) % TCPOLEN_SACK_PERBLOCK) &&
				   opt_rx->sack_ok) {
					TCP_SKB_CB(skb)->sacked = (ptr - 2) - (unsigned char *)th;
				}
				break;
#ifdef CONFIG_TCP_MD5SIG
			case TCPOPT_MD5SIG:
				/*
				 * The MD5 Hash has already been
				 * checked (see tcp_v{4,6}_do_rcv()).
				 */
				break;
#endif
#ifdef CONFIG_MPTCP
			case TCPOPT_MPTCP:
				mptcp_parse_options(ptr - 2, opsize, mopt, skb);
				break;
#endif
			case TCPOPT_EXP:
				/* Fast Open option shares code 254 using a
				 * 16 bits magic number. It's valid only in
				 * SYN or SYN-ACK with an even size.
				 */
				if (opsize < TCPOLEN_EXP_FASTOPEN_BASE ||
				    get_unaligned_be16(ptr) != TCPOPT_FASTOPEN_MAGIC ||
				    foc == NULL || !th->syn || (opsize & 1))
					break;
				foc->len = opsize - TCPOLEN_EXP_FASTOPEN_BASE;
				if (foc->len >= TCP_FASTOPEN_COOKIE_MIN &&
				    foc->len <= TCP_FASTOPEN_COOKIE_MAX)
					memcpy(foc->val, ptr + 2, foc->len);
				else if (foc->len != 0)
					foc->len = -1;
				break;

			}
			ptr += opsize-2;
			length -= opsize;
		}
	}
}
EXPORT_SYMBOL(tcp_parse_options);

static bool tcp_parse_aligned_timestamp(struct tcp_sock *tp, const struct tcphdr *th)
{
	const __be32 *ptr = (const __be32 *)(th + 1);

	if (*ptr == htonl((TCPOPT_NOP << 24) | (TCPOPT_NOP << 16)
			  | (TCPOPT_TIMESTAMP << 8) | TCPOLEN_TIMESTAMP)) {
		tp->rx_opt.saw_tstamp = 1;
		++ptr;
		tp->rx_opt.rcv_tsval = ntohl(*ptr);
		++ptr;
		if (*ptr)
			tp->rx_opt.rcv_tsecr = ntohl(*ptr) - tp->tsoffset;
		else
			tp->rx_opt.rcv_tsecr = 0;
		return true;
	}
	return false;
}

/* Fast parse options. This hopes to only see timestamps.
 * If it is wrong it falls back on tcp_parse_options().
 */
static bool tcp_fast_parse_options(const struct sk_buff *skb,
				   const struct tcphdr *th, struct tcp_sock *tp)
{
	/* In the spirit of fast parsing, compare doff directly to constant
	 * values.  Because equality is used, short doff can be ignored here.
	 */
	if (th->doff == (sizeof(*th) / 4)) {
		tp->rx_opt.saw_tstamp = 0;
		return false;
	} else if (tp->rx_opt.tstamp_ok &&
		   th->doff == ((sizeof(*th) + TCPOLEN_TSTAMP_ALIGNED) / 4)) {
		if (tcp_parse_aligned_timestamp(tp, th))
			return true;
	}

#ifdef CONFIG_MPTCP
	tcp_parse_options(skb, &tp->rx_opt, mptcp(tp) ? &tp->mptcp->rx_opt : NULL,
			  1, NULL);
#else
	tcp_parse_options(skb, &tp->rx_opt, 1, NULL);
#endif
	if (tp->rx_opt.saw_tstamp && tp->rx_opt.rcv_tsecr)
		tp->rx_opt.rcv_tsecr -= tp->tsoffset;

	return true;
}

#ifdef CONFIG_TCP_MD5SIG
/*
 * Parse MD5 Signature option
 */
const u8 *tcp_parse_md5sig_option(const struct tcphdr *th)
{
	int length = (th->doff << 2) - sizeof(*th);
	const u8 *ptr = (const u8 *)(th + 1);

	/* If not enough data remaining, we can short cut */
	while (length >= TCPOLEN_MD5SIG) {
		int opcode = *ptr++;
		int opsize;

		switch (opcode) {
		case TCPOPT_EOL:
			return NULL;
		case TCPOPT_NOP:
			length--;
			continue;
		default:
			opsize = *ptr++;
			if (opsize < 2 || opsize > length)
				return NULL;
			if (opcode == TCPOPT_MD5SIG)
				return opsize == TCPOLEN_MD5SIG ? ptr : NULL;
		}
		ptr += opsize - 2;
		length -= opsize;
	}
	return NULL;
}
EXPORT_SYMBOL(tcp_parse_md5sig_option);
#endif

/* Sorry, PAWS as specified is broken wrt. pure-ACKs -DaveM
 *
 * It is not fatal. If this ACK does _not_ change critical state (seqs, window)
 * it can pass through stack. So, the following predicate verifies that
 * this segment is not used for anything but congestion avoidance or
 * fast retransmit. Moreover, we even are able to eliminate most of such
 * second order effects, if we apply some small "replay" window (~RTO)
 * to timestamp space.
 *
 * All these measures still do not guarantee that we reject wrapped ACKs
 * on networks with high bandwidth, when sequence space is recycled fastly,
 * but it guarantees that such events will be very rare and do not affect
 * connection seriously. This doesn't look nice, but alas, PAWS is really
 * buggy extension.
 *
 * [ Later note. Even worse! It is buggy for segments _with_ data. RFC
 * states that events when retransmit arrives after original data are rare.
 * It is a blatant lie. VJ forgot about fast retransmit! 8)8) It is
 * the biggest problem on large power networks even with minor reordering.
 * OK, let's give it small replay window. If peer clock is even 1hz, it is safe
 * up to bandwidth of 18Gigabit/sec. 8) ]
 */

static int tcp_disordered_ack(const struct sock *sk, const struct sk_buff *skb)
{
	const struct tcp_sock *tp = tcp_sk(sk);
	const struct tcphdr *th = tcp_hdr(skb);
	u32 seq = TCP_SKB_CB(skb)->seq;
	u32 ack = TCP_SKB_CB(skb)->ack_seq;

	return (/* 1. Pure ACK with correct sequence number. */
		(th->ack && seq == TCP_SKB_CB(skb)->end_seq && seq == tp->rcv_nxt) &&

		/* 2. ... and duplicate ACK. */
		ack == tp->snd_una &&

		/* 3. ... and does not update window. */
		!tcp_may_update_window(tp, ack, seq, ntohs(th->window) << tp->rx_opt.snd_wscale) &&

		/* 4. ... and sits in replay window. */
		(s32)(tp->rx_opt.ts_recent - tp->rx_opt.rcv_tsval) <= (inet_csk(sk)->icsk_rto * 1024) / HZ);
}

static inline bool tcp_paws_discard(const struct sock *sk,
				   const struct sk_buff *skb)
{
	const struct tcp_sock *tp = tcp_sk(sk);

	return !tcp_paws_check(&tp->rx_opt, TCP_PAWS_WINDOW) &&
	       !tcp_disordered_ack(sk, skb);
}

/* Check segment sequence number for validity.
 *
 * Segment controls are considered valid, if the segment
 * fits to the window after truncation to the window. Acceptability
 * of data (and SYN, FIN, of course) is checked separately.
 * See tcp_data_queue(), for example.
 *
 * Also, controls (RST is main one) are accepted using RCV.WUP instead
 * of RCV.NXT. Peer still did not advance his SND.UNA when we
 * delayed ACK, so that hisSND.UNA<=ourRCV.WUP.
 * (borrowed from freebsd)
 */

static inline bool tcp_sequence(const struct tcp_sock *tp, u32 seq, u32 end_seq)
{
	return	!before(end_seq, tp->rcv_wup) &&
		!after(seq, tp->rcv_nxt + tcp_receive_window(tp));
}

/* When we get a reset we do this. */
void tcp_reset(struct sock *sk)
{
	/* We want the right error as BSD sees it (and indeed as we do). */
	switch (sk->sk_state) {
	case TCP_SYN_SENT:
		sk->sk_err = ECONNREFUSED;
		break;
	case TCP_CLOSE_WAIT:
		sk->sk_err = EPIPE;
		break;
	case TCP_CLOSE:
		return;
	default:
		sk->sk_err = ECONNRESET;
	}
	/* This barrier is coupled with smp_rmb() in tcp_poll() */
	smp_wmb();

	if (!sock_flag(sk, SOCK_DEAD))
		sk->sk_error_report(sk);

	tcp_done(sk);
}

/*
 * 	Process the FIN bit. This now behaves as it is supposed to work
 *	and the FIN takes effect when it is validly part of sequence
 *	space. Not before when we get holes.
 *
 *	If we are ESTABLISHED, a received fin moves us to CLOSE-WAIT
 *	(and thence onto LAST-ACK and finally, CLOSE, we never enter
 *	TIME-WAIT)
 *
 *	If we are in FINWAIT-1, a received FIN indicates simultaneous
 *	close and we go into CLOSING (and later onto TIME-WAIT)
 *
 *	If we are in FINWAIT-2, a received FIN moves us to TIME-WAIT.
 */
static void tcp_fin(struct sock *sk)
{
	struct tcp_sock *tp = tcp_sk(sk);
	const struct dst_entry *dst;

	inet_csk_schedule_ack(sk);

	sk->sk_shutdown |= RCV_SHUTDOWN;
	sock_set_flag(sk, SOCK_DONE);

	switch (sk->sk_state) {
	case TCP_SYN_RECV:
	case TCP_ESTABLISHED:
		/* Move to CLOSE_WAIT */
		tcp_set_state(sk, TCP_CLOSE_WAIT);
		dst = __sk_dst_get(sk);
		if (!dst || !dst_metric(dst, RTAX_QUICKACK))
			inet_csk(sk)->icsk_ack.pingpong = 1;
#ifdef CONFIG_MPTCP
		if (mptcp(tp))
			mptcp_sub_close_passive(sk);
#endif
		break;

	case TCP_CLOSE_WAIT:
	case TCP_CLOSING:
		/* Received a retransmission of the FIN, do
		 * nothing.
		 */
		break;
	case TCP_LAST_ACK:
		/* RFC793: Remain in the LAST-ACK state. */
		break;

	case TCP_FIN_WAIT1:
		/* This case occurs when a simultaneous close
		 * happens, we must ack the received FIN and
		 * enter the CLOSING state.
		 */
		tcp_send_ack(sk);
		tcp_set_state(sk, TCP_CLOSING);
		break;
	case TCP_FIN_WAIT2:
#ifdef CONFIG_MPTCP
		if (mptcp(tp)) {
			/* The socket will get closed by mptcp_data_ready.
			 * We first have to process all data-sequences.
			 */
			tp->close_it = 1;
			break;
		}
#endif
		/* Received a FIN -- send ACK and enter TIME_WAIT. */
		tcp_send_ack(sk);
#ifdef CONFIG_MPTCP
		tp->ops->time_wait(sk, TCP_TIME_WAIT, 0);
#else
		tcp_time_wait(sk, TCP_TIME_WAIT, 0);
#endif
		break;
	default:
		/* Only TCP_LISTEN and TCP_CLOSE are left, in these
		 * cases we should never reach this piece of code.
		 */
		pr_err("%s: Impossible, sk->sk_state=%d\n",
		       __func__, sk->sk_state);
		break;
	}

	/* It _is_ possible, that we have something out-of-order _after_ FIN.
	 * Probably, we should reset in this case. For now drop them.
	 */
	__skb_queue_purge(&tp->out_of_order_queue);
	if (tcp_is_sack(tp))
		tcp_sack_reset(&tp->rx_opt);
	sk_mem_reclaim(sk);

	if (!sock_flag(sk, SOCK_DEAD)) {
		sk->sk_state_change(sk);

#ifdef CONFIG_MPTCP
		/* Don't wake up MPTCP-subflows */
		if (mptcp(tp))
			return;
#endif

		/* Do not send POLL_HUP for half duplex close. */
		if (sk->sk_shutdown == SHUTDOWN_MASK ||
		    sk->sk_state == TCP_CLOSE)
			sk_wake_async(sk, SOCK_WAKE_WAITD, POLL_HUP);
		else
			sk_wake_async(sk, SOCK_WAKE_WAITD, POLL_IN);
	}
}

static inline bool tcp_sack_extend(struct tcp_sack_block *sp, u32 seq,
				  u32 end_seq)
{
	if (!after(seq, sp->end_seq) && !after(sp->start_seq, end_seq)) {
		if (before(seq, sp->start_seq))
			sp->start_seq = seq;
		if (after(end_seq, sp->end_seq))
			sp->end_seq = end_seq;
		return true;
	}
	return false;
}

static void tcp_dsack_set(struct sock *sk, u32 seq, u32 end_seq)
{
	struct tcp_sock *tp = tcp_sk(sk);

	if (tcp_is_sack(tp) && sysctl_tcp_dsack) {
		int mib_idx;

		if (before(seq, tp->rcv_nxt))
			mib_idx = LINUX_MIB_TCPDSACKOLDSENT;
		else
			mib_idx = LINUX_MIB_TCPDSACKOFOSENT;

		NET_INC_STATS_BH(sock_net(sk), mib_idx);

		tp->rx_opt.dsack = 1;
		tp->duplicate_sack[0].start_seq = seq;
		tp->duplicate_sack[0].end_seq = end_seq;
	}
}

static void tcp_dsack_extend(struct sock *sk, u32 seq, u32 end_seq)
{
	struct tcp_sock *tp = tcp_sk(sk);

	if (!tp->rx_opt.dsack)
		tcp_dsack_set(sk, seq, end_seq);
	else
		tcp_sack_extend(tp->duplicate_sack, seq, end_seq);
}

static void tcp_send_dupack(struct sock *sk, const struct sk_buff *skb)
{
	struct tcp_sock *tp = tcp_sk(sk);

	if (TCP_SKB_CB(skb)->end_seq != TCP_SKB_CB(skb)->seq &&
	    before(TCP_SKB_CB(skb)->seq, tp->rcv_nxt)) {
		NET_INC_STATS_BH(sock_net(sk), LINUX_MIB_DELAYEDACKLOST);
		tcp_enter_quickack_mode(sk, TCP_MAX_QUICKACKS);

		if (tcp_is_sack(tp) && sysctl_tcp_dsack) {
			u32 end_seq = TCP_SKB_CB(skb)->end_seq;

			if (after(TCP_SKB_CB(skb)->end_seq, tp->rcv_nxt))
				end_seq = tp->rcv_nxt;
			tcp_dsack_set(sk, TCP_SKB_CB(skb)->seq, end_seq);
		}
	}

	tcp_send_ack(sk);
}

/* These routines update the SACK block as out-of-order packets arrive or
 * in-order packets close up the sequence space.
 */
static void tcp_sack_maybe_coalesce(struct tcp_sock *tp)
{
	int this_sack;
	struct tcp_sack_block *sp = &tp->selective_acks[0];
	struct tcp_sack_block *swalk = sp + 1;

	/* See if the recent change to the first SACK eats into
	 * or hits the sequence space of other SACK blocks, if so coalesce.
	 */
	for (this_sack = 1; this_sack < tp->rx_opt.num_sacks;) {
		if (tcp_sack_extend(sp, swalk->start_seq, swalk->end_seq)) {
			int i;

			/* Zap SWALK, by moving every further SACK up by one slot.
			 * Decrease num_sacks.
			 */
			tp->rx_opt.num_sacks--;
			for (i = this_sack; i < tp->rx_opt.num_sacks; i++)
				sp[i] = sp[i + 1];
			continue;
		}
		this_sack++, swalk++;
	}
}

static void tcp_sack_new_ofo_skb(struct sock *sk, u32 seq, u32 end_seq)
{
	struct tcp_sock *tp = tcp_sk(sk);
	struct tcp_sack_block *sp = &tp->selective_acks[0];
	int cur_sacks = tp->rx_opt.num_sacks;
	int this_sack;

	if (!cur_sacks)
		goto new_sack;

	for (this_sack = 0; this_sack < cur_sacks; this_sack++, sp++) {
		if (tcp_sack_extend(sp, seq, end_seq)) {
			/* Rotate this_sack to the first one. */
			for (; this_sack > 0; this_sack--, sp--)
				swap(*sp, *(sp - 1));
			if (cur_sacks > 1)
				tcp_sack_maybe_coalesce(tp);
			return;
		}
	}

	/* Could not find an adjacent existing SACK, build a new one,
	 * put it at the front, and shift everyone else down.  We
	 * always know there is at least one SACK present already here.
	 *
	 * If the sack array is full, forget about the last one.
	 */
	if (this_sack >= TCP_NUM_SACKS) {
		this_sack--;
		tp->rx_opt.num_sacks--;
		sp--;
	}
	for (; this_sack > 0; this_sack--, sp--)
		*sp = *(sp - 1);

new_sack:
	/* Build the new head SACK, and we're done. */
	sp->start_seq = seq;
	sp->end_seq = end_seq;
	tp->rx_opt.num_sacks++;
}

/* RCV.NXT advances, some SACKs should be eaten. */

static void tcp_sack_remove(struct tcp_sock *tp)
{
	struct tcp_sack_block *sp = &tp->selective_acks[0];
	int num_sacks = tp->rx_opt.num_sacks;
	int this_sack;

	/* Empty ofo queue, hence, all the SACKs are eaten. Clear. */
	if (skb_queue_empty(&tp->out_of_order_queue)) {
		tp->rx_opt.num_sacks = 0;
		return;
	}

	for (this_sack = 0; this_sack < num_sacks;) {
		/* Check if the start of the sack is covered by RCV.NXT. */
		if (!before(tp->rcv_nxt, sp->start_seq)) {
			int i;

			/* RCV.NXT must cover all the block! */
			WARN_ON(before(tp->rcv_nxt, sp->end_seq));

			/* Zap this SACK, by moving forward any other SACKS. */
			for (i = this_sack+1; i < num_sacks; i++)
				tp->selective_acks[i-1] = tp->selective_acks[i];
			num_sacks--;
			continue;
		}
		this_sack++;
		sp++;
	}
	tp->rx_opt.num_sacks = num_sacks;
}

/**
 * tcp_try_coalesce - try to merge skb to prior one
 * @sk: socket
 * @to: prior buffer
 * @from: buffer to add in queue
 * @fragstolen: pointer to boolean
 *
 * Before queueing skb @from after @to, try to merge them
 * to reduce overall memory use and queue lengths, if cost is small.
 * Packets in ofo or receive queues can stay a long time.
 * Better try to coalesce them right now to avoid future collapses.
 * Returns true if caller should free @from instead of queueing it
 */
#ifndef CONFIG_MPTCP
static 
#endif
bool tcp_try_coalesce(struct sock *sk,
			     struct sk_buff *to,
			     struct sk_buff *from,
			     bool *fragstolen)
{
	int delta;

	*fragstolen = false;

#ifdef CONFIG_MPTCP
	if (mptcp(tcp_sk(sk)) && !is_meta_sk(sk))
		return false;
#endif

	/* Its possible this segment overlaps with prior segment in queue */
	if (TCP_SKB_CB(from)->seq != TCP_SKB_CB(to)->end_seq)
		return false;

	if (!skb_try_coalesce(to, from, fragstolen, &delta))
		return false;

	atomic_add(delta, &sk->sk_rmem_alloc);
	sk_mem_charge(sk, delta);
	NET_INC_STATS_BH(sock_net(sk), LINUX_MIB_TCPRCVCOALESCE);
	TCP_SKB_CB(to)->end_seq = TCP_SKB_CB(from)->end_seq;
	TCP_SKB_CB(to)->ack_seq = TCP_SKB_CB(from)->ack_seq;
	TCP_SKB_CB(to)->tcp_flags |= TCP_SKB_CB(from)->tcp_flags;
	return true;
}

/* This one checks to see if we can put data from the
 * out_of_order queue into the receive_queue.
 */
static void tcp_ofo_queue(struct sock *sk)
{
	struct tcp_sock *tp = tcp_sk(sk);
	__u32 dsack_high = tp->rcv_nxt;
	struct sk_buff *skb, *tail;
	bool fragstolen, eaten;

	while ((skb = skb_peek(&tp->out_of_order_queue)) != NULL) {
		if (after(TCP_SKB_CB(skb)->seq, tp->rcv_nxt))
			break;

		if (before(TCP_SKB_CB(skb)->seq, dsack_high)) {
			__u32 dsack = dsack_high;
			if (before(TCP_SKB_CB(skb)->end_seq, dsack_high))
				dsack_high = TCP_SKB_CB(skb)->end_seq;
			tcp_dsack_extend(sk, TCP_SKB_CB(skb)->seq, dsack);
		}

		__skb_unlink(skb, &tp->out_of_order_queue);
		/* In case of MPTCP, the segment may be empty if it's a
		 * non-data DATA_FIN. (see beginning of tcp_data_queue)
		 */
		if (!after(TCP_SKB_CB(skb)->end_seq, tp->rcv_nxt) 
#ifdef CONFIG_MPTCP
		&& !(mptcp(tp) && TCP_SKB_CB(skb)->end_seq == TCP_SKB_CB(skb)->seq) 
#endif
		) {
			SOCK_DEBUG(sk, "ofo packet was already received\n");
			__kfree_skb(skb);
			continue;
		}
		SOCK_DEBUG(sk, "ofo requeuing : rcv_next %X seq %X - %X\n",
			   tp->rcv_nxt, TCP_SKB_CB(skb)->seq,
			   TCP_SKB_CB(skb)->end_seq);

		tail = skb_peek_tail(&sk->sk_receive_queue);
		eaten = tail && tcp_try_coalesce(sk, tail, skb, &fragstolen);
		tp->rcv_nxt = TCP_SKB_CB(skb)->end_seq;
		if (!eaten)
			__skb_queue_tail(&sk->sk_receive_queue, skb);
		if (TCP_SKB_CB(skb)->tcp_flags & TCPHDR_FIN)
			tcp_fin(sk);
		if (eaten)
			kfree_skb_partial(skb, fragstolen);
	}
}

#ifndef CONFIG_MPTCP
static bool tcp_prune_ofo_queue(struct sock *sk);
#endif
static int tcp_prune_queue(struct sock *sk);

static int tcp_try_rmem_schedule(struct sock *sk, struct sk_buff *skb,
				 unsigned int size)
{
#ifdef CONFIG_MPTCP
	if (mptcp(tcp_sk(sk)))
		sk = mptcp_meta_sk(sk);
#endif

	if (atomic_read(&sk->sk_rmem_alloc) > sk->sk_rcvbuf ||
	    !sk_rmem_schedule(sk, skb, size)) {

		if (tcp_prune_queue(sk) < 0)
			return -1;

		if (!sk_rmem_schedule(sk, skb, size)) {
#ifdef CONFIG_MPTCP
			if (!tcp_sk(sk)->ops->prune_ofo_queue(sk))
#else
			if (!tcp_prune_ofo_queue(sk))
#endif
				return -1;

			if (!sk_rmem_schedule(sk, skb, size))
				return -1;
		}
	}
	return 0;
}

static void tcp_data_queue_ofo(struct sock *sk, struct sk_buff *skb)
{
	struct tcp_sock *tp = tcp_sk(sk);
	struct sk_buff *skb1;
	u32 seq, end_seq;

	tcp_ecn_check_ce(sk, skb);

	if (unlikely(tcp_try_rmem_schedule(sk, skb, skb->truesize))) {
		NET_INC_STATS_BH(sock_net(sk), LINUX_MIB_TCPOFODROP);
		__kfree_skb(skb);
		return;
	}

	/* Disable header prediction. */
	tp->pred_flags = 0;
	inet_csk_schedule_ack(sk);

	NET_INC_STATS_BH(sock_net(sk), LINUX_MIB_TCPOFOQUEUE);
	SOCK_DEBUG(sk, "out of order segment: rcv_next %X seq %X - %X\n",
		   tp->rcv_nxt, TCP_SKB_CB(skb)->seq, TCP_SKB_CB(skb)->end_seq);

	skb1 = skb_peek_tail(&tp->out_of_order_queue);
	if (!skb1) {
		/* Initial out of order segment, build 1 SACK. */
		if (tcp_is_sack(tp)) {
			tp->rx_opt.num_sacks = 1;
			tp->selective_acks[0].start_seq = TCP_SKB_CB(skb)->seq;
			tp->selective_acks[0].end_seq =
						TCP_SKB_CB(skb)->end_seq;
		}
		__skb_queue_head(&tp->out_of_order_queue, skb);
		goto end;
	}

	seq = TCP_SKB_CB(skb)->seq;
	end_seq = TCP_SKB_CB(skb)->end_seq;

	if (seq == TCP_SKB_CB(skb1)->end_seq) {
		bool fragstolen;

		if (!tcp_try_coalesce(sk, skb1, skb, &fragstolen)) {
			__skb_queue_after(&tp->out_of_order_queue, skb1, skb);
		} else {
			tcp_grow_window(sk, skb);
			kfree_skb_partial(skb, fragstolen);
			skb = NULL;
		}

		if (!tp->rx_opt.num_sacks ||
		    tp->selective_acks[0].end_seq != seq)
			goto add_sack;

		/* Common case: data arrive in order after hole. */
		tp->selective_acks[0].end_seq = end_seq;
		goto end;
	}

	/* Find place to insert this segment. */
	while (1) {
		if (!after(TCP_SKB_CB(skb1)->seq, seq))
			break;
		if (skb_queue_is_first(&tp->out_of_order_queue, skb1)) {
			skb1 = NULL;
			break;
		}
		skb1 = skb_queue_prev(&tp->out_of_order_queue, skb1);
	}

	/* Do skb overlap to previous one? */
	if (skb1 && before(seq, TCP_SKB_CB(skb1)->end_seq)) {
		/* MPTCP allows non-data data-fin to be in the ofo-queue */
		if (!after(end_seq, TCP_SKB_CB(skb1)->end_seq) 
#ifdef CONFIG_MPTCP
		&& !(mptcp(tp) && end_seq == seq)
#endif
		) {
			/* All the bits are present. Drop. */
			NET_INC_STATS_BH(sock_net(sk), LINUX_MIB_TCPOFOMERGE);
			__kfree_skb(skb);
			skb = NULL;
			tcp_dsack_set(sk, seq, end_seq);
			goto add_sack;
		}
		if (after(seq, TCP_SKB_CB(skb1)->seq)) {
			/* Partial overlap. */
			tcp_dsack_set(sk, seq,
				      TCP_SKB_CB(skb1)->end_seq);
		} else {
			if (skb_queue_is_first(&tp->out_of_order_queue,
					       skb1))
				skb1 = NULL;
			else
				skb1 = skb_queue_prev(
					&tp->out_of_order_queue,
					skb1);
		}
	}
	if (!skb1)
		__skb_queue_head(&tp->out_of_order_queue, skb);
	else
		__skb_queue_after(&tp->out_of_order_queue, skb1, skb);

	/* And clean segments covered by new one as whole. */
	while (!skb_queue_is_last(&tp->out_of_order_queue, skb)) {
		skb1 = skb_queue_next(&tp->out_of_order_queue, skb);

		if (!after(end_seq, TCP_SKB_CB(skb1)->seq))
			break;
		if (before(end_seq, TCP_SKB_CB(skb1)->end_seq)) {
			tcp_dsack_extend(sk, TCP_SKB_CB(skb1)->seq,
					 end_seq);
			break;
		}
#ifdef CONFIG_MPTCP
		/* MPTCP allows non-data data-fin to be in the ofo-queue */
		if (mptcp(tp) && TCP_SKB_CB(skb1)->seq == TCP_SKB_CB(skb1)->end_seq)
			continue;
#endif
		__skb_unlink(skb1, &tp->out_of_order_queue);
		tcp_dsack_extend(sk, TCP_SKB_CB(skb1)->seq,
				 TCP_SKB_CB(skb1)->end_seq);
		NET_INC_STATS_BH(sock_net(sk), LINUX_MIB_TCPOFOMERGE);
		__kfree_skb(skb1);
	}

add_sack:
	if (tcp_is_sack(tp))
		tcp_sack_new_ofo_skb(sk, seq, end_seq);
end:
	if (skb) {
		tcp_grow_window(sk, skb);
		skb_set_owner_r(skb, sk);
	}
}

#ifndef CONFIG_MPTCP
static 
#endif
int __must_check tcp_queue_rcv(struct sock *sk, struct sk_buff *skb, int hdrlen,
			       bool *fragstolen)
{
	int eaten;
	struct sk_buff *tail = skb_peek_tail(&sk->sk_receive_queue);

	__skb_pull(skb, hdrlen);
	eaten = (tail &&
		 tcp_try_coalesce(sk, tail, skb, fragstolen)) ? 1 : 0;
	tcp_sk(sk)->rcv_nxt = TCP_SKB_CB(skb)->end_seq;
	if (!eaten) {
		__skb_queue_tail(&sk->sk_receive_queue, skb);
		skb_set_owner_r(skb, sk);
	}
	return eaten;
}

int tcp_send_rcvq(struct sock *sk, struct msghdr *msg, size_t size)
{
	struct sk_buff *skb;
	int err = -ENOMEM;
	int data_len = 0;
	bool fragstolen;

	if (size == 0)
		return 0;

	if (size > PAGE_SIZE) {
		int npages = min_t(size_t, size >> PAGE_SHIFT, MAX_SKB_FRAGS);

		data_len = npages << PAGE_SHIFT;
		size = data_len + (size & ~PAGE_MASK);
	}
	skb = alloc_skb_with_frags(size - data_len, data_len,
				   PAGE_ALLOC_COSTLY_ORDER,
				   &err, sk->sk_allocation);
	if (!skb)
		goto err;

	skb_put(skb, size - data_len);
	skb->data_len = data_len;
	skb->len = size;

	if (tcp_try_rmem_schedule(sk, skb, skb->truesize))
		goto err_free;

	err = skb_copy_datagram_iovec(skb, 0, msg->msg_iov, size);
	if (err)
		goto err_free;

	TCP_SKB_CB(skb)->seq = tcp_sk(sk)->rcv_nxt;
	TCP_SKB_CB(skb)->end_seq = TCP_SKB_CB(skb)->seq + size;
	TCP_SKB_CB(skb)->ack_seq = tcp_sk(sk)->snd_una - 1;

	if (tcp_queue_rcv(sk, skb, 0, &fragstolen)) {
		WARN_ON_ONCE(fragstolen); /* should not happen */
		__kfree_skb(skb);
	}
	return size;

err_free:
	kfree_skb(skb);
err:
	return err;

}

static void tcp_data_queue(struct sock *sk, struct sk_buff *skb)
{
	struct tcp_sock *tp = tcp_sk(sk);
	int eaten = -1;
	bool fragstolen = false;

	/* If no data is present, but a data_fin is in the options, we still
	 * have to call mptcp_queue_skb later on. */
	if (TCP_SKB_CB(skb)->seq == TCP_SKB_CB(skb)->end_seq 
#ifdef CONFIG_MPTCP
		&& !(mptcp(tp) && mptcp_is_data_fin(skb))
#endif
		)
		goto drop;

	skb_dst_drop(skb);
	__skb_pull(skb, tcp_hdr(skb)->doff * 4);

	tcp_ecn_accept_cwr(tp, skb);

	tp->rx_opt.dsack = 0;

	/*  Queue data for delivery to the user.
	 *  Packets in sequence go to the receive queue.
	 *  Out of sequence packets to the out_of_order_queue.
	 */
	if (TCP_SKB_CB(skb)->seq == tp->rcv_nxt) {
		if (tcp_receive_window(tp) == 0)
			goto out_of_window;

		/* Ok. In sequence. In window. */
		if (tp->ucopy.task == current &&
		    tp->copied_seq == tp->rcv_nxt && tp->ucopy.len &&
		    sock_owned_by_user(sk) && !tp->urg_data) {
			int chunk = min_t(unsigned int, skb->len,
					  tp->ucopy.len);

			__set_current_state(TASK_RUNNING);

			local_bh_enable();
			if (!skb_copy_datagram_iovec(skb, 0, tp->ucopy.iov, chunk)) {
				tp->ucopy.len -= chunk;
				tp->copied_seq += chunk;
				eaten = (chunk == skb->len);
				tcp_rcv_space_adjust(sk);
			}
			local_bh_disable();
		}

		if (eaten <= 0) {
queue_and_out:
			if (eaten < 0 &&
			    tcp_try_rmem_schedule(sk, skb, skb->truesize))
				goto drop;

			eaten = tcp_queue_rcv(sk, skb, 0, &fragstolen);
		}
		tp->rcv_nxt = TCP_SKB_CB(skb)->end_seq;
		if (skb->len 
#ifdef CONFIG_MPTCP
			|| mptcp_is_data_fin(skb)
#endif
			)
			tcp_event_data_recv(sk, skb);
		if (TCP_SKB_CB(skb)->tcp_flags & TCPHDR_FIN)
			tcp_fin(sk);

		if (!skb_queue_empty(&tp->out_of_order_queue)) {
			tcp_ofo_queue(sk);

			/* RFC2581. 4.2. SHOULD send immediate ACK, when
			 * gap in queue is filled.
			 */
			if (skb_queue_empty(&tp->out_of_order_queue))
				inet_csk(sk)->icsk_ack.pingpong = 0;
		}

		if (tp->rx_opt.num_sacks)
			tcp_sack_remove(tp);

		tcp_fast_path_check(sk);

		if (eaten > 0)
			kfree_skb_partial(skb, fragstolen);
		if (!sock_flag(sk, SOCK_DEAD)
#ifdef CONFIG_MPTCP
		 || mptcp(tp)
#endif
		 )
			/* MPTCP: we always have to call data_ready, because
			 * we may be about to receive a data-fin, which still
			 * must get queued.
			 */
			sk->sk_data_ready(sk);
		return;
	}

	if (!after(TCP_SKB_CB(skb)->end_seq, tp->rcv_nxt)) {
		/* A retransmit, 2nd most common case.  Force an immediate ack. */
		NET_INC_STATS_BH(sock_net(sk), LINUX_MIB_DELAYEDACKLOST);
		tcp_dsack_set(sk, TCP_SKB_CB(skb)->seq, TCP_SKB_CB(skb)->end_seq);

out_of_window:
		tcp_enter_quickack_mode(sk, TCP_MAX_QUICKACKS);
		inet_csk_schedule_ack(sk);
drop:
		__kfree_skb(skb);
		return;
	}

	/* Out of window. F.e. zero window probe. */
	if (!before(TCP_SKB_CB(skb)->seq, tp->rcv_nxt + tcp_receive_window(tp)))
		goto out_of_window;

	if (before(TCP_SKB_CB(skb)->seq, tp->rcv_nxt)) {
		/* Partial packet, seq < rcv_next < end_seq */
		SOCK_DEBUG(sk, "partial packet: rcv_next %X seq %X - %X\n",
			   tp->rcv_nxt, TCP_SKB_CB(skb)->seq,
			   TCP_SKB_CB(skb)->end_seq);

		tcp_dsack_set(sk, TCP_SKB_CB(skb)->seq, tp->rcv_nxt);

		/* If window is closed, drop tail of packet. But after
		 * remembering D-SACK for its head made in previous line.
		 */
		if (!tcp_receive_window(tp))
			goto out_of_window;
		goto queue_and_out;
	}

	tcp_data_queue_ofo(sk, skb);
}

static struct sk_buff *tcp_collapse_one(struct sock *sk, struct sk_buff *skb,
					struct sk_buff_head *list)
{
	struct sk_buff *next = NULL;

	if (!skb_queue_is_last(list, skb))
		next = skb_queue_next(list, skb);

	__skb_unlink(skb, list);
#ifdef CONFIG_MPTCP
	if (mptcp(tcp_sk(sk)))
		mptcp_remove_shortcuts(tcp_sk(sk)->mpcb, skb);
#endif
	__kfree_skb(skb);
	NET_INC_STATS_BH(sock_net(sk), LINUX_MIB_TCPRCVCOLLAPSED);

	return next;
}

/* Collapse contiguous sequence of skbs head..tail with
 * sequence numbers start..end.
 *
 * If tail is NULL, this means until the end of the list.
 *
 * Segments with FIN/SYN are not collapsed (only because this
 * simplifies code)
 */
static void
tcp_collapse(struct sock *sk, struct sk_buff_head *list,
	     struct sk_buff *head, struct sk_buff *tail,
	     u32 start, u32 end)
{
	struct sk_buff *skb, *n;
	bool end_of_skbs;

	/* First, check that queue is collapsible and find
	 * the point where collapsing can be useful. */
	skb = head;
restart:
	end_of_skbs = true;
	skb_queue_walk_from_safe(list, skb, n) {
		if (skb == tail)
			break;
		/* No new bits? It is possible on ofo queue. */
		if (!before(start, TCP_SKB_CB(skb)->end_seq)) {
			skb = tcp_collapse_one(sk, skb, list);
			if (!skb)
				break;
			goto restart;
		}

		/* The first skb to collapse is:
		 * - not SYN/FIN and
		 * - bloated or contains data before "start" or
		 *   overlaps to the next one.
		 */
		if (!(TCP_SKB_CB(skb)->tcp_flags & (TCPHDR_SYN | TCPHDR_FIN)) &&
		    (tcp_win_from_space(skb->truesize) > skb->len ||
		     before(TCP_SKB_CB(skb)->seq, start))) {
			end_of_skbs = false;
			break;
		}

		if (!skb_queue_is_last(list, skb)) {
			struct sk_buff *next = skb_queue_next(list, skb);
			if (next != tail &&
			    TCP_SKB_CB(skb)->end_seq != TCP_SKB_CB(next)->seq) {
				end_of_skbs = false;
				break;
			}
		}

		/* Decided to skip this, advance start seq. */
		start = TCP_SKB_CB(skb)->end_seq;
	}
	if (end_of_skbs ||
	    (TCP_SKB_CB(skb)->tcp_flags & (TCPHDR_SYN | TCPHDR_FIN)))
		return;

	while (before(start, end)) {
		int copy = min_t(int, SKB_MAX_ORDER(0, 0), end - start);
		struct sk_buff *nskb;

		nskb = alloc_skb(copy, GFP_ATOMIC);
		if (!nskb)
			return;

		memcpy(nskb->cb, skb->cb, sizeof(skb->cb));
		TCP_SKB_CB(nskb)->seq = TCP_SKB_CB(nskb)->end_seq = start;
		__skb_queue_before(list, skb, nskb);
		skb_set_owner_r(nskb, sk);

		/* Copy data, releasing collapsed skbs. */
		while (copy > 0) {
			int offset = start - TCP_SKB_CB(skb)->seq;
			int size = TCP_SKB_CB(skb)->end_seq - start;

			BUG_ON(offset < 0);
			if (size > 0) {
				size = min(copy, size);
				if (skb_copy_bits(skb, offset, skb_put(nskb, size), size))
					BUG();
				TCP_SKB_CB(nskb)->end_seq += size;
				copy -= size;
				start += size;
			}
			if (!before(start, TCP_SKB_CB(skb)->end_seq)) {
				skb = tcp_collapse_one(sk, skb, list);
				if (!skb ||
				    skb == tail ||
				    (TCP_SKB_CB(skb)->tcp_flags & (TCPHDR_SYN | TCPHDR_FIN)))
					return;
			}
		}
	}
}

/* Collapse ofo queue. Algorithm: select contiguous sequence of skbs
 * and tcp_collapse() them until all the queue is collapsed.
 */
static void tcp_collapse_ofo_queue(struct sock *sk)
{
	struct tcp_sock *tp = tcp_sk(sk);
	u32 range_truesize, sum_tiny = 0;
	struct sk_buff *skb = skb_peek(&tp->out_of_order_queue);
	struct sk_buff *head;
	u32 start, end;

	if (skb == NULL)
		return;

	start = TCP_SKB_CB(skb)->seq;
	end = TCP_SKB_CB(skb)->end_seq;
	range_truesize = skb->truesize;
	head = skb;

	for (;;) {
		struct sk_buff *next = NULL;

		if (!skb_queue_is_last(&tp->out_of_order_queue, skb))
			next = skb_queue_next(&tp->out_of_order_queue, skb);
		skb = next;

		/* Segment is terminated when we see gap or when
		 * we are at the end of all the queue. */
		if (!skb ||
		    after(TCP_SKB_CB(skb)->seq, end) ||
		    before(TCP_SKB_CB(skb)->end_seq, start)) {
			/* Do not attempt collapsing tiny skbs */
			if (range_truesize != head->truesize ||
			    end - start >= SKB_WITH_OVERHEAD(SK_MEM_QUANTUM)) {
				tcp_collapse(sk, &tp->out_of_order_queue,
					     head, skb, start, end);
			} else {
				sum_tiny += range_truesize;
				if (sum_tiny > sk->sk_rcvbuf >> 3)
					return;
			}

			head = skb;
			if (!skb)
				break;
			/* Start new segment */
			start = TCP_SKB_CB(skb)->seq;
			end = TCP_SKB_CB(skb)->end_seq;
			range_truesize = skb->truesize;
		} else {
			if (before(TCP_SKB_CB(skb)->seq, start))
				start = TCP_SKB_CB(skb)->seq;
			if (after(TCP_SKB_CB(skb)->end_seq, end))
				end = TCP_SKB_CB(skb)->end_seq;
		}
	}
}

/*
 * Purge the out-of-order queue.
 * Return true if queue was pruned.
 */
#ifndef CONFIG_MPTCP
static 
#endif
bool tcp_prune_ofo_queue(struct sock *sk)
{
	struct tcp_sock *tp = tcp_sk(sk);
	bool res = false;

	if (!skb_queue_empty(&tp->out_of_order_queue)) {
		NET_INC_STATS_BH(sock_net(sk), LINUX_MIB_OFOPRUNED);
		__skb_queue_purge(&tp->out_of_order_queue);

		/* Reset SACK state.  A conforming SACK implementation will
		 * do the same at a timeout based retransmit.  When a connection
		 * is in a sad state like this, we care only about integrity
		 * of the connection not performance.
		 */
		if (tp->rx_opt.sack_ok)
			tcp_sack_reset(&tp->rx_opt);
		sk_mem_reclaim(sk);
		res = true;
	}
	return res;
}

/* Reduce allocated memory if we can, trying to get
 * the socket within its memory limits again.
 *
 * Return less than zero if we should start dropping frames
 * until the socket owning process reads some of the data
 * to stabilize the situation.
 */
static int tcp_prune_queue(struct sock *sk)
{
	struct tcp_sock *tp = tcp_sk(sk);

	SOCK_DEBUG(sk, "prune_queue: c=%x\n", tp->copied_seq);

	NET_INC_STATS_BH(sock_net(sk), LINUX_MIB_PRUNECALLED);

	if (atomic_read(&sk->sk_rmem_alloc) >= sk->sk_rcvbuf)
		tcp_clamp_window(sk);
	else if (sk_under_memory_pressure(sk))
		tp->rcv_ssthresh = min(tp->rcv_ssthresh, 4U * tp->advmss);

	if (atomic_read(&sk->sk_rmem_alloc) <= sk->sk_rcvbuf)
		return 0;

	tcp_collapse_ofo_queue(sk);
	if (!skb_queue_empty(&sk->sk_receive_queue))
		tcp_collapse(sk, &sk->sk_receive_queue,
			     skb_peek(&sk->sk_receive_queue),
			     NULL,
			     tp->copied_seq, tp->rcv_nxt);
	sk_mem_reclaim(sk);

	if (atomic_read(&sk->sk_rmem_alloc) <= sk->sk_rcvbuf)
		return 0;

	/* Collapsing did not help, destructive actions follow.
	 * This must not ever occur. */

#ifdef CONFIG_MPTCP
	tp->ops->prune_ofo_queue(sk);
#endif

	if (atomic_read(&sk->sk_rmem_alloc) <= sk->sk_rcvbuf)
		return 0;

	/* If we are really being abused, tell the caller to silently
	 * drop receive data on the floor.  It will get retransmitted
	 * and hopefully then we'll have sufficient space.
	 */
	NET_INC_STATS_BH(sock_net(sk), LINUX_MIB_RCVPRUNED);

	/* Massive buffer overcommit. */
	tp->pred_flags = 0;
	return -1;
}

#ifdef CONFIG_MPTCP
/* RFC2861, slow part. Adjust cwnd, after it was not full during one rto.
 * As additional protections, we do not touch cwnd in retransmission phases,
 * and if application hit its sndbuf limit recently.
 */
void tcp_cwnd_application_limited(struct sock *sk)
{
	struct tcp_sock *tp = tcp_sk(sk);

	if (inet_csk(sk)->icsk_ca_state == TCP_CA_Open &&
	    sk->sk_socket && !test_bit(SOCK_NOSPACE, &sk->sk_socket->flags)) {
		/* Limited by application or receiver window. */
		u32 init_win = tcp_init_cwnd(tp, __sk_dst_get(sk));
		u32 win_used = max(tp->snd_cwnd_used, init_win);
		if (win_used < tp->snd_cwnd) {
			tp->snd_ssthresh = tcp_current_ssthresh(sk);
			tp->snd_cwnd = (tp->snd_cwnd + win_used) >> 1;
		}
		tp->snd_cwnd_used = 0;
	}
	tp->snd_cwnd_stamp = tcp_time_stamp;
}
#endif

#ifndef CONFIG_MPTCP
static 
#endif
bool tcp_should_expand_sndbuf(const struct sock *sk)
{
	const struct tcp_sock *tp = tcp_sk(sk);

	/* If the user specified a specific send buffer setting, do
	 * not modify it.
	 */
	if (sk->sk_userlocks & SOCK_SNDBUF_LOCK)
		return false;

	/* If we are under global TCP memory pressure, do not expand.  */
	if (sk_under_memory_pressure(sk))
		return false;

	/* If we are under soft global TCP memory pressure, do not expand.  */
	if (sk_memory_allocated(sk) >= sk_prot_mem_limits(sk, 0))
		return false;

	/* If we filled the congestion window, do not expand.  */
	if (tp->packets_out >= tp->snd_cwnd)
		return false;

	return true;
}

/* When incoming ACK allowed to free some skb from write_queue,
 * we remember this event in flag SOCK_QUEUE_SHRUNK and wake up socket
 * on the exit from tcp input handler.
 *
 * PROBLEM: sndbuf expansion does not work well with largesend.
 */
static void tcp_new_space(struct sock *sk)
{
	struct tcp_sock *tp = tcp_sk(sk);

#ifdef CONFIG_MPTCP
	if (tp->ops->should_expand_sndbuf(sk)) {
#else
	if (tcp_should_expand_sndbuf(sk)) {
#endif
		tcp_sndbuf_expand(sk);
		tp->snd_cwnd_stamp = tcp_time_stamp;
	}

	sk->sk_write_space(sk);
}

static void tcp_check_space(struct sock *sk)
{
	if (sock_flag(sk, SOCK_QUEUE_SHRUNK)) {
		sock_reset_flag(sk, SOCK_QUEUE_SHRUNK);
		if 
#ifdef CONFIG_MPTCP
			(mptcp(tcp_sk(sk)) ||
#endif
		    (sk->sk_socket &&
			test_bit(SOCK_NOSPACE, &sk->sk_socket->flags))
#ifdef CONFIG_MPTCP
			)
#endif
			tcp_new_space(sk);
	}
}

static inline void tcp_data_snd_check(struct sock *sk)
{
	tcp_push_pending_frames(sk);
	tcp_check_space(sk);
}

/*
 * Check if sending an ack is needed.
 */
static void __tcp_ack_snd_check(struct sock *sk, int ofo_possible)
{
	struct tcp_sock *tp = tcp_sk(sk);

	    /* More than one full frame received... */
	if (((tp->rcv_nxt - tp->rcv_wup) > (inet_csk(sk)->icsk_ack.rcv_mss) *
	    sysctl_tcp_delack_seg &&
	     /* ... and right edge of window advances far enough.
	      * (tcp_recvmsg() will send ACK otherwise). Or...
	      */
#ifdef CONFIG_MPTCP
	     tp->ops->__select_window(sk) >= tp->rcv_wnd) ||
#else
	     __tcp_select_window(sk) >= tp->rcv_wnd) ||
#endif
	    /* We ACK each frame or... */
	    tcp_in_quickack_mode(sk) ||
	    /* We have out of order data. */
	    (ofo_possible && skb_peek(&tp->out_of_order_queue))) {
		/* Then ack it now */
		tcp_send_ack(sk);
	} else {
		/* Else, send delayed ack. */
		tcp_send_delayed_ack(sk);
	}
}

static inline void tcp_ack_snd_check(struct sock *sk)
{
	if (!inet_csk_ack_scheduled(sk)) {
		/* We sent a data segment already. */
		return;
	}
	__tcp_ack_snd_check(sk, 1);
}

/*
 *	This routine is only called when we have urgent data
 *	signaled. Its the 'slow' part of tcp_urg. It could be
 *	moved inline now as tcp_urg is only called from one
 *	place. We handle URGent data wrong. We have to - as
 *	BSD still doesn't use the correction from RFC961.
 *	For 1003.1g we should support a new option TCP_STDURG to permit
 *	either form (or just set the sysctl tcp_stdurg).
 */

static void tcp_check_urg(struct sock *sk, const struct tcphdr *th)
{
	struct tcp_sock *tp = tcp_sk(sk);
	u32 ptr = ntohs(th->urg_ptr);

	if (ptr && !sysctl_tcp_stdurg)
		ptr--;
	ptr += ntohl(th->seq);

	/* Ignore urgent data that we've already seen and read. */
	if (after(tp->copied_seq, ptr))
		return;

	/* Do not replay urg ptr.
	 *
	 * NOTE: interesting situation not covered by specs.
	 * Misbehaving sender may send urg ptr, pointing to segment,
	 * which we already have in ofo queue. We are not able to fetch
	 * such data and will stay in TCP_URG_NOTYET until will be eaten
	 * by recvmsg(). Seems, we are not obliged to handle such wicked
	 * situations. But it is worth to think about possibility of some
	 * DoSes using some hypothetical application level deadlock.
	 */
	if (before(ptr, tp->rcv_nxt))
		return;

	/* Do we already have a newer (or duplicate) urgent pointer? */
	if (tp->urg_data && !after(ptr, tp->urg_seq))
		return;

	/* Tell the world about our new urgent pointer. */
	sk_send_sigurg(sk);

	/* We may be adding urgent data when the last byte read was
	 * urgent. To do this requires some care. We cannot just ignore
	 * tp->copied_seq since we would read the last urgent byte again
	 * as data, nor can we alter copied_seq until this data arrives
	 * or we break the semantics of SIOCATMARK (and thus sockatmark())
	 *
	 * NOTE. Double Dutch. Rendering to plain English: author of comment
	 * above did something sort of 	send("A", MSG_OOB); send("B", MSG_OOB);
	 * and expect that both A and B disappear from stream. This is _wrong_.
	 * Though this happens in BSD with high probability, this is occasional.
	 * Any application relying on this is buggy. Note also, that fix "works"
	 * only in this artificial test. Insert some normal data between A and B and we will
	 * decline of BSD again. Verdict: it is better to remove to trap
	 * buggy users.
	 */
	if (tp->urg_seq == tp->copied_seq && tp->urg_data &&
	    !sock_flag(sk, SOCK_URGINLINE) && tp->copied_seq != tp->rcv_nxt) {
		struct sk_buff *skb = skb_peek(&sk->sk_receive_queue);
		tp->copied_seq++;
		if (skb && !before(tp->copied_seq, TCP_SKB_CB(skb)->end_seq)) {
			__skb_unlink(skb, &sk->sk_receive_queue);
			__kfree_skb(skb);
		}
	}

	tp->urg_data = TCP_URG_NOTYET;
	tp->urg_seq = ptr;

	/* Disable header prediction. */
	tp->pred_flags = 0;
}

/* This is the 'fast' part of urgent handling. */
static void tcp_urg(struct sock *sk, struct sk_buff *skb, const struct tcphdr *th)
{
	struct tcp_sock *tp = tcp_sk(sk);

#ifdef CONFIG_MPTCP
	/* MPTCP urgent data is not yet supported */
	if (mptcp(tp))
		return;
#endif

	/* Check if we get a new urgent pointer - normally not. */
	if (th->urg)
		tcp_check_urg(sk, th);

	/* Do we wait for any urgent data? - normally not... */
	if (tp->urg_data == TCP_URG_NOTYET) {
		u32 ptr = tp->urg_seq - ntohl(th->seq) + (th->doff * 4) -
			  th->syn;

		/* Is the urgent pointer pointing into this packet? */
		if (ptr < skb->len) {
			u8 tmp;
			if (skb_copy_bits(skb, ptr, &tmp, 1))
				BUG();
			tp->urg_data = TCP_URG_VALID | tmp;
			if (!sock_flag(sk, SOCK_DEAD))
				sk->sk_data_ready(sk);
		}
	}
}

static int tcp_copy_to_iovec(struct sock *sk, struct sk_buff *skb, int hlen)
{
	struct tcp_sock *tp = tcp_sk(sk);
	int chunk = skb->len - hlen;
	int err;

	local_bh_enable();
	if (skb_csum_unnecessary(skb))
		err = skb_copy_datagram_iovec(skb, hlen, tp->ucopy.iov, chunk);
	else
		err = skb_copy_and_csum_datagram_iovec(skb, hlen,
						       tp->ucopy.iov, chunk);

	if (!err) {
		tp->ucopy.len -= chunk;
		tp->copied_seq += chunk;
		tcp_rcv_space_adjust(sk);
	}

	local_bh_disable();
	return err;
}

static __sum16 __tcp_checksum_complete_user(struct sock *sk,
					    struct sk_buff *skb)
{
	__sum16 result;

	if (sock_owned_by_user(sk)) {
		local_bh_enable();
		result = __tcp_checksum_complete(skb);
		local_bh_disable();
	} else {
		result = __tcp_checksum_complete(skb);
	}
	return result;
}

static inline bool tcp_checksum_complete_user(struct sock *sk,
					     struct sk_buff *skb)
{
	return !skb_csum_unnecessary(skb) &&
	       __tcp_checksum_complete_user(sk, skb);
}

/* Does PAWS and seqno based validation of an incoming segment, flags will
 * play significant role here.
 */
static bool tcp_validate_incoming(struct sock *sk, struct sk_buff *skb,
				  const struct tcphdr *th, int syn_inerr)
{
	struct tcp_sock *tp = tcp_sk(sk);

	/* RFC1323: H1. Apply PAWS check first. */
	if (tcp_fast_parse_options(skb, th, tp) && tp->rx_opt.saw_tstamp &&
	    tcp_paws_discard(sk, skb)) {
		if (!th->rst) {
			NET_INC_STATS_BH(sock_net(sk), LINUX_MIB_PAWSESTABREJECTED);
			tcp_send_dupack(sk, skb);
			goto discard;
		}
		/* Reset is accepted even if it did not pass PAWS. */
	}

	/* Step 1: check sequence number */
	if (!tcp_sequence(tp, TCP_SKB_CB(skb)->seq, TCP_SKB_CB(skb)->end_seq)) {
		/* RFC793, page 37: "In all states except SYN-SENT, all reset
		 * (RST) segments are validated by checking their SEQ-fields."
		 * And page 69: "If an incoming segment is not acceptable,
		 * an acknowledgment should be sent in reply (unless the RST
		 * bit is set, if so drop the segment and return)".
		 */
		if (!th->rst) {
			if (th->syn)
				goto syn_challenge;
			tcp_send_dupack(sk, skb);
		}
		goto discard;
	}

	/* Step 2: check RST bit */
	if (th->rst) {
		/* RFC 5961 3.2 :
		 * If sequence number exactly matches RCV.NXT, then
		 *     RESET the connection
		 * else
		 *     Send a challenge ACK
		 */
		if (TCP_SKB_CB(skb)->seq == tp->rcv_nxt)
			tcp_reset(sk);
		else
			tcp_send_challenge_ack(sk);
		goto discard;
	}

	/* step 3: check security and precedence [ignored] */

	/* step 4: Check for a SYN
	 * RFC 5691 4.2 : Send a challenge ack
	 */
	if (th->syn) {
syn_challenge:
		if (syn_inerr)
			TCP_INC_STATS_BH(sock_net(sk), TCP_MIB_INERRS);
		NET_INC_STATS_BH(sock_net(sk), LINUX_MIB_TCPSYNCHALLENGE);
		tcp_send_challenge_ack(sk);
		goto discard;
	}

#ifdef CONFIG_MPTCP
	/* If valid: post process the received MPTCP options. */
	if (mptcp(tp) && mptcp_handle_options(sk, th, skb))
		goto discard;
#endif

	return true;

discard:
#ifdef CONFIG_MPTCP
	if (mptcp(tp))
		mptcp_reset_mopt(tp);
#endif
	__kfree_skb(skb);
	return false;
}

/*
 *	TCP receive function for the ESTABLISHED state.
 *
 *	It is split into a fast path and a slow path. The fast path is
 * 	disabled when:
 *	- A zero window was announced from us - zero window probing
 *        is only handled properly in the slow path.
 *	- Out of order segments arrived.
 *	- Urgent data is expected.
 *	- There is no buffer space left
 *	- Unexpected TCP flags/window values/header lengths are received
 *	  (detected by checking the TCP header against pred_flags)
 *	- Data is sent in both directions. Fast path only supports pure senders
 *	  or pure receivers (this means either the sequence number or the ack
 *	  value must stay constant)
 *	- Unexpected TCP option.
 *
 *	When these conditions are not satisfied it drops into a standard
 *	receive procedure patterned after RFC793 to handle all cases.
 *	The first three cases are guaranteed by proper pred_flags setting,
 *	the rest is checked inline. Fast processing is turned on in
 *	tcp_data_queue when everything is OK.
 */
void tcp_rcv_established(struct sock *sk, struct sk_buff *skb,
			 const struct tcphdr *th, unsigned int len)
{
	struct tcp_sock *tp = tcp_sk(sk);

	if (unlikely(sk->sk_rx_dst == NULL))
		inet_csk(sk)->icsk_af_ops->sk_rx_dst_set(sk, skb);
	/*
	 *	Header prediction.
	 *	The code loosely follows the one in the famous
	 *	"30 instruction TCP receive" Van Jacobson mail.
	 *
	 *	Van's trick is to deposit buffers into socket queue
	 *	on a device interrupt, to call tcp_recv function
	 *	on the receive process context and checksum and copy
	 *	the buffer to user space. smart...
	 *
	 *	Our current scheme is not silly either but we take the
	 *	extra cost of the net_bh soft interrupt processing...
	 *	We do checksum and copy also but from device to kernel.
	 */

	tp->rx_opt.saw_tstamp = 0;

#ifdef CONFIG_MPTCP
	/* MPTCP: force slowpath. */
	if (mptcp(tp))
		goto slow_path;
#endif

	/*	pred_flags is 0xS?10 << 16 + snd_wnd
	 *	if header_prediction is to be made
	 *	'S' will always be tp->tcp_header_len >> 2
	 *	'?' will be 0 for the fast path, otherwise pred_flags is 0 to
	 *  turn it off	(when there are holes in the receive
	 *	 space for instance)
	 *	PSH flag is ignored.
	 */

	if ((tcp_flag_word(th) & TCP_HP_BITS) == tp->pred_flags &&
	    TCP_SKB_CB(skb)->seq == tp->rcv_nxt &&
	    !after(TCP_SKB_CB(skb)->ack_seq, tp->snd_nxt)) {
		int tcp_header_len = tp->tcp_header_len;

		/* Timestamp header prediction: tcp_header_len
		 * is automatically equal to th->doff*4 due to pred_flags
		 * match.
		 */

		/* Check timestamp */
		if (tcp_header_len == sizeof(struct tcphdr) + TCPOLEN_TSTAMP_ALIGNED) {
			/* No? Slow path! */
			if (!tcp_parse_aligned_timestamp(tp, th))
				goto slow_path;

			/* If PAWS failed, check it more carefully in slow path */
			if ((s32)(tp->rx_opt.rcv_tsval - tp->rx_opt.ts_recent) < 0)
				goto slow_path;

			/* DO NOT update ts_recent here, if checksum fails
			 * and timestamp was corrupted part, it will result
			 * in a hung connection since we will drop all
			 * future packets due to the PAWS test.
			 */
		}

		if (len <= tcp_header_len) {
			/* Bulk data transfer: sender */
			if (len == tcp_header_len) {
				/* Predicted packet is in window by definition.
				 * seq == rcv_nxt and rcv_wup <= rcv_nxt.
				 * Hence, check seq<=rcv_wup reduces to:
				 */
				if (tcp_header_len ==
				    (sizeof(struct tcphdr) + TCPOLEN_TSTAMP_ALIGNED) &&
				    tp->rcv_nxt == tp->rcv_wup)
					tcp_store_ts_recent(tp);

				/* We know that such packets are checksummed
				 * on entry.
				 */
				tcp_ack(sk, skb, 0);
				__kfree_skb(skb);
				tcp_data_snd_check(sk);
				return;
			} else { /* Header too small */
				TCP_INC_STATS_BH(sock_net(sk), TCP_MIB_INERRS);
				goto discard;
			}
		} else {
			int eaten = 0;
			bool fragstolen = false;

			if (tp->ucopy.task == current &&
			    tp->copied_seq == tp->rcv_nxt &&
			    len - tcp_header_len <= tp->ucopy.len &&
			    sock_owned_by_user(sk)) {
				__set_current_state(TASK_RUNNING);

				if (!tcp_copy_to_iovec(sk, skb, tcp_header_len)) {
					/* Predicted packet is in window by definition.
					 * seq == rcv_nxt and rcv_wup <= rcv_nxt.
					 * Hence, check seq<=rcv_wup reduces to:
					 */
					if (tcp_header_len ==
					    (sizeof(struct tcphdr) +
					     TCPOLEN_TSTAMP_ALIGNED) &&
					    tp->rcv_nxt == tp->rcv_wup)
						tcp_store_ts_recent(tp);

					tcp_rcv_rtt_measure_ts(sk, skb);

					__skb_pull(skb, tcp_header_len);
					tp->rcv_nxt = TCP_SKB_CB(skb)->end_seq;
					NET_INC_STATS_BH(sock_net(sk), LINUX_MIB_TCPHPHITSTOUSER);
					eaten = 1;
				}
			}
			if (!eaten) {
				if (tcp_checksum_complete_user(sk, skb))
					goto csum_error;

				if ((int)skb->truesize > sk->sk_forward_alloc)
					goto step5;

				/* Predicted packet is in window by definition.
				 * seq == rcv_nxt and rcv_wup <= rcv_nxt.
				 * Hence, check seq<=rcv_wup reduces to:
				 */
				if (tcp_header_len ==
				    (sizeof(struct tcphdr) + TCPOLEN_TSTAMP_ALIGNED) &&
				    tp->rcv_nxt == tp->rcv_wup)
					tcp_store_ts_recent(tp);

				tcp_rcv_rtt_measure_ts(sk, skb);

				NET_INC_STATS_BH(sock_net(sk), LINUX_MIB_TCPHPHITS);

				/* Bulk data transfer: receiver */
				eaten = tcp_queue_rcv(sk, skb, tcp_header_len,
						      &fragstolen);
			}

			tcp_event_data_recv(sk, skb);

			if (TCP_SKB_CB(skb)->ack_seq != tp->snd_una) {
				/* Well, only one small jumplet in fast path... */
				tcp_ack(sk, skb, FLAG_DATA);
				tcp_data_snd_check(sk);
				if (!inet_csk_ack_scheduled(sk))
					goto no_ack;
			}

			__tcp_ack_snd_check(sk, 0);
no_ack:
			if (eaten)
				kfree_skb_partial(skb, fragstolen);
			sk->sk_data_ready(sk);
			return;
		}
	}

slow_path:
	if (len < (th->doff << 2) || tcp_checksum_complete_user(sk, skb))
		goto csum_error;

	if (!th->ack && !th->rst && !th->syn)
		goto discard;

	/*
	 *	Standard slow path.
	 */

	if (!tcp_validate_incoming(sk, skb, th, 1))
		return;

step5:
	if (tcp_ack(sk, skb, FLAG_SLOWPATH | FLAG_UPDATE_TS_RECENT) < 0)
		goto discard;

	tcp_rcv_rtt_measure_ts(sk, skb);

	/* Process urgent data. */
	tcp_urg(sk, skb, th);

	/* step 7: process the segment text */
	tcp_data_queue(sk, skb);

	tcp_data_snd_check(sk);
	tcp_ack_snd_check(sk);
	return;

csum_error:
	TCP_INC_STATS_BH(sock_net(sk), TCP_MIB_CSUMERRORS);
	TCP_INC_STATS_BH(sock_net(sk), TCP_MIB_INERRS);

discard:
	__kfree_skb(skb);
}
EXPORT_SYMBOL(tcp_rcv_established);

void tcp_finish_connect(struct sock *sk, struct sk_buff *skb)
{
	struct tcp_sock *tp = tcp_sk(sk);
	struct inet_connection_sock *icsk = inet_csk(sk);

	tcp_set_state(sk, TCP_ESTABLISHED);
	icsk->icsk_ack.lrcvtime = tcp_time_stamp;

	if (skb != NULL) {
		icsk->icsk_af_ops->sk_rx_dst_set(sk, skb);
		security_inet_conn_established(sk, skb);
	}

	/* Make sure socket is routed, for correct metrics.  */
	icsk->icsk_af_ops->rebuild_header(sk);

	tcp_init_metrics(sk);

	tcp_init_congestion_control(sk);

	/* Prevent spurious tcp_cwnd_restart() on first data
	 * packet.
	 */
	tp->lsndtime = tcp_time_stamp;

#ifdef CONFIG_MPTCP
	tp->ops->init_buffer_space(sk);
#else
	tcp_init_buffer_space(sk);
#endif

	if (sock_flag(sk, SOCK_KEEPOPEN))
		inet_csk_reset_keepalive_timer(sk, keepalive_time_when(tp));

	if (!tp->rx_opt.snd_wscale)
		__tcp_fast_path_on(tp, tp->snd_wnd);
	else
		tp->pred_flags = 0;

}

static bool tcp_rcv_fastopen_synack(struct sock *sk, struct sk_buff *synack,
				    struct tcp_fastopen_cookie *cookie)
{
	struct tcp_sock *tp = tcp_sk(sk);
	struct sk_buff *data = tp->syn_data ? tcp_write_queue_head(sk) : NULL;
	u16 mss = tp->rx_opt.mss_clamp;
	bool syn_drop;

	if (mss == tp->rx_opt.user_mss) {
		struct tcp_options_received opt;

		/* Get original SYNACK MSS value if user MSS sets mss_clamp */
		tcp_clear_options(&opt);
		opt.user_mss = opt.mss_clamp = 0;
#ifdef CONFIG_MPTCP
		tcp_parse_options(synack, &opt, NULL, 0, NULL);
#else
		tcp_parse_options(synack, &opt, 0, NULL);
#endif
		mss = opt.mss_clamp;
	}

	if (!tp->syn_fastopen)  /* Ignore an unsolicited cookie */
		cookie->len = -1;

	/* The SYN-ACK neither has cookie nor acknowledges the data. Presumably
	 * the remote receives only the retransmitted (regular) SYNs: either
	 * the original SYN-data or the corresponding SYN-ACK is lost.
	 */
	syn_drop = (cookie->len <= 0 && data && tp->total_retrans);

	tcp_fastopen_cache_set(sk, mss, cookie, syn_drop);

	/* In mptcp case, we do not rely on "retransmit", but instead on
	 * "transmit", because if fastopen data is not acked, the retransmission
	 * becomes the first MPTCP data (see mptcp_rcv_synsent_fastopen).
	 */
	if (data 
#ifdef CONFIG_MPTCP
		&& !mptcp(tp)
#endif
		) { /* Retransmit unacked data in SYN */
		tcp_for_write_queue_from(data, sk) {
			if (data == tcp_send_head(sk) ||
			    __tcp_retransmit_skb(sk, data))
				break;
		}
		tcp_rearm_rto(sk);
		NET_INC_STATS_BH(sock_net(sk), LINUX_MIB_TCPFASTOPENACTIVEFAIL);
		return true;
	}
	tp->syn_data_acked = tp->syn_data;
	if (tp->syn_data_acked)
		NET_INC_STATS_BH(sock_net(sk), LINUX_MIB_TCPFASTOPENACTIVE);
	return false;
}

static int tcp_rcv_synsent_state_process(struct sock *sk, struct sk_buff *skb,
					 const struct tcphdr *th, unsigned int len)
{
	struct inet_connection_sock *icsk = inet_csk(sk);
	struct tcp_sock *tp = tcp_sk(sk);
	struct tcp_fastopen_cookie foc = { .len = -1 };
	int saved_clamp = tp->rx_opt.mss_clamp;
<<<<<<< HEAD
#ifdef CONFIG_MPTCP
	struct mptcp_options_received mopt;
	mptcp_init_mp_opt(&mopt);
=======
	bool fastopen_fail;
>>>>>>> 9a298fe0

	tcp_parse_options(skb, &tp->rx_opt,
			  mptcp(tp) ? &tp->mptcp->rx_opt : &mopt, 0, &foc);
#else
	tcp_parse_options(skb, &tp->rx_opt, 0, &foc);
#endif
	if (tp->rx_opt.saw_tstamp && tp->rx_opt.rcv_tsecr)
		tp->rx_opt.rcv_tsecr -= tp->tsoffset;

	if (th->ack) {
		/* rfc793:
		 * "If the state is SYN-SENT then
		 *    first check the ACK bit
		 *      If the ACK bit is set
		 *	  If SEG.ACK =< ISS, or SEG.ACK > SND.NXT, send
		 *        a reset (unless the RST bit is set, if so drop
		 *        the segment and return)"
		 */
		if (!after(TCP_SKB_CB(skb)->ack_seq, tp->snd_una) ||
		    after(TCP_SKB_CB(skb)->ack_seq, tp->snd_nxt))
			goto reset_and_undo;

		if (tp->rx_opt.saw_tstamp && tp->rx_opt.rcv_tsecr &&
		    !between(tp->rx_opt.rcv_tsecr, tp->retrans_stamp,
			     tcp_time_stamp)) {
			NET_INC_STATS_BH(sock_net(sk), LINUX_MIB_PAWSACTIVEREJECTED);
			goto reset_and_undo;
		}

		/* Now ACK is acceptable.
		 *
		 * "If the RST bit is set
		 *    If the ACK was acceptable then signal the user "error:
		 *    connection reset", drop the segment, enter CLOSED state,
		 *    delete TCB, and return."
		 */

		if (th->rst) {
			tcp_reset(sk);
			goto discard;
		}

		/* rfc793:
		 *   "fifth, if neither of the SYN or RST bits is set then
		 *    drop the segment and return."
		 *
		 *    See note below!
		 *                                        --ANK(990513)
		 */
		if (!th->syn)
			goto discard_and_undo;

		/* rfc793:
		 *   "If the SYN bit is on ...
		 *    are acceptable then ...
		 *    (our SYN has been ACKed), change the connection
		 *    state to ESTABLISHED..."
		 */

		tcp_ecn_rcv_synack(tp, th);

		tcp_init_wl(tp, TCP_SKB_CB(skb)->seq);
		tcp_ack(sk, skb, FLAG_SLOWPATH);

#ifdef CONFIG_MPTCP
		if (tp->request_mptcp || mptcp(tp)) {
			int ret;
			ret = mptcp_rcv_synsent_state_process(sk, &sk,
							      skb, &mopt);

			/* May have changed if we support MPTCP */
			tp = tcp_sk(sk);
			icsk = inet_csk(sk);

			if (ret == 1)
				goto reset_and_undo;
			if (ret == 2)
				goto discard;
		}

		if (mptcp(tp) && !is_master_tp(tp)) {
			/* Timer for repeating the ACK until an answer
			 * arrives. Used only when establishing an additional
			 * subflow inside of an MPTCP connection.
			 */
			sk_reset_timer(sk, &tp->mptcp->mptcp_ack_timer,
				       jiffies + icsk->icsk_rto);
		}
#endif

		/* Ok.. it's good. Set up sequence numbers and
		 * move to established.
		 */
		tp->rcv_nxt = TCP_SKB_CB(skb)->seq + 1;
		tp->rcv_wup = TCP_SKB_CB(skb)->seq + 1;

		/* RFC1323: The window in SYN & SYN/ACK segments is
		 * never scaled.
		 */
		tp->snd_wnd = ntohs(th->window);

		if (!tp->rx_opt.wscale_ok) {
			tp->rx_opt.snd_wscale = tp->rx_opt.rcv_wscale = 0;
			tp->window_clamp = min(tp->window_clamp, 65535U);
		}

		if (tp->rx_opt.saw_tstamp) {
			tp->rx_opt.tstamp_ok	   = 1;
			tp->tcp_header_len =
				sizeof(struct tcphdr) + TCPOLEN_TSTAMP_ALIGNED;
			tp->advmss	    -= TCPOLEN_TSTAMP_ALIGNED;
			tcp_store_ts_recent(tp);
		} else {
			tp->tcp_header_len = sizeof(struct tcphdr);
		}

#ifdef CONFIG_MPTCP
		if (mptcp(tp)) {
			tp->tcp_header_len += MPTCP_SUB_LEN_DSM_ALIGN;
			tp->advmss -= MPTCP_SUB_LEN_DSM_ALIGN;
		}
#endif

		if (tcp_is_sack(tp) && sysctl_tcp_fack)
			tcp_enable_fack(tp);

		tcp_mtup_init(sk);
		tcp_sync_mss(sk, icsk->icsk_pmtu_cookie);
		tcp_initialize_rcv_mss(sk);

		/* Remember, tcp_poll() does not lock socket!
		 * Change state from SYN-SENT only after copied_seq
		 * is initialized. */
		tp->copied_seq = tp->rcv_nxt;

		smp_mb();

		tcp_finish_connect(sk, skb);

		fastopen_fail = (tp->syn_fastopen || tp->syn_data) &&
				tcp_rcv_fastopen_synack(sk, skb, &foc);

<<<<<<< HEAD
		/* With MPTCP we cannot send data on the third ack due to the
		 * lack of option-space to combine with an MP_CAPABLE.
		 */
		if (
#ifdef CONFIG_MPTCP
			!mptcp(tp) && (
#endif
			sk->sk_write_pending ||
=======
		if (!sock_flag(sk, SOCK_DEAD)) {
			sk->sk_state_change(sk);
			sk_wake_async(sk, SOCK_WAKE_IO, POLL_OUT);
		}
		if (fastopen_fail)
			return -1;
		if (sk->sk_write_pending ||
>>>>>>> 9a298fe0
		    icsk->icsk_accept_queue.rskq_defer_accept ||
		    icsk->icsk_ack.pingpong
#ifdef CONFIG_MPTCP
			)
#endif
			) {
			/* Save one ACK. Data will be ready after
			 * several ticks, if write_pending is set.
			 *
			 * It may be deleted, but with this feature tcpdumps
			 * look so _wonderfully_ clever, that I was not able
			 * to stand against the temptation 8)     --ANK
			 */
			inet_csk_schedule_ack(sk);
			tcp_enter_quickack_mode(sk, TCP_MAX_QUICKACKS);
			inet_csk_reset_xmit_timer(sk, ICSK_TIME_DACK,
						  TCP_DELACK_MAX, TCP_RTO_MAX);

discard:
			__kfree_skb(skb);
			return 0;
		} else {
			tcp_send_ack(sk);
		}
		return -1;
	}

	/* No ACK in the segment */

	if (th->rst) {
		/* rfc793:
		 * "If the RST bit is set
		 *
		 *      Otherwise (no ACK) drop the segment and return."
		 */

		goto discard_and_undo;
	}

	/* PAWS check. */
	if (tp->rx_opt.ts_recent_stamp && tp->rx_opt.saw_tstamp &&
	    tcp_paws_reject(&tp->rx_opt, 0))
		goto discard_and_undo;

	/* TODO - check this here for MPTCP */
	if (th->syn) {
		/* We see SYN without ACK. It is attempt of
		 * simultaneous connect with crossed SYNs.
		 * Particularly, it can be connect to self.
		 */
		tcp_set_state(sk, TCP_SYN_RECV);

		if (tp->rx_opt.saw_tstamp) {
			tp->rx_opt.tstamp_ok = 1;
			tcp_store_ts_recent(tp);
			tp->tcp_header_len =
				sizeof(struct tcphdr) + TCPOLEN_TSTAMP_ALIGNED;
		} else {
			tp->tcp_header_len = sizeof(struct tcphdr);
		}

#ifdef CONFIG_MPTCP
		if (mptcp(tp)) {
			tp->tcp_header_len += MPTCP_SUB_LEN_DSM_ALIGN;
			tp->advmss -= MPTCP_SUB_LEN_DSM_ALIGN;
		}
#endif

		tp->rcv_nxt = TCP_SKB_CB(skb)->seq + 1;
		tp->copied_seq = tp->rcv_nxt;
		tp->rcv_wup = TCP_SKB_CB(skb)->seq + 1;

		/* RFC1323: The window in SYN & SYN/ACK segments is
		 * never scaled.
		 */
		tp->snd_wnd    = ntohs(th->window);
		tp->snd_wl1    = TCP_SKB_CB(skb)->seq;
		tp->max_window = tp->snd_wnd;

		tcp_ecn_rcv_syn(tp, th);

		tcp_mtup_init(sk);
		tcp_sync_mss(sk, icsk->icsk_pmtu_cookie);
		tcp_initialize_rcv_mss(sk);

		tcp_send_synack(sk);
#if 0
		/* Note, we could accept data and URG from this segment.
		 * There are no obstacles to make this (except that we must
		 * either change tcp_recvmsg() to prevent it from returning data
		 * before 3WHS completes per RFC793, or employ TCP Fast Open).
		 *
		 * However, if we ignore data in ACKless segments sometimes,
		 * we have no reasons to accept it sometimes.
		 * Also, seems the code doing it in step6 of tcp_rcv_state_process
		 * is not flawless. So, discard packet for sanity.
		 * Uncomment this return to process the data.
		 */
		return -1;
#else
		goto discard;
#endif
	}
	/* "fifth, if neither of the SYN or RST bits is set then
	 * drop the segment and return."
	 */

discard_and_undo:
	tcp_clear_options(&tp->rx_opt);
	tp->rx_opt.mss_clamp = saved_clamp;
	goto discard;

reset_and_undo:
	tcp_clear_options(&tp->rx_opt);
	tp->rx_opt.mss_clamp = saved_clamp;
	return 1;
}

/*
 *	This function implements the receiving procedure of RFC 793 for
 *	all states except ESTABLISHED and TIME_WAIT.
 *	It's called from both tcp_v4_rcv and tcp_v6_rcv and should be
 *	address independent.
 */

int tcp_rcv_state_process(struct sock *sk, struct sk_buff *skb,
			  const struct tcphdr *th, unsigned int len)
#ifdef CONFIG_MPTCP
	__releases(&sk->sk_lock.slock)
#endif
{
	struct tcp_sock *tp = tcp_sk(sk);
	struct inet_connection_sock *icsk = inet_csk(sk);
	struct request_sock *req;
	int queued = 0;
	bool acceptable;
	u32 synack_stamp;

	tp->rx_opt.saw_tstamp = 0;

	switch (sk->sk_state) {
	case TCP_CLOSE:
		goto discard;

	case TCP_LISTEN:
		if (th->ack)
			return 1;

		if (th->rst)
			goto discard;

		if (th->syn) {
			if (th->fin)
				goto discard;
			if (icsk->icsk_af_ops->conn_request(sk, skb) < 0)
				return 1;

			/* Now we have several options: In theory there is
			 * nothing else in the frame. KA9Q has an option to
			 * send data with the syn, BSD accepts data with the
			 * syn up to the [to be] advertised window and
			 * Solaris 2.1 gives you a protocol error. For now
			 * we just ignore it, that fits the spec precisely
			 * and avoids incompatibilities. It would be nice in
			 * future to drop through and process the data.
			 *
			 * Now that TTCP is starting to be used we ought to
			 * queue this data.
			 * But, this leaves one open to an easy denial of
			 * service attack, and SYN cookies can't defend
			 * against this problem. So, we drop the data
			 * in the interest of security over speed unless
			 * it's still in use.
			 */
			kfree_skb(skb);
			return 0;
		}
		goto discard;

	case TCP_SYN_SENT:
		queued = tcp_rcv_synsent_state_process(sk, skb, th, len);
#ifdef CONFIG_MPTCP
		if (is_meta_sk(sk)) {
			sk = tcp_sk(sk)->mpcb->master_sk;
			tp = tcp_sk(sk);

			/* Need to call it here, because it will announce new
			 * addresses, which can only be done after the third ack
			 * of the 3-way handshake.
			 */
			mptcp_update_metasocket(sk, tp->meta_sk);
		}
#endif
		if (queued >= 0)
			return queued;

		/* Do step6 onward by hand. */
		tcp_urg(sk, skb, th);
		__kfree_skb(skb);
		tcp_data_snd_check(sk);
#ifdef CONFIG_MPTCP
		if (mptcp(tp) && is_master_tp(tp))
			bh_unlock_sock(sk);
#endif
		return 0;
	}

	req = tp->fastopen_rsk;
	if (req != NULL) {
		WARN_ON_ONCE(sk->sk_state != TCP_SYN_RECV &&
		    sk->sk_state != TCP_FIN_WAIT1);

		if (tcp_check_req(sk, skb, req, NULL, true) == NULL)
			goto discard;
	}

	if (!th->ack && !th->rst && !th->syn)
		goto discard;

	if (!tcp_validate_incoming(sk, skb, th, 0))
		return 0;

	/* step 5: check the ACK field */
	acceptable = tcp_ack(sk, skb, FLAG_SLOWPATH |
				      FLAG_UPDATE_TS_RECENT) > 0;

	switch (sk->sk_state) {
	case TCP_SYN_RECV:
		if (!acceptable)
			return 1;

		/* Once we leave TCP_SYN_RECV, we no longer need req
		 * so release it.
		 */
		if (req) {
			synack_stamp = tcp_rsk(req)->snt_synack;
			tp->total_retrans = req->num_retrans;
			reqsk_fastopen_remove(sk, req, false);
		} else {
			synack_stamp = tp->lsndtime;
			/* Make sure socket is routed, for correct metrics. */
			icsk->icsk_af_ops->rebuild_header(sk);
			tcp_init_congestion_control(sk);

			tcp_mtup_init(sk);
			tp->copied_seq = tp->rcv_nxt;
#ifdef CONFIG_MPTCP
			tp->ops->init_buffer_space(sk);
#else
			tcp_init_buffer_space(sk);
#endif
		}
		smp_mb();
		tcp_set_state(sk, TCP_ESTABLISHED);
		sk->sk_state_change(sk);

		/* Note, that this wakeup is only for marginal crossed SYN case.
		 * Passively open sockets are not waked up, because
		 * sk->sk_sleep == NULL and sk->sk_socket == NULL.
		 */
		if (sk->sk_socket)
			sk_wake_async(sk, SOCK_WAKE_IO, POLL_OUT);

		tp->snd_una = TCP_SKB_CB(skb)->ack_seq;
		tp->snd_wnd = ntohs(th->window) << tp->rx_opt.snd_wscale;
		tcp_init_wl(tp, TCP_SKB_CB(skb)->seq);
		tcp_synack_rtt_meas(sk, synack_stamp);

		if (tp->rx_opt.tstamp_ok)
			tp->advmss -= TCPOLEN_TSTAMP_ALIGNED;
#ifdef CONFIG_MPTCP
		if (mptcp(tp))
			tp->advmss -= MPTCP_SUB_LEN_DSM_ALIGN;
#endif

		if (req) {
			/* Re-arm the timer because data may have been sent out.
			 * This is similar to the regular data transmission case
			 * when new data has just been ack'ed.
			 *
			 * (TFO) - we could try to be more aggressive and
			 * retransmitting any data sooner based on when they
			 * are sent out.
			 */
			tcp_rearm_rto(sk);
		} else
			tcp_init_metrics(sk);

		tcp_update_pacing_rate(sk);

		/* Prevent spurious tcp_cwnd_restart() on first data packet */
		tp->lsndtime = tcp_time_stamp;

		tcp_initialize_rcv_mss(sk);
		tcp_fast_path_on(tp);
#ifdef CONFIG_MPTCP
		/* Send an ACK when establishing a new
		 * MPTCP subflow, i.e. using an MP_JOIN
		 * subtype.
		 */
		if (mptcp(tp) && !is_master_tp(tp))
			tcp_send_ack(sk);
#endif
		break;

	case TCP_FIN_WAIT1: {
		struct dst_entry *dst;
		int tmo;

		/* If we enter the TCP_FIN_WAIT1 state and we are a
		 * Fast Open socket and this is the first acceptable
		 * ACK we have received, this would have acknowledged
		 * our SYNACK so stop the SYNACK timer.
		 */
		if (req != NULL) {
			/* Return RST if ack_seq is invalid.
			 * Note that RFC793 only says to generate a
			 * DUPACK for it but for TCP Fast Open it seems
			 * better to treat this case like TCP_SYN_RECV
			 * above.
			 */
			if (!acceptable)
				return 1;
			/* We no longer need the request sock. */
			reqsk_fastopen_remove(sk, req, false);
			tcp_rearm_rto(sk);
		}
		if (tp->snd_una != tp->write_seq)
			break;

		tcp_set_state(sk, TCP_FIN_WAIT2);
		sk->sk_shutdown |= SEND_SHUTDOWN;

		dst = __sk_dst_get(sk);
		if (dst)
			dst_confirm(dst);

		if (!sock_flag(sk, SOCK_DEAD)) {
			/* Wake up lingering close() */
			sk->sk_state_change(sk);
			break;
		}

		if (tp->linger2 < 0 ||
		    (TCP_SKB_CB(skb)->end_seq != TCP_SKB_CB(skb)->seq &&
		     after(TCP_SKB_CB(skb)->end_seq - th->fin, tp->rcv_nxt))) {
			tcp_done(sk);
			NET_INC_STATS_BH(sock_net(sk), LINUX_MIB_TCPABORTONDATA);
			return 1;
		}

		tmo = tcp_fin_time(sk);
		if (tmo > TCP_TIMEWAIT_LEN) {
			inet_csk_reset_keepalive_timer(sk, tmo - TCP_TIMEWAIT_LEN);
		} else if (th->fin || 
#ifdef CONFIG_MPTCP
		mptcp_is_data_fin(skb) ||
#endif
			   sock_owned_by_user(sk)) {
			/* Bad case. We could lose such FIN otherwise.
			 * It is not a big problem, but it looks confusing
			 * and not so rare event. We still can lose it now,
			 * if it spins in bh_lock_sock(), but it is really
			 * marginal case.
			 */
			inet_csk_reset_keepalive_timer(sk, tmo);
		} else {
#ifdef CONFIG_MPTCP
			tp->ops->time_wait(sk, TCP_FIN_WAIT2, tmo);
#else
			tcp_time_wait(sk, TCP_FIN_WAIT2, tmo);
#endif
			goto discard;
		}
		break;
	}

	case TCP_CLOSING:
		if (tp->snd_una == tp->write_seq) {
#ifdef CONFIG_MPTCP
			tp->ops->time_wait(sk, TCP_TIME_WAIT, 0);
#else
			tcp_time_wait(sk, TCP_TIME_WAIT, 0);
#endif
			goto discard;
		}
		break;

	case TCP_LAST_ACK:
		if (tp->snd_una == tp->write_seq) {
			tcp_update_metrics(sk);
			tcp_done(sk);
			goto discard;
		}
		break;
#ifdef CONFIG_MPTCP
	case TCP_CLOSE:
		if (tp->mp_killed)
			goto discard;
#endif
	}

	/* step 6: check the URG bit */
	tcp_urg(sk, skb, th);

	/* step 7: process the segment text */
	switch (sk->sk_state) {
	case TCP_CLOSE_WAIT:
	case TCP_CLOSING:
	case TCP_LAST_ACK:
		if (!before(TCP_SKB_CB(skb)->seq, tp->rcv_nxt))
			break;
	case TCP_FIN_WAIT1:
	case TCP_FIN_WAIT2:
		/* RFC 793 says to queue data in these states,
		 * RFC 1122 says we MUST send a reset.
		 * BSD 4.4 also does reset.
		 */
		if (sk->sk_shutdown & RCV_SHUTDOWN) {
			if (TCP_SKB_CB(skb)->end_seq != TCP_SKB_CB(skb)->seq &&
			    after(TCP_SKB_CB(skb)->end_seq - th->fin, tp->rcv_nxt) 
#ifdef CONFIG_MPTCP
				&& !mptcp(tp)
#endif
				) {
				/* In case of mptcp, the reset is handled by
				 * mptcp_rcv_state_process
				 */
				NET_INC_STATS_BH(sock_net(sk), LINUX_MIB_TCPABORTONDATA);
				tcp_reset(sk);
				return 1;
			}
		}
		/* Fall through */
	case TCP_ESTABLISHED:
		tcp_data_queue(sk, skb);
		queued = 1;
		break;
	}

	/* tcp_data could move socket to TIME-WAIT */
	if (sk->sk_state != TCP_CLOSE) {
		tcp_data_snd_check(sk);
		tcp_ack_snd_check(sk);
	}

	if (!queued) {
discard:
		__kfree_skb(skb);
	}
	return 0;
}
EXPORT_SYMBOL(tcp_rcv_state_process);

static inline void pr_drop_req(struct request_sock *req, __u16 port, int family)
{
	struct inet_request_sock *ireq = inet_rsk(req);

	if (family == AF_INET)
		LIMIT_NETDEBUG(KERN_DEBUG pr_fmt("drop open request from %pI4/%u\n"),
			       &ireq->ir_rmt_addr, port);
#if IS_ENABLED(CONFIG_IPV6)
	else if (family == AF_INET6)
		LIMIT_NETDEBUG(KERN_DEBUG pr_fmt("drop open request from %pI6/%u\n"),
			       &ireq->ir_v6_rmt_addr, port);
#endif
}

/* RFC3168 : 6.1.1 SYN packets must not have ECT/ECN bits set
 *
 * If we receive a SYN packet with these bits set, it means a
 * network is playing bad games with TOS bits. In order to
 * avoid possible false congestion notifications, we disable
 * TCP ECN negociation.
 *
 * Exception: tcp_ca wants ECN. This is required for DCTCP
 * congestion control; it requires setting ECT on all packets,
 * including SYN. We inverse the test in this case: If our
 * local socket wants ECN, but peer only set ece/cwr (but not
 * ECT in IP header) its probably a non-DCTCP aware sender.
 */
static void tcp_ecn_create_request(struct request_sock *req,
				   const struct sk_buff *skb,
				   const struct sock *listen_sk)
{
	const struct tcphdr *th = tcp_hdr(skb);
	const struct net *net = sock_net(listen_sk);
	bool th_ecn = th->ece && th->cwr;
	bool ect, need_ecn;

	if (!th_ecn)
		return;

	ect = !INET_ECN_is_not_ect(TCP_SKB_CB(skb)->ip_dsfield);
	need_ecn = tcp_ca_needs_ecn(listen_sk);

	if (!ect && !need_ecn && net->ipv4.sysctl_tcp_ecn)
		inet_rsk(req)->ecn_ok = 1;
	else if (ect && need_ecn)
		inet_rsk(req)->ecn_ok = 1;
}

int tcp_conn_request(struct request_sock_ops *rsk_ops,
		     const struct tcp_request_sock_ops *af_ops,
		     struct sock *sk, struct sk_buff *skb)
{
	struct tcp_options_received tmp_opt;
	struct request_sock *req;
	struct tcp_sock *tp = tcp_sk(sk);
	struct dst_entry *dst = NULL;
	__u32 isn = TCP_SKB_CB(skb)->tcp_tw_isn;
	bool want_cookie = false, fastopen;
	struct flowi fl;
	struct tcp_fastopen_cookie foc = { .len = -1 };
	int err;


	/* TW buckets are converted to open requests without
	 * limitations, they conserve resources and peer is
	 * evidently real one.
	 */
	if ((sysctl_tcp_syncookies == 2 ||
	     inet_csk_reqsk_queue_is_full(sk)) && !isn) {
		want_cookie = tcp_syn_flood_action(sk, skb, rsk_ops->slab_name);
		if (!want_cookie)
			goto drop;
	}


	/* Accept backlog is full. If we have already queued enough
	 * of warm entries in syn queue, drop request. It is better than
	 * clogging syn queue with openreqs with exponentially increasing
	 * timeout.
	 */
	if (sk_acceptq_is_full(sk) && inet_csk_reqsk_queue_young(sk) > 1) {
		NET_INC_STATS_BH(sock_net(sk), LINUX_MIB_LISTENOVERFLOWS);
		goto drop;
	}

	req = inet_reqsk_alloc(rsk_ops);
	if (!req)
		goto drop;

	tcp_rsk(req)->af_specific = af_ops;

	tcp_clear_options(&tmp_opt);
	tmp_opt.mss_clamp = af_ops->mss_clamp;
	tmp_opt.user_mss  = tp->rx_opt.user_mss;
#ifdef CONFIG_MPTCP
	tcp_parse_options(skb, &tmp_opt, NULL, 0, want_cookie ? NULL : &foc);
#else
	tcp_parse_options(skb, &tmp_opt, 0, want_cookie ? NULL : &foc);
#endif
	if (want_cookie && !tmp_opt.saw_tstamp)
		tcp_clear_options(&tmp_opt);

	tmp_opt.tstamp_ok = tmp_opt.saw_tstamp;
	tcp_openreq_init(req, &tmp_opt, skb, sk);

#ifdef CONFIG_MPTCP
	if (af_ops->init_req(req, sk, skb, want_cookie))
		goto drop_and_free;
#else
	af_ops->init_req(req, sk, skb);
#endif
	if (security_inet_conn_request(sk, skb, req))
		goto drop_and_free;

	if (!want_cookie || tmp_opt.tstamp_ok)
		tcp_ecn_create_request(req, skb, sk);

	if (want_cookie) {
		isn = cookie_init_sequence(af_ops, sk, skb, &req->mss);
		req->cookie_ts = tmp_opt.tstamp_ok;
	} else if (!isn) {
		/* VJ's idea. We save last timestamp seen
		 * from the destination in peer table, when entering
		 * state TIME-WAIT, and check against it before
		 * accepting new connection request.
		 *
		 * If "isn" is not zero, this request hit alive
		 * timewait bucket, so that all the necessary checks
		 * are made in the function processing timewait state.
		 */
		if (tcp_death_row.sysctl_tw_recycle) {
			bool strict;

			dst = af_ops->route_req(sk, &fl, req, &strict);

			if (dst && strict &&
			    !tcp_peer_is_proven(req, dst, true,
						tmp_opt.saw_tstamp)) {
				NET_INC_STATS_BH(sock_net(sk), LINUX_MIB_PAWSPASSIVEREJECTED);
				goto drop_and_release;
			}
		}
		/* Kill the following clause, if you dislike this way. */
		else if (!sysctl_tcp_syncookies &&
			 (sysctl_max_syn_backlog - inet_csk_reqsk_queue_len(sk) <
			  (sysctl_max_syn_backlog >> 2)) &&
			 !tcp_peer_is_proven(req, dst, false,
					     tmp_opt.saw_tstamp)) {
			/* Without syncookies last quarter of
			 * backlog is filled with destinations,
			 * proven to be alive.
			 * It means that we continue to communicate
			 * to destinations, already remembered
			 * to the moment of synflood.
			 */
			pr_drop_req(req, ntohs(tcp_hdr(skb)->source),
				    rsk_ops->family);
			goto drop_and_release;
		}

		isn = af_ops->init_seq(skb);
	}
	if (!dst) {
		dst = af_ops->route_req(sk, &fl, req, NULL);
		if (!dst)
			goto drop_and_free;
	}

	tcp_rsk(req)->snt_isn = isn;
	tcp_openreq_init_rwin(req, sk, dst);
	fastopen = !want_cookie &&
		   tcp_try_fastopen(sk, skb, req, &foc, dst);
	err = af_ops->send_synack(sk, dst, &fl, req,
				  skb_get_queue_mapping(skb), &foc);
	if (!fastopen) {
		if (err || want_cookie)
			goto drop_and_free;

		tcp_rsk(req)->listener = NULL;
		af_ops->queue_hash_add(sk, req, TCP_TIMEOUT_INIT);
	}

	return 0;

drop_and_release:
	dst_release(dst);
drop_and_free:
	reqsk_free(req);
drop:
	NET_INC_STATS_BH(sock_net(sk), LINUX_MIB_LISTENDROPS);
	return 0;
}
EXPORT_SYMBOL(tcp_conn_request);<|MERGE_RESOLUTION|>--- conflicted
+++ resolved
@@ -191,14 +191,10 @@
 		icsk->icsk_ack.quick = quickacks;
 }
 
-<<<<<<< HEAD
 #ifndef CONFIG_MPTCP
 static 
 #endif
-void tcp_enter_quickack_mode(struct sock *sk)
-=======
 void tcp_enter_quickack_mode(struct sock *sk, unsigned int max_quickacks)
->>>>>>> 9a298fe0
 {
 	struct inet_connection_sock *icsk = inet_csk(sk);
 
@@ -394,29 +390,22 @@
 static void tcp_grow_window(struct sock *sk, const struct sk_buff *skb)
 {
 	struct tcp_sock *tp = tcp_sk(sk);
-<<<<<<< HEAD
 #ifdef CONFIG_MPTCP
 	struct sock *meta_sk = mptcp(tp) ? mptcp_meta_sk(sk) : sk;
 	struct tcp_sock *meta_tp = tcp_sk(meta_sk);
 #endif
+	int room;
+
+	room = min_t(int, tp->window_clamp, tcp_space(sk)) - tp->rcv_ssthresh;
 
 	/* Check #1 */
 #ifdef CONFIG_MPTCP
 	if (meta_tp->rcv_ssthresh < meta_tp->window_clamp &&
 	    (int)meta_tp->rcv_ssthresh < tcp_space(meta_sk) &&
 #else
-	if (tp->rcv_ssthresh < tp->window_clamp &&
-	    (int)tp->rcv_ssthresh < tcp_space(sk) &&
+	if (room > 0 &&
 #endif
 	    !sk_under_memory_pressure(sk)) {
-=======
-	int room;
-
-	room = min_t(int, tp->window_clamp, tcp_space(sk)) - tp->rcv_ssthresh;
-
-	/* Check #1 */
-	if (room > 0 && !sk_under_memory_pressure(sk)) {
->>>>>>> 9a298fe0
 		int incr;
 
 		/* Check #2. Increase window, if skb with such overhead
@@ -434,17 +423,12 @@
 #endif
 		if (incr) {
 			incr = max_t(int, incr, 2 * skb->len);
-<<<<<<< HEAD
 #ifdef CONFIG_MPTCP
 			meta_tp->rcv_ssthresh = min(meta_tp->rcv_ssthresh + incr,
 					            meta_tp->window_clamp);
 #else
-			tp->rcv_ssthresh = min(tp->rcv_ssthresh + incr,
-					       tp->window_clamp);
-#endif
-=======
 			tp->rcv_ssthresh += min(room, incr);
->>>>>>> 9a298fe0
+#endif
 			inet_csk(sk)->icsk_ack.quick |= 1;
 		}
 	}
@@ -5710,13 +5694,10 @@
 	struct tcp_sock *tp = tcp_sk(sk);
 	struct tcp_fastopen_cookie foc = { .len = -1 };
 	int saved_clamp = tp->rx_opt.mss_clamp;
-<<<<<<< HEAD
+	bool fastopen_fail;
 #ifdef CONFIG_MPTCP
 	struct mptcp_options_received mopt;
 	mptcp_init_mp_opt(&mopt);
-=======
-	bool fastopen_fail;
->>>>>>> 9a298fe0
 
 	tcp_parse_options(skb, &tp->rx_opt,
 			  mptcp(tp) ? &tp->mptcp->rx_opt : &mopt, 0, &foc);
@@ -5858,8 +5839,14 @@
 
 		fastopen_fail = (tp->syn_fastopen || tp->syn_data) &&
 				tcp_rcv_fastopen_synack(sk, skb, &foc);
-
-<<<<<<< HEAD
+		
+		if (!sock_flag(sk, SOCK_DEAD)) {
+			sk->sk_state_change(sk);
+			sk_wake_async(sk, SOCK_WAKE_IO, POLL_OUT);
+		}
+		if (fastopen_fail)
+			return -1;
+
 		/* With MPTCP we cannot send data on the third ack due to the
 		 * lack of option-space to combine with an MP_CAPABLE.
 		 */
@@ -5868,15 +5855,6 @@
 			!mptcp(tp) && (
 #endif
 			sk->sk_write_pending ||
-=======
-		if (!sock_flag(sk, SOCK_DEAD)) {
-			sk->sk_state_change(sk);
-			sk_wake_async(sk, SOCK_WAKE_IO, POLL_OUT);
-		}
-		if (fastopen_fail)
-			return -1;
-		if (sk->sk_write_pending ||
->>>>>>> 9a298fe0
 		    icsk->icsk_accept_queue.rskq_defer_accept ||
 		    icsk->icsk_ack.pingpong
 #ifdef CONFIG_MPTCP
