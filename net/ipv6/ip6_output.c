--- conflicted
+++ resolved
@@ -1215,17 +1215,10 @@
 		np->cork.tclass = tclass;
 		if (rt->dst.flags & DST_XFRM_TUNNEL)
 			mtu = np->pmtudisc >= IPV6_PMTUDISC_PROBE ?
-<<<<<<< HEAD
-			      ACCESS_ONCE(rt->dst.dev->mtu) : dst_mtu(&rt->dst);
-		else
-			mtu = np->pmtudisc >= IPV6_PMTUDISC_PROBE ?
-			      ACCESS_ONCE(rt->dst.dev->mtu) : dst_mtu(rt->dst.path);
-=======
 			      READ_ONCE(rt->dst.dev->mtu) : dst_mtu(&rt->dst);
 		else
 			mtu = np->pmtudisc >= IPV6_PMTUDISC_PROBE ?
 			      READ_ONCE(rt->dst.dev->mtu) : dst_mtu(rt->dst.path);
->>>>>>> 9a298fe0
 		if (np->frag_size < mtu) {
 			if (np->frag_size)
 				mtu = np->frag_size;
