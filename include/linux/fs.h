#ifndef _LINUX_FS_H
#define _LINUX_FS_H


#include <linux/linkage.h>
#include <linux/wait.h>
#include <linux/kdev_t.h>
#include <linux/dcache.h>
#include <linux/path.h>
#include <linux/stat.h>
#include <linux/cache.h>
#include <linux/list.h>
#include <linux/list_lru.h>
#include <linux/llist.h>
#include <linux/radix-tree.h>
#include <linux/rbtree.h>
#include <linux/init.h>
#include <linux/pid.h>
#include <linux/bug.h>
#include <linux/mutex.h>
#include <linux/capability.h>
#include <linux/semaphore.h>
#include <linux/fiemap.h>
#include <linux/rculist_bl.h>
#include <linux/atomic.h>
#include <linux/shrinker.h>
#include <linux/migrate_mode.h>
#include <linux/uidgid.h>
#include <linux/lockdep.h>
#include <linux/percpu-rwsem.h>
#include <linux/blk_types.h>

#include <asm/byteorder.h>
#include <uapi/linux/fs.h>

struct export_operations;
struct hd_geometry;
struct iovec;
struct nameidata;
struct kiocb;
struct kobject;
struct pipe_inode_info;
struct poll_table_struct;
struct kstatfs;
struct vm_area_struct;
struct vfsmount;
struct cred;
struct swap_info_struct;
struct seq_file;
struct workqueue_struct;
struct iov_iter;
struct fscrypt_info;
struct fscrypt_operations;

extern void __init inode_init(void);
extern void __init inode_init_early(void);
extern void __init files_init(unsigned long);

extern struct files_stat_struct files_stat;
extern unsigned long get_max_files(void);
extern int sysctl_nr_open;
extern struct inodes_stat_t inodes_stat;
extern int leases_enable, lease_break_time;
extern int sysctl_protected_symlinks;
extern int sysctl_protected_hardlinks;

struct buffer_head;
typedef int (get_block_t)(struct inode *inode, sector_t iblock,
			struct buffer_head *bh_result, int create);
typedef void (dio_iodone_t)(struct kiocb *iocb, loff_t offset,
			ssize_t bytes, void *private);

#define MAY_EXEC		0x00000001
#define MAY_WRITE		0x00000002
#define MAY_READ		0x00000004
#define MAY_APPEND		0x00000008
#define MAY_ACCESS		0x00000010
#define MAY_OPEN		0x00000020
#define MAY_CHDIR		0x00000040
/* called from RCU mode, don't block */
#define MAY_NOT_BLOCK		0x00000080

/*
 * flags in file.f_mode.  Note that FMODE_READ and FMODE_WRITE must correspond
 * to O_WRONLY and O_RDWR via the strange trick in __dentry_open()
 */

/* file is open for reading */
#define FMODE_READ		((__force fmode_t)0x1)
/* file is open for writing */
#define FMODE_WRITE		((__force fmode_t)0x2)
/* file is seekable */
#define FMODE_LSEEK		((__force fmode_t)0x4)
/* file can be accessed using pread */
#define FMODE_PREAD		((__force fmode_t)0x8)
/* file can be accessed using pwrite */
#define FMODE_PWRITE		((__force fmode_t)0x10)
/* File is opened for execution with sys_execve / sys_uselib */
#define FMODE_EXEC		((__force fmode_t)0x20)
/* File is opened with O_NDELAY (only set for block devices) */
#define FMODE_NDELAY		((__force fmode_t)0x40)
/* File is opened with O_EXCL (only set for block devices) */
#define FMODE_EXCL		((__force fmode_t)0x80)
/* File is opened using open(.., 3, ..) and is writeable only for ioctls
   (specialy hack for floppy.c) */
#define FMODE_WRITE_IOCTL	((__force fmode_t)0x100)
/* 32bit hashes as llseek() offset (for directories) */
#define FMODE_32BITHASH         ((__force fmode_t)0x200)
/* 64bit hashes as llseek() offset (for directories) */
#define FMODE_64BITHASH         ((__force fmode_t)0x400)

/*
 * Don't update ctime and mtime.
 *
 * Currently a special hack for the XFS open_by_handle ioctl, but we'll
 * hopefully graduate it to a proper O_CMTIME flag supported by open(2) soon.
 */
#define FMODE_NOCMTIME		((__force fmode_t)0x800)

/* Expect random access pattern */
#define FMODE_RANDOM		((__force fmode_t)0x1000)

/* File is huge (eg. /dev/kmem): treat loff_t as unsigned */
#define FMODE_UNSIGNED_OFFSET	((__force fmode_t)0x2000)

/* File is opened with O_PATH; almost nothing can be done with it */
#define FMODE_PATH		((__force fmode_t)0x4000)

/* File needs atomic accesses to f_pos */
#define FMODE_ATOMIC_POS	((__force fmode_t)0x8000)
/* Write access to underlying fs */
#define FMODE_WRITER		((__force fmode_t)0x10000)
/* Has read method(s) */
#define FMODE_CAN_READ          ((__force fmode_t)0x20000)
/* Has write method(s) */
#define FMODE_CAN_WRITE         ((__force fmode_t)0x40000)

<<<<<<< HEAD
/* File hasn't page cache and can't be mmaped, for stackable filesystem */
#define FMODE_NONMAPPABLE        ((__force fmode_t)0x400000)
   
/* File page don't need to be cached, for stackable filesystem's lower file */
#define FMODE_NONCACHEABLE     ((__force fmode_t)0x800000)
=======
/* File is stream-like */
#define FMODE_STREAM		((__force fmode_t)0x200000)
>>>>>>> cd20e13c

/* File was opened by fanotify and shouldn't generate fanotify events */
#define FMODE_NONOTIFY		((__force fmode_t)0x1000000)

/*
 * Flag for rw_copy_check_uvector and compat_rw_copy_check_uvector
 * that indicates that they should check the contents of the iovec are
 * valid, but not check the memory that the iovec elements
 * points too.
 */
#define CHECK_IOVEC_ONLY -1

/*
 * The below are the various read and write types that we support. Some of
 * them include behavioral modifiers that send information down to the
 * block layer and IO scheduler. Terminology:
 *
 *	The block layer uses device plugging to defer IO a little bit, in
 *	the hope that we will see more IO very shortly. This increases
 *	coalescing of adjacent IO and thus reduces the number of IOs we
 *	have to send to the device. It also allows for better queuing,
 *	if the IO isn't mergeable. If the caller is going to be waiting
 *	for the IO, then he must ensure that the device is unplugged so
 *	that the IO is dispatched to the driver.
 *
 *	All IO is handled async in Linux. This is fine for background
 *	writes, but for reads or writes that someone waits for completion
 *	on, we want to notify the block layer and IO scheduler so that they
 *	know about it. That allows them to make better scheduling
 *	decisions. So when the below references 'sync' and 'async', it
 *	is referencing this priority hint.
 *
 * With that in mind, the available types are:
 *
 * READ			A normal read operation. Device will be plugged.
 * READ_SYNC		A synchronous read. Device is not plugged, caller can
 *			immediately wait on this read without caring about
 *			unplugging.
 * READA		Used for read-ahead operations. Lower priority, and the
 *			block layer could (in theory) choose to ignore this
 *			request if it runs into resource problems.
 * WRITE		A normal async write. Device will be plugged.
 * WRITE_SYNC		Synchronous write. Identical to WRITE, but passes down
 *			the hint that someone will be waiting on this IO
 *			shortly. The write equivalent of READ_SYNC.
 * WRITE_ODIRECT	Special case write for O_DIRECT only.
 * WRITE_FLUSH		Like WRITE_SYNC but with preceding cache flush.
 * WRITE_FUA		Like WRITE_SYNC but data is guaranteed to be on
 *			non-volatile media on completion.
 * WRITE_FLUSH_FUA	Combination of WRITE_FLUSH and FUA. The IO is preceded
 *			by a cache flush and data is guaranteed to be on
 *			non-volatile media on completion.
 *
 */
#define RW_MASK			REQ_WRITE
#define RWA_MASK		REQ_RAHEAD

#define READ			0
#define WRITE			RW_MASK
#define READA			RWA_MASK
#define KERNEL_READ             (READ|REQ_KERNEL)
#define KERNEL_WRITE            (WRITE|REQ_KERNEL)

#define READ_SYNC		(READ | REQ_SYNC)
#define WRITE_SYNC		(WRITE | REQ_SYNC | REQ_NOIDLE)
#define WRITE_ODIRECT		(WRITE | REQ_SYNC)
#define WRITE_FLUSH		(WRITE | REQ_SYNC | REQ_NOIDLE | REQ_FLUSH)
#define WRITE_FUA		(WRITE | REQ_SYNC | REQ_NOIDLE | REQ_FUA)
#define WRITE_FLUSH_FUA		(WRITE | REQ_SYNC | REQ_NOIDLE | REQ_FLUSH | REQ_FUA)

/*
 * Attribute flags.  These should be or-ed together to figure out what
 * has been changed!
 */
#define ATTR_MODE	(1 << 0)
#define ATTR_UID	(1 << 1)
#define ATTR_GID	(1 << 2)
#define ATTR_SIZE	(1 << 3)
#define ATTR_ATIME	(1 << 4)
#define ATTR_MTIME	(1 << 5)
#define ATTR_CTIME	(1 << 6)
#define ATTR_ATIME_SET	(1 << 7)
#define ATTR_MTIME_SET	(1 << 8)
#define ATTR_FORCE	(1 << 9) /* Not a change, but a change it */
#define ATTR_ATTR_FLAG	(1 << 10)
#define ATTR_KILL_SUID	(1 << 11)
#define ATTR_KILL_SGID	(1 << 12)
#define ATTR_FILE	(1 << 13)
#define ATTR_KILL_PRIV	(1 << 14)
#define ATTR_OPEN	(1 << 15) /* Truncating from open(O_TRUNC) */
#define ATTR_TIMES_SET	(1 << 16)

/*
 * Whiteout is represented by a char device.  The following constants define the
 * mode and device number to use.
 */
#define WHITEOUT_MODE 0
#define WHITEOUT_DEV 0

/*
 * This is the Inode Attributes structure, used for notify_change().  It
 * uses the above definitions as flags, to know which values have changed.
 * Also, in this manner, a Filesystem can look at only the values it cares
 * about.  Basically, these are the attributes that the VFS layer can
 * request to change from the FS layer.
 *
 * Derek Atkins <warlord@MIT.EDU> 94-10-20
 */
struct iattr {
	unsigned int	ia_valid;
	umode_t		ia_mode;
	kuid_t		ia_uid;
	kgid_t		ia_gid;
	loff_t		ia_size;
	struct timespec	ia_atime;
	struct timespec	ia_mtime;
	struct timespec	ia_ctime;

	/*
	 * Not an attribute, but an auxiliary info for filesystems wanting to
	 * implement an ftruncate() like method.  NOTE: filesystem should
	 * check for (ia_valid & ATTR_FILE), and not for (ia_file != NULL).
	 */
	struct file	*ia_file;
};

/*
 * Includes for diskquotas.
 */
#include <linux/quota.h>

/*
 * Maximum number of layers of fs stack.  Needs to be limited to
 * prevent kernel stack overflow
 */
#define FILESYSTEM_MAX_STACK_DEPTH 2

/** 
 * enum positive_aop_returns - aop return codes with specific semantics
 *
 * @AOP_WRITEPAGE_ACTIVATE: Informs the caller that page writeback has
 * 			    completed, that the page is still locked, and
 * 			    should be considered active.  The VM uses this hint
 * 			    to return the page to the active list -- it won't
 * 			    be a candidate for writeback again in the near
 * 			    future.  Other callers must be careful to unlock
 * 			    the page if they get this return.  Returned by
 * 			    writepage(); 
 *
 * @AOP_TRUNCATED_PAGE: The AOP method that was handed a locked page has
 *  			unlocked it and the page might have been truncated.
 *  			The caller should back up to acquiring a new page and
 *  			trying again.  The aop will be taking reasonable
 *  			precautions not to livelock.  If the caller held a page
 *  			reference, it should drop it before retrying.  Returned
 *  			by readpage().
 *
 * address_space_operation functions return these large constants to indicate
 * special semantics to the caller.  These are much larger than the bytes in a
 * page to allow for functions that return the number of bytes operated on in a
 * given page.
 */

enum positive_aop_returns {
	AOP_WRITEPAGE_ACTIVATE	= 0x80000,
	AOP_TRUNCATED_PAGE	= 0x80001,
};

#define AOP_FLAG_UNINTERRUPTIBLE	0x0001 /* will not do a short write */
#define AOP_FLAG_CONT_EXPAND		0x0002 /* called from cont_expand */
#define AOP_FLAG_NOFS			0x0004 /* used by filesystem to direct
						* helper code (eg buffer layer)
						* to clear GFP_FS from alloc */

/*
 * oh the beauties of C type declarations.
 */
struct page;
struct address_space;
struct writeback_control;

/*
 * "descriptor" for what we're up to with a read.
 * This allows us to use the same read code yet
 * have multiple different users of the data that
 * we read from a file.
 *
 * The simplest case just copies the data to user
 * mode.
 */
typedef struct {
	size_t written;
	size_t count;
	union {
		char __user *buf;
		void *data;
	} arg;
	int error;
} read_descriptor_t;

typedef int (*read_actor_t)(read_descriptor_t *, struct page *,
		unsigned long, unsigned long);

struct address_space_operations {
	int (*writepage)(struct page *page, struct writeback_control *wbc);
	int (*readpage)(struct file *, struct page *);

	/* Write back some dirty pages from this mapping. */
	int (*writepages)(struct address_space *, struct writeback_control *);

	/* Set a page dirty.  Return true if this dirtied it */
	int (*set_page_dirty)(struct page *page);

	int (*readpages)(struct file *filp, struct address_space *mapping,
			struct list_head *pages, unsigned nr_pages);

	int (*write_begin)(struct file *, struct address_space *mapping,
				loff_t pos, unsigned len, unsigned flags,
				struct page **pagep, void **fsdata);
	int (*write_end)(struct file *, struct address_space *mapping,
				loff_t pos, unsigned len, unsigned copied,
				struct page *page, void *fsdata);

	/* Unfortunately this kludge is needed for FIBMAP. Don't use it */
	sector_t (*bmap)(struct address_space *, sector_t);
	void (*invalidatepage) (struct page *, unsigned int, unsigned int);
	int (*releasepage) (struct page *, gfp_t);
	void (*freepage)(struct page *);
	ssize_t (*direct_IO)(int, struct kiocb *, struct iov_iter *iter, loff_t offset);
	int (*get_xip_mem)(struct address_space *, pgoff_t, int,
						void **, unsigned long *);
	/*
	 * migrate the contents of a page to the specified target. If
	 * migrate_mode is MIGRATE_ASYNC, it must not block.
	 */
	int (*migratepage) (struct address_space *,
			struct page *, struct page *, enum migrate_mode);
	int (*launder_page) (struct page *);
	int (*is_partially_uptodate) (struct page *, unsigned long,
					unsigned long);
	void (*is_dirty_writeback) (struct page *, bool *, bool *);
	int (*error_remove_page)(struct address_space *, struct page *);

	/* swapfile support */
	int (*swap_activate)(struct swap_info_struct *sis, struct file *file,
				sector_t *span);
	void (*swap_deactivate)(struct file *file);
};

extern const struct address_space_operations empty_aops;

/*
 * pagecache_write_begin/pagecache_write_end must be used by general code
 * to write into the pagecache.
 */
int pagecache_write_begin(struct file *, struct address_space *mapping,
				loff_t pos, unsigned len, unsigned flags,
				struct page **pagep, void **fsdata);

int pagecache_write_end(struct file *, struct address_space *mapping,
				loff_t pos, unsigned len, unsigned copied,
				struct page *page, void *fsdata);

struct backing_dev_info;
struct address_space {
	struct inode		*host;		/* owner: inode, block_device */
	struct radix_tree_root	page_tree;	/* radix tree of all pages */
	spinlock_t		tree_lock;	/* and lock protecting it */
	atomic_t		i_mmap_writable;/* count VM_SHARED mappings */
	struct rb_root		i_mmap;		/* tree of private and shared mappings */
	struct list_head	i_mmap_nonlinear;/*list VM_NONLINEAR mappings */
	struct mutex		i_mmap_mutex;	/* protect tree, count, list */
	/* Protected by tree_lock together with the radix tree */
	unsigned long		nrpages;	/* number of total pages */
	unsigned long		nrshadows;	/* number of shadow entries */
	pgoff_t			writeback_index;/* writeback starts here */
	const struct address_space_operations *a_ops;	/* methods */
	unsigned long		flags;		/* error bits/gfp mask */
	struct backing_dev_info *backing_dev_info; /* device readahead, etc */
	spinlock_t		private_lock;	/* for use by the address_space */
	struct list_head	private_list;	/* ditto */
	void			*private_data;	/* ditto */
#if defined(CONFIG_MMC_DW_FMP_ECRYPT_FS) || defined(CONFIG_UFS_FMP_ECRYPT_FS)
	unsigned char		*iv;		/* iv */
	unsigned char		*key;		/* key */
	unsigned long		key_length;	/* key length */
	char			*alg;		/* algorithm */
	pgoff_t			sensitive_data_index;	/* data starts here */
	struct crypto_hash	*hash_tfm;	/* hash transform */
#ifdef CONFIG_CRYPTO_FIPS
	bool			cc_enable;	/* cc flag */
#endif
	bool			use_fmp;	/* use fmp flag  */
	bool			plain_text;	/* plain_text flag */
#endif
#ifdef CONFIG_SDP
	int userid;
#endif
} __attribute__((aligned(sizeof(long))));
	/*
	 * On most architectures that alignment is already the case; but
	 * must be enforced here for CRIS, to let the least significant bit
	 * of struct page's "mapping" pointer be used for PAGE_MAPPING_ANON.
	 */
struct request_queue;

struct block_device {
	dev_t			bd_dev;  /* not a kdev_t - it's a search key */
	int			bd_openers;
	struct inode *		bd_inode;	/* will die */
	struct super_block *	bd_super;
	struct mutex		bd_mutex;	/* open/close mutex */
	struct list_head	bd_inodes;
	void *			bd_claiming;
	void *			bd_holder;
	int			bd_holders;
	bool			bd_write_holder;
#ifdef CONFIG_SYSFS
	struct list_head	bd_holder_disks;
#endif
	struct block_device *	bd_contains;
	unsigned		bd_block_size;
	struct hd_struct *	bd_part;
	/* number of times partitions within this device have been opened. */
	unsigned		bd_part_count;
	int			bd_invalidated;
	struct gendisk *	bd_disk;
	struct request_queue *  bd_queue;
	struct list_head	bd_list;
	/*
	 * Private data.  You must have bd_claim'ed the block_device
	 * to use this.  NOTE:  bd_claim allows an owner to claim
	 * the same device multiple times, the owner must take special
	 * care to not mess up bd_private for that case.
	 */
	unsigned long		bd_private;

	/* The counter of freeze processes */
	int			bd_fsfreeze_count;
	/* Mutex for freeze */
	struct mutex		bd_fsfreeze_mutex;

	void			(*bd_fscallback_func) (struct block_device *);
};

/*
 * Radix-tree tags, for tagging dirty and writeback pages within the pagecache
 * radix trees
 */
#define PAGECACHE_TAG_DIRTY	0
#define PAGECACHE_TAG_WRITEBACK	1
#define PAGECACHE_TAG_TOWRITE	2

int mapping_tagged(struct address_space *mapping, int tag);

/*
 * Might pages of this file be mapped into userspace?
 */
static inline int mapping_mapped(struct address_space *mapping)
{
	return	!RB_EMPTY_ROOT(&mapping->i_mmap) ||
		!list_empty(&mapping->i_mmap_nonlinear);
}

/*
 * Might pages of this file have been modified in userspace?
 * Note that i_mmap_writable counts all VM_SHARED vmas: do_mmap_pgoff
 * marks vma as VM_SHARED if it is shared, and the file was opened for
 * writing i.e. vma may be mprotected writable even if now readonly.
 *
 * If i_mmap_writable is negative, no new writable mappings are allowed. You
 * can only deny writable mappings, if none exists right now.
 */
static inline int mapping_writably_mapped(struct address_space *mapping)
{
	return atomic_read(&mapping->i_mmap_writable) > 0;
}

static inline int mapping_map_writable(struct address_space *mapping)
{
	return atomic_inc_unless_negative(&mapping->i_mmap_writable) ?
		0 : -EPERM;
}

static inline void mapping_unmap_writable(struct address_space *mapping)
{
	atomic_dec(&mapping->i_mmap_writable);
}

static inline int mapping_deny_writable(struct address_space *mapping)
{
	return atomic_dec_unless_positive(&mapping->i_mmap_writable) ?
		0 : -EBUSY;
}

static inline void mapping_allow_writable(struct address_space *mapping)
{
	atomic_inc(&mapping->i_mmap_writable);
}

/*
 * Use sequence counter to get consistent i_size on 32-bit processors.
 */
#if BITS_PER_LONG==32 && defined(CONFIG_SMP)
#include <linux/seqlock.h>
#define __NEED_I_SIZE_ORDERED
#define i_size_ordered_init(inode) seqcount_init(&inode->i_size_seqcount)
#else
#define i_size_ordered_init(inode) do { } while (0)
#endif

struct posix_acl;
#define ACL_NOT_CACHED ((void *)(-1))

#define IOP_FASTPERM	0x0001
#define IOP_LOOKUP	0x0002
#define IOP_NOFOLLOW	0x0004

/*
 * Keep mostly read-only and often accessed (especially for
 * the RCU path lookup and 'stat' data) fields at the beginning
 * of the 'struct inode'
 */
struct inode {
	umode_t			i_mode;
	unsigned short		i_opflags;
	kuid_t			i_uid;
	kgid_t			i_gid;
	unsigned int		i_flags;

#ifdef CONFIG_FS_POSIX_ACL
	struct posix_acl	*i_acl;
	struct posix_acl	*i_default_acl;
#endif

	const struct inode_operations	*i_op;
	struct super_block	*i_sb;
	struct address_space	*i_mapping;

#ifdef CONFIG_SECURITY
	void			*i_security;
#endif

	/* Stat data, not accessed from path walking */
	unsigned long		i_ino;
	/*
	 * Filesystems may only read i_nlink directly.  They shall use the
	 * following functions for modification:
	 *
	 *    (set|clear|inc|drop)_nlink
	 *    inode_(inc|dec)_link_count
	 */
	union {
		const unsigned int i_nlink;
		unsigned int __i_nlink;
	};
	dev_t			i_rdev;
	loff_t			i_size;
	struct timespec		i_atime;
	struct timespec		i_mtime;
	struct timespec		i_ctime;
	spinlock_t		i_lock;	/* i_blocks, i_bytes, maybe i_size */
	unsigned short          i_bytes;
	unsigned int		i_blkbits;
	blkcnt_t		i_blocks;

#ifdef __NEED_I_SIZE_ORDERED
	seqcount_t		i_size_seqcount;
#endif

	/* Misc */
	unsigned long		i_state;
	struct mutex		i_mutex;

	unsigned long		dirtied_when;	/* jiffies of first dirtying */

	struct hlist_node	i_hash;
	struct list_head	i_wb_list;	/* backing dev IO list */
	struct list_head	i_lru;		/* inode LRU list */
	struct list_head	i_sb_list;
	union {
		struct hlist_head	i_dentry;
		struct rcu_head		i_rcu;
	};
	u64			i_version;
	atomic_t		i_count;
	atomic_t		i_dio_count;
	atomic_t		i_writecount;
#ifdef CONFIG_IMA
	atomic_t		i_readcount; /* struct files open RO */
#endif
	const struct file_operations	*i_fop;	/* former ->i_op->default_file_ops */
	struct file_lock	*i_flock;
	struct address_space	i_data;
#ifdef CONFIG_QUOTA
	struct dquot		*i_dquot[MAXQUOTAS];
#endif
	struct list_head	i_devices;
	union {
		struct pipe_inode_info	*i_pipe;
		struct block_device	*i_bdev;
		struct cdev		*i_cdev;
	};

	__u32			i_generation;

#ifdef CONFIG_FSNOTIFY
	__u32			i_fsnotify_mask; /* all events this inode cares about */
	struct hlist_head	i_fsnotify_marks;
#endif

#if IS_ENABLED(CONFIG_FS_ENCRYPTION)
	struct fscrypt_info	*i_crypt_info;
#endif

	void			*i_private; /* fs or device private pointer */
};

static inline int inode_unhashed(struct inode *inode)
{
	return hlist_unhashed(&inode->i_hash);
}

/*
 * inode->i_mutex nesting subclasses for the lock validator:
 *
 * 0: the object of the current VFS operation
 * 1: parent
 * 2: child/target
 * 3: xattr
 * 4: second non-directory
 * 5: second parent (when locking independent directories in rename)
 *
 * I_MUTEX_NONDIR2 is for certain operations (such as rename) which lock two
 * non-directories at once.
 *
 * The locking order between these classes is
 * parent[2] -> child -> grandchild -> normal -> xattr -> second non-directory
 */
enum inode_i_mutex_lock_class
{
	I_MUTEX_NORMAL,
	I_MUTEX_PARENT,
	I_MUTEX_CHILD,
	I_MUTEX_XATTR,
	I_MUTEX_NONDIR2,
	I_MUTEX_PARENT2,
};

void lock_two_nondirectories(struct inode *, struct inode*);
void unlock_two_nondirectories(struct inode *, struct inode*);

/*
 * NOTE: in a 32bit arch with a preemptable kernel and
 * an UP compile the i_size_read/write must be atomic
 * with respect to the local cpu (unlike with preempt disabled),
 * but they don't need to be atomic with respect to other cpus like in
 * true SMP (so they need either to either locally disable irq around
 * the read or for example on x86 they can be still implemented as a
 * cmpxchg8b without the need of the lock prefix). For SMP compiles
 * and 64bit archs it makes no difference if preempt is enabled or not.
 */
static inline loff_t i_size_read(const struct inode *inode)
{
#if BITS_PER_LONG==32 && defined(CONFIG_SMP)
	loff_t i_size;
	unsigned int seq;

	do {
		seq = read_seqcount_begin(&inode->i_size_seqcount);
		i_size = inode->i_size;
	} while (read_seqcount_retry(&inode->i_size_seqcount, seq));
	return i_size;
#elif BITS_PER_LONG==32 && defined(CONFIG_PREEMPT)
	loff_t i_size;

	preempt_disable();
	i_size = inode->i_size;
	preempt_enable();
	return i_size;
#else
	return inode->i_size;
#endif
}

/*
 * NOTE: unlike i_size_read(), i_size_write() does need locking around it
 * (normally i_mutex), otherwise on 32bit/SMP an update of i_size_seqcount
 * can be lost, resulting in subsequent i_size_read() calls spinning forever.
 */
static inline void i_size_write(struct inode *inode, loff_t i_size)
{
#if BITS_PER_LONG==32 && defined(CONFIG_SMP)
	preempt_disable();
	write_seqcount_begin(&inode->i_size_seqcount);
	inode->i_size = i_size;
	write_seqcount_end(&inode->i_size_seqcount);
	preempt_enable();
#elif BITS_PER_LONG==32 && defined(CONFIG_PREEMPT)
	preempt_disable();
	inode->i_size = i_size;
	preempt_enable();
#else
	inode->i_size = i_size;
#endif
}

/* Helper functions so that in most cases filesystems will
 * not need to deal directly with kuid_t and kgid_t and can
 * instead deal with the raw numeric values that are stored
 * in the filesystem.
 */
static inline uid_t i_uid_read(const struct inode *inode)
{
	return from_kuid(&init_user_ns, inode->i_uid);
}

static inline gid_t i_gid_read(const struct inode *inode)
{
	return from_kgid(&init_user_ns, inode->i_gid);
}

static inline void i_uid_write(struct inode *inode, uid_t uid)
{
	inode->i_uid = make_kuid(&init_user_ns, uid);
}

static inline void i_gid_write(struct inode *inode, gid_t gid)
{
	inode->i_gid = make_kgid(&init_user_ns, gid);
}

static inline unsigned iminor(const struct inode *inode)
{
	return MINOR(inode->i_rdev);
}

static inline unsigned imajor(const struct inode *inode)
{
	return MAJOR(inode->i_rdev);
}

extern struct block_device *I_BDEV(struct inode *inode);

struct fown_struct {
	rwlock_t lock;          /* protects pid, uid, euid fields */
	struct pid *pid;	/* pid or -pgrp where SIGIO should be sent */
	enum pid_type pid_type;	/* Kind of process group SIGIO should be sent to */
	kuid_t uid, euid;	/* uid/euid of process setting the owner */
	int signum;		/* posix.1b rt signal to be delivered on IO */
};

/*
 * Track a single file's readahead state
 */
struct file_ra_state {
	pgoff_t start;			/* where readahead started */
	unsigned int size;		/* # of readahead pages */
	unsigned int async_size;	/* do asynchronous readahead when
					   there are only # of pages ahead */

	unsigned int ra_pages;		/* Maximum readahead window */
	unsigned int mmap_miss;		/* Cache miss stat for mmap accesses */
	loff_t prev_pos;		/* Cache last read() position */
};

/*
 * Check if @index falls in the readahead windows.
 */
static inline int ra_has_index(struct file_ra_state *ra, pgoff_t index)
{
	return (index >= ra->start &&
		index <  ra->start + ra->size);
}

struct file {
	union {
		struct llist_node	fu_llist;
		struct rcu_head 	fu_rcuhead;
	} f_u;
	struct path		f_path;
#define f_dentry	f_path.dentry
	struct inode		*f_inode;	/* cached value */
	const struct file_operations	*f_op;

	/*
	 * Protects f_ep_links, f_flags.
	 * Must not be taken from IRQ context.
	 */
	spinlock_t		f_lock;
	atomic_long_t		f_count;
	unsigned int 		f_flags;
	fmode_t			f_mode;
	struct mutex		f_pos_lock;
	loff_t			f_pos;
	struct fown_struct	f_owner;
	const struct cred	*f_cred;
	struct file_ra_state	f_ra;

	u64			f_version;
#ifdef CONFIG_SECURITY
	void			*f_security;
#endif
	/* needed for tty driver, and maybe others */
	void			*private_data;

#ifdef CONFIG_EPOLL
	/* Used by fs/eventpoll.c to link all the hooks to this file */
	struct list_head	f_ep_links;
	struct list_head	f_tfile_llink;
#endif /* #ifdef CONFIG_EPOLL */
	struct address_space	*f_mapping;
} __attribute__((aligned(4)));	/* lest something weird decides that 2 is OK */

struct file_handle {
	__u32 handle_bytes;
	int handle_type;
	/* file identifier */
	unsigned char f_handle[0];
};

static inline struct file *get_file(struct file *f)
{
	atomic_long_inc(&f->f_count);
	return f;
}
#define fput_atomic(x)	atomic_long_add_unless(&(x)->f_count, -1, 1)
#define file_count(x)	atomic_long_read(&(x)->f_count)

#define	MAX_NON_LFS	((1UL<<31) - 1)

/* Page cache limit. The filesystems should put that into their s_maxbytes 
   limits, otherwise bad things can happen in VM. */ 
#if BITS_PER_LONG==32
#define MAX_LFS_FILESIZE	(((loff_t)PAGE_CACHE_SIZE << (BITS_PER_LONG-1))-1) 
#elif BITS_PER_LONG==64
#define MAX_LFS_FILESIZE 	((loff_t)0x7fffffffffffffffLL)
#endif

#define FL_POSIX	1
#define FL_FLOCK	2
#define FL_DELEG	4	/* NFSv4 delegation */
#define FL_ACCESS	8	/* not trying to lock, just looking */
#define FL_EXISTS	16	/* when unlocking, test for existence */
#define FL_LEASE	32	/* lease held on this file */
#define FL_CLOSE	64	/* unlock on close */
#define FL_SLEEP	128	/* A blocking lock */
#define FL_DOWNGRADE_PENDING	256 /* Lease is being downgraded */
#define FL_UNLOCK_PENDING	512 /* Lease is being broken */
#define FL_OFDLCK	1024	/* lock is "owned" by struct file */

/*
 * Special return value from posix_lock_file() and vfs_lock_file() for
 * asynchronous locking.
 */
#define FILE_LOCK_DEFERRED 1

/* legacy typedef, should eventually be removed */
typedef void *fl_owner_t;

struct file_lock_operations {
	void (*fl_copy_lock)(struct file_lock *, struct file_lock *);
	void (*fl_release_private)(struct file_lock *);
};

struct lock_manager_operations {
	int (*lm_compare_owner)(struct file_lock *, struct file_lock *);
	unsigned long (*lm_owner_key)(struct file_lock *);
	void (*lm_get_owner)(struct file_lock *, struct file_lock *);
	void (*lm_put_owner)(struct file_lock *);
	void (*lm_notify)(struct file_lock *);	/* unblock callback */
	int (*lm_grant)(struct file_lock *, int);
	bool (*lm_break)(struct file_lock *);
	int (*lm_change)(struct file_lock **, int, struct list_head *);
	void (*lm_setup)(struct file_lock *, void **);
};

struct lock_manager {
	struct list_head list;
};

struct net;
void locks_start_grace(struct net *, struct lock_manager *);
void locks_end_grace(struct lock_manager *);
int locks_in_grace(struct net *);

/* that will die - we need it for nfs_lock_info */
#include <linux/nfs_fs_i.h>

/*
 * struct file_lock represents a generic "file lock". It's used to represent
 * POSIX byte range locks, BSD (flock) locks, and leases. It's important to
 * note that the same struct is used to represent both a request for a lock and
 * the lock itself, but the same object is never used for both.
 *
 * FIXME: should we create a separate "struct lock_request" to help distinguish
 * these two uses?
 *
 * The varous i_flctx lists are ordered by:
 *
 * 1) lock owner
 * 2) lock range start
 * 3) lock range end
 *
 * Obviously, the last two criteria only matter for POSIX locks.
 */
struct file_lock {
	struct file_lock *fl_next;	/* singly linked list for this inode  */
	struct hlist_node fl_link;	/* node in global lists */
	struct list_head fl_block;	/* circular list of blocked processes */
	fl_owner_t fl_owner;
	unsigned int fl_flags;
	unsigned char fl_type;
	unsigned int fl_pid;
	int fl_link_cpu;		/* what cpu's list is this on? */
	struct pid *fl_nspid;
	wait_queue_head_t fl_wait;
	struct file *fl_file;
	loff_t fl_start;
	loff_t fl_end;

	struct fasync_struct *	fl_fasync; /* for lease break notifications */
	/* for lease breaks: */
	unsigned long fl_break_time;
	unsigned long fl_downgrade_time;

	const struct file_lock_operations *fl_ops;	/* Callbacks for filesystems */
	const struct lock_manager_operations *fl_lmops;	/* Callbacks for lockmanagers */
	union {
		struct nfs_lock_info	nfs_fl;
		struct nfs4_lock_info	nfs4_fl;
		struct {
			struct list_head link;	/* link in AFS vnode's pending_locks list */
			int state;		/* state of grant or error if -ve */
		} afs;
	} fl_u;
};

/* The following constant reflects the upper bound of the file/locking space */
#ifndef OFFSET_MAX
#define INT_LIMIT(x)	(~((x)1 << (sizeof(x)*8 - 1)))
#define OFFSET_MAX	INT_LIMIT(loff_t)
#define OFFT_OFFSET_MAX	INT_LIMIT(off_t)
#endif

#include <linux/fcntl.h>

extern void send_sigio(struct fown_struct *fown, int fd, int band);

#ifdef CONFIG_FILE_LOCKING
extern int fcntl_getlk(struct file *, unsigned int, struct flock __user *);
extern int fcntl_setlk(unsigned int, struct file *, unsigned int,
			struct flock __user *);

#if BITS_PER_LONG == 32
extern int fcntl_getlk64(struct file *, unsigned int, struct flock64 __user *);
extern int fcntl_setlk64(unsigned int, struct file *, unsigned int,
			struct flock64 __user *);
#endif

extern int fcntl_setlease(unsigned int fd, struct file *filp, long arg);
extern int fcntl_getlease(struct file *filp);

/* fs/locks.c */
void locks_free_lock(struct file_lock *fl);
extern void locks_init_lock(struct file_lock *);
extern struct file_lock * locks_alloc_lock(void);
extern void locks_copy_lock(struct file_lock *, struct file_lock *);
extern void locks_copy_conflock(struct file_lock *, struct file_lock *);
extern void locks_remove_posix(struct file *, fl_owner_t);
extern void locks_remove_file(struct file *);
extern void locks_release_private(struct file_lock *);
extern void posix_test_lock(struct file *, struct file_lock *);
extern int posix_lock_file(struct file *, struct file_lock *, struct file_lock *);
extern int posix_lock_file_wait(struct file *, struct file_lock *);
extern int posix_unblock_lock(struct file_lock *);
extern int vfs_test_lock(struct file *, struct file_lock *);
extern int vfs_lock_file(struct file *, unsigned int, struct file_lock *, struct file_lock *);
extern int vfs_cancel_lock(struct file *filp, struct file_lock *fl);
extern int flock_lock_file_wait(struct file *filp, struct file_lock *fl);
extern int __break_lease(struct inode *inode, unsigned int flags, unsigned int type);
extern void lease_get_mtime(struct inode *, struct timespec *time);
extern int generic_setlease(struct file *, long, struct file_lock **, void **priv);
extern int vfs_setlease(struct file *, long, struct file_lock **, void **);
extern int lease_modify(struct file_lock **, int, struct list_head *);
#else /* !CONFIG_FILE_LOCKING */
static inline int fcntl_getlk(struct file *file, unsigned int cmd,
			      struct flock __user *user)
{
	return -EINVAL;
}

static inline int fcntl_setlk(unsigned int fd, struct file *file,
			      unsigned int cmd, struct flock __user *user)
{
	return -EACCES;
}

#if BITS_PER_LONG == 32
static inline int fcntl_getlk64(struct file *file, unsigned int cmd,
				struct flock64 __user *user)
{
	return -EINVAL;
}

static inline int fcntl_setlk64(unsigned int fd, struct file *file,
				unsigned int cmd, struct flock64 __user *user)
{
	return -EACCES;
}
#endif
static inline int fcntl_setlease(unsigned int fd, struct file *filp, long arg)
{
	return -EINVAL;
}

static inline int fcntl_getlease(struct file *filp)
{
	return F_UNLCK;
}

static inline void locks_init_lock(struct file_lock *fl)
{
	return;
}

static inline void locks_copy_conflock(struct file_lock *new, struct file_lock *fl)
{
	return;
}

static inline void locks_copy_lock(struct file_lock *new, struct file_lock *fl)
{
	return;
}

static inline void locks_remove_posix(struct file *filp, fl_owner_t owner)
{
	return;
}

static inline void locks_remove_file(struct file *filp)
{
	return;
}

static inline void posix_test_lock(struct file *filp, struct file_lock *fl)
{
	return;
}

static inline int posix_lock_file(struct file *filp, struct file_lock *fl,
				  struct file_lock *conflock)
{
	return -ENOLCK;
}

static inline int posix_lock_file_wait(struct file *filp, struct file_lock *fl)
{
	return -ENOLCK;
}

static inline int posix_unblock_lock(struct file_lock *waiter)
{
	return -ENOENT;
}

static inline int vfs_test_lock(struct file *filp, struct file_lock *fl)
{
	return 0;
}

static inline int vfs_lock_file(struct file *filp, unsigned int cmd,
				struct file_lock *fl, struct file_lock *conf)
{
	return -ENOLCK;
}

static inline int vfs_cancel_lock(struct file *filp, struct file_lock *fl)
{
	return 0;
}

static inline int flock_lock_file_wait(struct file *filp,
				       struct file_lock *request)
{
	return -ENOLCK;
}

static inline int __break_lease(struct inode *inode, unsigned int mode, unsigned int type)
{
	return 0;
}

static inline void lease_get_mtime(struct inode *inode, struct timespec *time)
{
	return;
}

static inline int generic_setlease(struct file *filp, long arg,
				    struct file_lock **flp, void **priv)
{
	return -EINVAL;
}

static inline int vfs_setlease(struct file *filp, long arg,
			       struct file_lock **lease, void **priv)
{
	return -EINVAL;
}

static inline int lease_modify(struct file_lock **before, int arg,
			       struct list_head *dispose)
{
	return -EINVAL;
}
#endif /* !CONFIG_FILE_LOCKING */


struct fasync_struct {
	spinlock_t		fa_lock;
	int			magic;
	int			fa_fd;
	struct fasync_struct	*fa_next; /* singly linked list */
	struct file		*fa_file;
	struct rcu_head		fa_rcu;
};

#define FASYNC_MAGIC 0x4601

/* SMP safe fasync helpers: */
extern int fasync_helper(int, struct file *, int, struct fasync_struct **);
extern struct fasync_struct *fasync_insert_entry(int, struct file *, struct fasync_struct **, struct fasync_struct *);
extern int fasync_remove_entry(struct file *, struct fasync_struct **);
extern struct fasync_struct *fasync_alloc(void);
extern void fasync_free(struct fasync_struct *);

/* can be called from interrupts */
extern void kill_fasync(struct fasync_struct **, int, int);

extern void __f_setown(struct file *filp, struct pid *, enum pid_type, int force);
extern void f_setown(struct file *filp, unsigned long arg, int force);
extern void f_delown(struct file *filp);
extern pid_t f_getown(struct file *filp);
extern int send_sigurg(struct fown_struct *fown);

struct mm_struct;

/*
 *	Umount options
 */

#define MNT_FORCE	0x00000001	/* Attempt to forcibily umount */
#define MNT_DETACH	0x00000002	/* Just detach from the tree */
#define MNT_EXPIRE	0x00000004	/* Mark for expiry */
#define UMOUNT_NOFOLLOW	0x00000008	/* Don't follow symlink on umount */
#define UMOUNT_UNUSED	0x80000000	/* Flag guaranteed to be unused */

extern struct list_head super_blocks;
extern spinlock_t sb_lock;

/* Possible states of 'frozen' field */
enum {
	SB_UNFROZEN = 0,		/* FS is unfrozen */
	SB_FREEZE_WRITE	= 1,		/* Writes, dir ops, ioctls frozen */
	SB_FREEZE_PAGEFAULT = 2,	/* Page faults stopped as well */
	SB_FREEZE_FS = 3,		/* For internal FS use (e.g. to stop
					 * internal threads if needed) */
	SB_FREEZE_COMPLETE = 4,		/* ->freeze_fs finished successfully */
};

#define SB_FREEZE_LEVELS (SB_FREEZE_COMPLETE - 1)

struct sb_writers {
	/* Counters for counting writers at each level */
	struct percpu_counter	counter[SB_FREEZE_LEVELS];
	wait_queue_head_t	wait;		/* queue for waiting for
						   writers / faults to finish */
	int			frozen;		/* Is sb frozen? */
	wait_queue_head_t	wait_unfrozen;	/* queue for waiting for
						   sb to be thawed */
#ifdef CONFIG_DEBUG_LOCK_ALLOC
	struct lockdep_map	lock_map[SB_FREEZE_LEVELS];
#endif
};

struct super_block {
	struct list_head	s_list;		/* Keep this first */
	dev_t			s_dev;		/* search index; _not_ kdev_t */
	unsigned char		s_blocksize_bits;
	unsigned long		s_blocksize;
	loff_t			s_maxbytes;	/* Max file size */
	struct file_system_type	*s_type;
	const struct super_operations	*s_op;
	const struct dquot_operations	*dq_op;
	const struct quotactl_ops	*s_qcop;
	const struct export_operations *s_export_op;
	unsigned long		s_flags;
	unsigned long		s_magic;
	struct dentry		*s_root;
	struct rw_semaphore	s_umount;
	int			s_count;
	atomic_t		s_active;
#ifdef CONFIG_SECURITY
	void                    *s_security;
#endif
	const struct xattr_handler **s_xattr;

	struct list_head	s_inodes;	/* all inodes */

	const struct fscrypt_operations	*s_cop;

	struct hlist_bl_head	s_anon;		/* anonymous dentries for (nfs) exporting */
	struct list_head	s_mounts;	/* list of mounts; _not_ for fs use */
	struct block_device	*s_bdev;
	struct backing_dev_info *s_bdi;
	struct mtd_info		*s_mtd;
	struct hlist_node	s_instances;
	struct quota_info	s_dquot;	/* Diskquota specific options */

	struct sb_writers	s_writers;

	char s_id[32];				/* Informational name */
	u8 s_uuid[16];				/* UUID */

	void 			*s_fs_info;	/* Filesystem private info */
	unsigned int		s_max_links;
	fmode_t			s_mode;

	/* Granularity of c/m/atime in ns.
	   Cannot be worse than a second */
	u32		   s_time_gran;

	/*
	 * The next field is for VFS *only*. No filesystems have any business
	 * even looking at it. You had been warned.
	 */
	struct mutex s_vfs_rename_mutex;	/* Kludge */

	/*
	 * Filesystem subtype.  If non-empty the filesystem type field
	 * in /proc/mounts will be "type.subtype"
	 */
	char *s_subtype;

	/*
	 * Saved mount options for lazy filesystems using
	 * generic_show_options()
	 */
	char __rcu *s_options;
	const struct dentry_operations *s_d_op; /* default d_op for dentries */

	/*
	 * Saved pool identifier for cleancache (-1 means none)
	 */
	int cleancache_poolid;

	struct shrinker s_shrink;	/* per-sb shrinker handle */

	/* Number of inodes with nlink == 0 but still referenced */
	atomic_long_t s_remove_count;

	/* Being remounted read-only */
	int s_readonly_remount;

	/* AIO completions deferred from interrupt context */
	struct workqueue_struct *s_dio_done_wq;
	struct hlist_head s_pins;

	/*
	 * Keep the lru lists last in the structure so they always sit on their
	 * own individual cachelines.
	 */
	struct list_lru		s_dentry_lru ____cacheline_aligned_in_smp;
	struct list_lru		s_inode_lru ____cacheline_aligned_in_smp;
	struct rcu_head		rcu;

	/*
	 * Indicates how deep in a filesystem stack this SB is
	 */
	int s_stack_depth;
};

extern struct timespec current_fs_time(struct super_block *sb);

/*
 * Snapshotting support.
 */

void __sb_end_write(struct super_block *sb, int level);
int __sb_start_write(struct super_block *sb, int level, bool wait);

/**
 * sb_end_write - drop write access to a superblock
 * @sb: the super we wrote to
 *
 * Decrement number of writers to the filesystem. Wake up possible waiters
 * wanting to freeze the filesystem.
 */
static inline void sb_end_write(struct super_block *sb)
{
	__sb_end_write(sb, SB_FREEZE_WRITE);
}

/**
 * sb_end_pagefault - drop write access to a superblock from a page fault
 * @sb: the super we wrote to
 *
 * Decrement number of processes handling write page fault to the filesystem.
 * Wake up possible waiters wanting to freeze the filesystem.
 */
static inline void sb_end_pagefault(struct super_block *sb)
{
	__sb_end_write(sb, SB_FREEZE_PAGEFAULT);
}

/**
 * sb_end_intwrite - drop write access to a superblock for internal fs purposes
 * @sb: the super we wrote to
 *
 * Decrement fs-internal number of writers to the filesystem.  Wake up possible
 * waiters wanting to freeze the filesystem.
 */
static inline void sb_end_intwrite(struct super_block *sb)
{
	__sb_end_write(sb, SB_FREEZE_FS);
}

/**
 * sb_start_write - get write access to a superblock
 * @sb: the super we write to
 *
 * When a process wants to write data or metadata to a file system (i.e. dirty
 * a page or an inode), it should embed the operation in a sb_start_write() -
 * sb_end_write() pair to get exclusion against file system freezing. This
 * function increments number of writers preventing freezing. If the file
 * system is already frozen, the function waits until the file system is
 * thawed.
 *
 * Since freeze protection behaves as a lock, users have to preserve
 * ordering of freeze protection and other filesystem locks. Generally,
 * freeze protection should be the outermost lock. In particular, we have:
 *
 * sb_start_write
 *   -> i_mutex			(write path, truncate, directory ops, ...)
 *   -> s_umount		(freeze_super, thaw_super)
 */
static inline void sb_start_write(struct super_block *sb)
{
	__sb_start_write(sb, SB_FREEZE_WRITE, true);
}

static inline int sb_start_write_trylock(struct super_block *sb)
{
	return __sb_start_write(sb, SB_FREEZE_WRITE, false);
}

/**
 * sb_start_pagefault - get write access to a superblock from a page fault
 * @sb: the super we write to
 *
 * When a process starts handling write page fault, it should embed the
 * operation into sb_start_pagefault() - sb_end_pagefault() pair to get
 * exclusion against file system freezing. This is needed since the page fault
 * is going to dirty a page. This function increments number of running page
 * faults preventing freezing. If the file system is already frozen, the
 * function waits until the file system is thawed.
 *
 * Since page fault freeze protection behaves as a lock, users have to preserve
 * ordering of freeze protection and other filesystem locks. It is advised to
 * put sb_start_pagefault() close to mmap_sem in lock ordering. Page fault
 * handling code implies lock dependency:
 *
 * mmap_sem
 *   -> sb_start_pagefault
 */
static inline void sb_start_pagefault(struct super_block *sb)
{
	__sb_start_write(sb, SB_FREEZE_PAGEFAULT, true);
}

/*
 * sb_start_intwrite - get write access to a superblock for internal fs purposes
 * @sb: the super we write to
 *
 * This is the third level of protection against filesystem freezing. It is
 * free for use by a filesystem. The only requirement is that it must rank
 * below sb_start_pagefault.
 *
 * For example filesystem can call sb_start_intwrite() when starting a
 * transaction which somewhat eases handling of freezing for internal sources
 * of filesystem changes (internal fs threads, discarding preallocation on file
 * close, etc.).
 */
static inline void sb_start_intwrite(struct super_block *sb)
{
	__sb_start_write(sb, SB_FREEZE_FS, true);
}


extern bool inode_owner_or_capable(const struct inode *inode);

/*
 * VFS helper functions..
 */
extern int vfs_create(struct inode *, struct dentry *, umode_t, bool);
extern int vfs_create2(struct vfsmount *, struct inode *, struct dentry *, umode_t, bool);
extern int vfs_mkdir(struct inode *, struct dentry *, umode_t);
extern int vfs_mkdir2(struct vfsmount *, struct inode *, struct dentry *, umode_t);
extern int vfs_mknod(struct inode *, struct dentry *, umode_t, dev_t);
extern int vfs_mknod2(struct vfsmount *, struct inode *, struct dentry *, umode_t, dev_t);
extern int vfs_symlink(struct inode *, struct dentry *, const char *);
extern int vfs_symlink2(struct vfsmount *, struct inode *, struct dentry *, const char *);
extern int vfs_link(struct dentry *, struct inode *, struct dentry *, struct inode **);
extern int vfs_link2(struct vfsmount *, struct dentry *, struct inode *, struct dentry *, struct inode **);
extern int vfs_rmdir(struct inode *, struct dentry *);
extern int vfs_rmdir2(struct vfsmount *, struct inode *, struct dentry *);
extern int vfs_unlink(struct inode *, struct dentry *, struct inode **);
extern int vfs_unlink2(struct vfsmount *, struct inode *, struct dentry *, struct inode **);
extern int vfs_rename(struct inode *, struct dentry *, struct inode *, struct dentry *, struct inode **, unsigned int);
extern int vfs_rename2(struct vfsmount *, struct inode *, struct dentry *, struct inode *, struct dentry *, struct inode **, unsigned int);
extern int vfs_whiteout(struct inode *, struct dentry *);

/*
 * VFS dentry helper functions.
 */
extern void dentry_unhash(struct dentry *dentry);

/*
 * VFS file helper functions.
 */
extern void inode_init_owner(struct inode *inode, const struct inode *dir,
			umode_t mode);
/*
 * VFS FS_IOC_FIEMAP helper definitions.
 */
struct fiemap_extent_info {
	unsigned int fi_flags;		/* Flags as passed from user */
	unsigned int fi_extents_mapped;	/* Number of mapped extents */
	unsigned int fi_extents_max;	/* Size of fiemap_extent array */
	struct fiemap_extent __user *fi_extents_start; /* Start of
							fiemap_extent array */
};
int fiemap_fill_next_extent(struct fiemap_extent_info *info, u64 logical,
			    u64 phys, u64 len, u32 flags);
int fiemap_check_flags(struct fiemap_extent_info *fieinfo, u32 fs_flags);

/*
 * File types
 *
 * NOTE! These match bits 12..15 of stat.st_mode
 * (ie "(i_mode >> 12) & 15").
 */
#define DT_UNKNOWN	0
#define DT_FIFO		1
#define DT_CHR		2
#define DT_DIR		4
#define DT_BLK		6
#define DT_REG		8
#define DT_LNK		10
#define DT_SOCK		12
#define DT_WHT		14

/*
 * This is the "filldir" function type, used by readdir() to let
 * the kernel specify what kind of dirent layout it wants to have.
 * This allows the kernel to read directories into kernel space or
 * to have different dirent layouts depending on the binary type.
 */
typedef int (*filldir_t)(void *, const char *, int, loff_t, u64, unsigned);
struct dir_context {
	const filldir_t actor;
	loff_t pos;
};

struct block_device_operations;

/* These macros are for out of kernel modules to test that
 * the kernel supports the unlocked_ioctl and compat_ioctl
 * fields in struct file_operations. */
#define HAVE_COMPAT_IOCTL 1
#define HAVE_UNLOCKED_IOCTL 1

struct iov_iter;

struct file_operations {
	struct module *owner;
	loff_t (*llseek) (struct file *, loff_t, int);
	ssize_t (*read) (struct file *, char __user *, size_t, loff_t *);
	ssize_t (*write) (struct file *, const char __user *, size_t, loff_t *);
	ssize_t (*aio_read) (struct kiocb *, const struct iovec *, unsigned long, loff_t);
	ssize_t (*aio_write) (struct kiocb *, const struct iovec *, unsigned long, loff_t);
	ssize_t (*read_iter) (struct kiocb *, struct iov_iter *);
	ssize_t (*write_iter) (struct kiocb *, struct iov_iter *);
	int (*iterate) (struct file *, struct dir_context *);
	unsigned int (*poll) (struct file *, struct poll_table_struct *);
	long (*unlocked_ioctl) (struct file *, unsigned int, unsigned long);
	long (*compat_ioctl) (struct file *, unsigned int, unsigned long);
	int (*mmap) (struct file *, struct vm_area_struct *);
	int (*open) (struct inode *, struct file *);
	int (*flush) (struct file *, fl_owner_t id);
	int (*release) (struct inode *, struct file *);
	int (*fsync) (struct file *, loff_t, loff_t, int datasync);
	int (*aio_fsync) (struct kiocb *, int datasync);
	int (*fasync) (int, struct file *, int);
	int (*lock) (struct file *, int, struct file_lock *);
	ssize_t (*sendpage) (struct file *, struct page *, int, size_t, loff_t *, int);
	unsigned long (*get_unmapped_area)(struct file *, unsigned long, unsigned long, unsigned long, unsigned long);
	int (*check_flags)(int);
	int (*flock) (struct file *, int, struct file_lock *);
	ssize_t (*splice_write)(struct pipe_inode_info *, struct file *, loff_t *, size_t, unsigned int);
	ssize_t (*splice_read)(struct file *, loff_t *, struct pipe_inode_info *, size_t, unsigned int);
	int (*setlease)(struct file *, long, struct file_lock **, void **);
	long (*fallocate)(struct file *file, int mode, loff_t offset,
			  loff_t len);
	int (*show_fdinfo)(struct seq_file *m, struct file *f);
	struct file* (*get_lower_file)(struct file *f);
};

struct inode_operations {
	struct dentry * (*lookup) (struct inode *,struct dentry *, unsigned int);
	void * (*follow_link) (struct dentry *, struct nameidata *);
	int (*permission) (struct inode *, int);
	int (*permission2) (struct vfsmount *, struct inode *, int);
	struct posix_acl * (*get_acl)(struct inode *, int);

	int (*readlink) (struct dentry *, char __user *,int);
	void (*put_link) (struct dentry *, struct nameidata *, void *);

	int (*create) (struct inode *,struct dentry *, umode_t, bool);
	int (*link) (struct dentry *,struct inode *,struct dentry *);
	int (*unlink) (struct inode *,struct dentry *);
	int (*symlink) (struct inode *,struct dentry *,const char *);
	int (*mkdir) (struct inode *,struct dentry *,umode_t);
	int (*rmdir) (struct inode *,struct dentry *);
	int (*mknod) (struct inode *,struct dentry *,umode_t,dev_t);
	int (*rename) (struct inode *, struct dentry *,
			struct inode *, struct dentry *);
	int (*rename2) (struct inode *, struct dentry *,
			struct inode *, struct dentry *, unsigned int);
	int (*setattr) (struct dentry *, struct iattr *);
	int (*setattr2) (struct vfsmount *, struct dentry *, struct iattr *);
	int (*getattr) (struct vfsmount *mnt, struct dentry *, struct kstat *);
	int (*setxattr) (struct dentry *, const char *,const void *,size_t,int);
	ssize_t (*getxattr) (struct dentry *, const char *, void *, size_t);
	ssize_t (*listxattr) (struct dentry *, char *, size_t);
	int (*removexattr) (struct dentry *, const char *);
	int (*fiemap)(struct inode *, struct fiemap_extent_info *, u64 start,
		      u64 len);
	int (*update_time)(struct inode *, struct timespec *, int);
	int (*atomic_open)(struct inode *, struct dentry *,
			   struct file *, unsigned open_flag,
			   umode_t create_mode, int *opened);
	int (*tmpfile) (struct inode *, struct dentry *, umode_t);
	int (*set_acl)(struct inode *, struct posix_acl *, int);
} ____cacheline_aligned;

ssize_t rw_copy_check_uvector(int type, const struct iovec __user * uvector,
			      unsigned long nr_segs, unsigned long fast_segs,
			      struct iovec *fast_pointer,
			      struct iovec **ret_pointer);

extern ssize_t vfs_read(struct file *, char __user *, size_t, loff_t *);
extern ssize_t vfs_write(struct file *, const char __user *, size_t, loff_t *);
extern ssize_t vfs_readv(struct file *, const struct iovec __user *,
		unsigned long, loff_t *);
extern ssize_t vfs_writev(struct file *, const struct iovec __user *,
		unsigned long, loff_t *);

struct super_operations {
   	struct inode *(*alloc_inode)(struct super_block *sb);
	void (*destroy_inode)(struct inode *);

   	void (*dirty_inode) (struct inode *, int flags);
	int (*write_inode) (struct inode *, struct writeback_control *wbc);
	int (*drop_inode) (struct inode *);
	void (*evict_inode) (struct inode *);
	void (*put_super) (struct super_block *);
	int (*sync_fs)(struct super_block *sb, int wait);
	int (*freeze_fs) (struct super_block *);
	int (*unfreeze_fs) (struct super_block *);
	int (*statfs) (struct dentry *, struct kstatfs *);
	int (*remount_fs) (struct super_block *, int *, char *);
	int (*remount_fs2) (struct vfsmount *, struct super_block *, int *, char *);
	void *(*clone_mnt_data) (void *);
	void (*copy_mnt_data) (void *, void *);
	void (*umount_begin) (struct super_block *);

	int (*show_options)(struct seq_file *, struct dentry *);
	int (*show_options2)(struct vfsmount *, struct seq_file *, struct dentry *);
	int (*show_devname)(struct seq_file *, struct dentry *);
	int (*show_path)(struct seq_file *, struct dentry *);
	int (*show_stats)(struct seq_file *, struct dentry *);
#ifdef CONFIG_QUOTA
	ssize_t (*quota_read)(struct super_block *, int, char *, size_t, loff_t);
	ssize_t (*quota_write)(struct super_block *, int, const char *, size_t, loff_t);
#endif
	int (*bdev_try_to_free_page)(struct super_block*, struct page*, gfp_t);
	long (*nr_cached_objects)(struct super_block *, int);
	long (*free_cached_objects)(struct super_block *, long, int);
	long (*unlink_callback)(struct super_block *, char *);
};

/*
 * Inode flags - they have no relation to superblock flags now
 */
#define S_SYNC		1	/* Writes are synced at once */
#define S_NOATIME	2	/* Do not update access times */
#define S_APPEND	4	/* Append-only file */
#define S_IMMUTABLE	8	/* Immutable file */
#define S_DEAD		16	/* removed, but still open directory */
#define S_NOQUOTA	32	/* Inode is not counted to quota */
#define S_DIRSYNC	64	/* Directory modifications are synchronous */
#define S_NOCMTIME	128	/* Do not update file c/mtime */
#define S_SWAPFILE	256	/* Do not truncate: swapon got its bmaps */
#define S_PRIVATE	512	/* Inode is fs-internal */
#define S_IMA		1024	/* Inode has an associated IMA struct */
#define S_AUTOMOUNT	2048	/* Automount/referral quasi-directory */
#define S_NOSEC		4096	/* no suid or xattr security attributes */
#define S_ENCRYPTED	16384	/* Encrypted file (using fs/crypto/) */

/*
 * Note that nosuid etc flags are inode-specific: setting some file-system
 * flags just means all the inodes inherit those flags by default. It might be
 * possible to override it selectively if you really wanted to with some
 * ioctl() that is not currently implemented.
 *
 * Exception: MS_RDONLY is always applied to the entire file system.
 *
 * Unfortunately, it is possible to change a filesystems flags with it mounted
 * with files in use.  This means that all of the inodes will not have their
 * i_flags updated.  Hence, i_flags no longer inherit the superblock mount
 * flags, so these have to be checked separately. -- rmk@arm.uk.linux.org
 */
#define __IS_FLG(inode, flg)	((inode)->i_sb->s_flags & (flg))

#define IS_RDONLY(inode)	((inode)->i_sb->s_flags & MS_RDONLY)
#define IS_SYNC(inode)		(__IS_FLG(inode, MS_SYNCHRONOUS) || \
					((inode)->i_flags & S_SYNC))
#define IS_DIRSYNC(inode)	(__IS_FLG(inode, MS_SYNCHRONOUS|MS_DIRSYNC) || \
					((inode)->i_flags & (S_SYNC|S_DIRSYNC)))
#define IS_MANDLOCK(inode)	__IS_FLG(inode, MS_MANDLOCK)
#define IS_NOATIME(inode)	__IS_FLG(inode, MS_RDONLY|MS_NOATIME)
#define IS_I_VERSION(inode)	__IS_FLG(inode, MS_I_VERSION)

#define IS_NOQUOTA(inode)	((inode)->i_flags & S_NOQUOTA)
#define IS_APPEND(inode)	((inode)->i_flags & S_APPEND)
#define IS_IMMUTABLE(inode)	((inode)->i_flags & S_IMMUTABLE)
#define IS_POSIXACL(inode)	__IS_FLG(inode, MS_POSIXACL)

#define IS_DEADDIR(inode)	((inode)->i_flags & S_DEAD)
#define IS_NOCMTIME(inode)	((inode)->i_flags & S_NOCMTIME)
#define IS_SWAPFILE(inode)	((inode)->i_flags & S_SWAPFILE)
#define IS_PRIVATE(inode)	((inode)->i_flags & S_PRIVATE)
#define IS_IMA(inode)		((inode)->i_flags & S_IMA)
#define IS_AUTOMOUNT(inode)	((inode)->i_flags & S_AUTOMOUNT)
#define IS_NOSEC(inode)		((inode)->i_flags & S_NOSEC)
#define IS_ENCRYPTED(inode)	((inode)->i_flags & S_ENCRYPTED)

#define IS_WHITEOUT(inode)	(S_ISCHR(inode->i_mode) && \
				 (inode)->i_rdev == WHITEOUT_DEV)

/*
 * Inode state bits.  Protected by inode->i_lock
 *
 * Three bits determine the dirty state of the inode, I_DIRTY_SYNC,
 * I_DIRTY_DATASYNC and I_DIRTY_PAGES.
 *
 * Four bits define the lifetime of an inode.  Initially, inodes are I_NEW,
 * until that flag is cleared.  I_WILL_FREE, I_FREEING and I_CLEAR are set at
 * various stages of removing an inode.
 *
 * Two bits are used for locking and completion notification, I_NEW and I_SYNC.
 *
 * I_DIRTY_SYNC		Inode is dirty, but doesn't have to be written on
 *			fdatasync().  i_atime is the usual cause.
 * I_DIRTY_DATASYNC	Data-related inode changes pending. We keep track of
 *			these changes separately from I_DIRTY_SYNC so that we
 *			don't have to write inode on fdatasync() when only
 *			mtime has changed in it.
 * I_DIRTY_PAGES	Inode has dirty pages.  Inode itself may be clean.
 * I_NEW		Serves as both a mutex and completion notification.
 *			New inodes set I_NEW.  If two processes both create
 *			the same inode, one of them will release its inode and
 *			wait for I_NEW to be released before returning.
 *			Inodes in I_WILL_FREE, I_FREEING or I_CLEAR state can
 *			also cause waiting on I_NEW, without I_NEW actually
 *			being set.  find_inode() uses this to prevent returning
 *			nearly-dead inodes.
 * I_WILL_FREE		Must be set when calling write_inode_now() if i_count
 *			is zero.  I_FREEING must be set when I_WILL_FREE is
 *			cleared.
 * I_FREEING		Set when inode is about to be freed but still has dirty
 *			pages or buffers attached or the inode itself is still
 *			dirty.
 * I_CLEAR		Added by clear_inode().  In this state the inode is
 *			clean and can be destroyed.  Inode keeps I_FREEING.
 *
 *			Inodes that are I_WILL_FREE, I_FREEING or I_CLEAR are
 *			prohibited for many purposes.  iget() must wait for
 *			the inode to be completely released, then create it
 *			anew.  Other functions will just ignore such inodes,
 *			if appropriate.  I_NEW is used for waiting.
 *
 * I_SYNC		Writeback of inode is running. The bit is set during
 *			data writeback, and cleared with a wakeup on the bit
 *			address once it is done. The bit is also used to pin
 *			the inode in memory for flusher thread.
 *
 * I_REFERENCED		Marks the inode as recently references on the LRU list.
 *
 * I_DIO_WAKEUP		Never set.  Only used as a key for wait_on_bit().
 *
 * Q: What is the difference between I_WILL_FREE and I_FREEING?
 */
#define I_DIRTY_SYNC		(1 << 0)
#define I_DIRTY_DATASYNC	(1 << 1)
#define I_DIRTY_PAGES		(1 << 2)
#define __I_NEW			3
#define I_NEW			(1 << __I_NEW)
#define I_WILL_FREE		(1 << 4)
#define I_FREEING		(1 << 5)
#define I_CLEAR			(1 << 6)
#define __I_SYNC		7
#define I_SYNC			(1 << __I_SYNC)
#define I_REFERENCED		(1 << 8)
#define __I_DIO_WAKEUP		9
#define I_DIO_WAKEUP		(1 << I_DIO_WAKEUP)
#define I_LINKABLE		(1 << 10)
#define I_DIRTY_TIME		(1 << 11)
#define __I_DIRTY_TIME_EXPIRED	12
#define I_DIRTY_TIME_EXPIRED	(1 << __I_DIRTY_TIME_EXPIRED)

#define I_DIRTY (I_DIRTY_SYNC | I_DIRTY_DATASYNC | I_DIRTY_PAGES)
#define I_DIRTY_ALL (I_DIRTY | I_DIRTY_TIME)

extern void __mark_inode_dirty(struct inode *, int);
static inline void mark_inode_dirty(struct inode *inode)
{
	__mark_inode_dirty(inode, I_DIRTY);
}

static inline void mark_inode_dirty_sync(struct inode *inode)
{
	__mark_inode_dirty(inode, I_DIRTY_SYNC);
}

extern void inc_nlink(struct inode *inode);
extern void drop_nlink(struct inode *inode);
extern void clear_nlink(struct inode *inode);
extern void set_nlink(struct inode *inode, unsigned int nlink);

static inline void inode_inc_link_count(struct inode *inode)
{
	inc_nlink(inode);
	mark_inode_dirty(inode);
}

static inline void inode_dec_link_count(struct inode *inode)
{
	drop_nlink(inode);
	mark_inode_dirty(inode);
}

/**
 * inode_inc_iversion - increments i_version
 * @inode: inode that need to be updated
 *
 * Every time the inode is modified, the i_version field will be incremented.
 * The filesystem has to be mounted with i_version flag
 */

static inline void inode_inc_iversion(struct inode *inode)
{
       spin_lock(&inode->i_lock);
       inode->i_version++;
       spin_unlock(&inode->i_lock);
}

enum file_time_flags {
	S_ATIME = 1,
	S_MTIME = 2,
	S_CTIME = 4,
	S_VERSION = 8,
};

extern void touch_atime(const struct path *);
static inline void file_accessed(struct file *file)
{
	if (!(file->f_flags & O_NOATIME))
		touch_atime(&file->f_path);
}

int sync_inode(struct inode *inode, struct writeback_control *wbc);
int sync_inode_metadata(struct inode *inode, int wait);

struct file_system_type {
	const char *name;
	int fs_flags;
#define FS_REQUIRES_DEV		1 
#define FS_BINARY_MOUNTDATA	2
#define FS_HAS_SUBTYPE		4
#define FS_USERNS_MOUNT		8	/* Can be mounted by userns root */
#define FS_USERNS_DEV_MOUNT	16 /* A userns mount does not imply MNT_NODEV */
#define FS_USERNS_VISIBLE	32	/* FS must already be visible */
#define FS_RENAME_DOES_D_MOVE	32768	/* FS will handle d_move() during rename() internally. */
	struct dentry *(*mount) (struct file_system_type *, int,
		       const char *, void *);
	struct dentry *(*mount2) (struct vfsmount *, struct file_system_type *, int,
			       const char *, void *);
	void *(*alloc_mnt_data) (void);
	void (*kill_sb) (struct super_block *);
	struct module *owner;
	struct file_system_type * next;
	struct hlist_head fs_supers;

	struct lock_class_key s_lock_key;
	struct lock_class_key s_umount_key;
	struct lock_class_key s_vfs_rename_key;
	struct lock_class_key s_writers_key[SB_FREEZE_LEVELS];

	struct lock_class_key i_lock_key;
	struct lock_class_key i_mutex_key;
	struct lock_class_key i_mutex_dir_key;
};

#define MODULE_ALIAS_FS(NAME) MODULE_ALIAS("fs-" NAME)

extern struct dentry *mount_ns(struct file_system_type *fs_type, int flags,
	void *data, int (*fill_super)(struct super_block *, void *, int));
extern struct dentry *mount_bdev(struct file_system_type *fs_type,
	int flags, const char *dev_name, void *data,
	int (*fill_super)(struct super_block *, void *, int));
extern struct dentry *mount_single(struct file_system_type *fs_type,
	int flags, void *data,
	int (*fill_super)(struct super_block *, void *, int));
extern struct dentry *mount_nodev(struct file_system_type *fs_type,
	int flags, void *data,
	int (*fill_super)(struct super_block *, void *, int));
extern struct dentry *mount_subtree(struct vfsmount *mnt, const char *path);
void generic_shutdown_super(struct super_block *sb);
void kill_block_super(struct super_block *sb);
void kill_anon_super(struct super_block *sb);
void kill_litter_super(struct super_block *sb);
void deactivate_super(struct super_block *sb);
void deactivate_locked_super(struct super_block *sb);
int set_anon_super(struct super_block *s, void *data);
int get_anon_bdev(dev_t *);
void free_anon_bdev(dev_t);
struct super_block *sget(struct file_system_type *type,
			int (*test)(struct super_block *,void *),
			int (*set)(struct super_block *,void *),
			int flags, void *data);
extern struct dentry *mount_pseudo(struct file_system_type *, char *,
	const struct super_operations *ops,
	const struct dentry_operations *dops,
	unsigned long);

/* Alas, no aliases. Too much hassle with bringing module.h everywhere */
#define fops_get(fops) \
	(((fops) && try_module_get((fops)->owner) ? (fops) : NULL))
#define fops_put(fops) \
	do { if (fops) module_put((fops)->owner); } while(0)
/*
 * This one is to be used *ONLY* from ->open() instances.
 * fops must be non-NULL, pinned down *and* module dependencies
 * should be sufficient to pin the caller down as well.
 */
#define replace_fops(f, fops) \
	do {	\
		struct file *__file = (f); \
		fops_put(__file->f_op); \
		BUG_ON(!(__file->f_op = (fops))); \
	} while(0)

extern int register_filesystem(struct file_system_type *);
extern int unregister_filesystem(struct file_system_type *);
extern struct vfsmount *kern_mount_data(struct file_system_type *, void *data);
#define kern_mount(type) kern_mount_data(type, NULL)
extern void kern_unmount(struct vfsmount *mnt);
extern int may_umount_tree(struct vfsmount *);
extern int may_umount(struct vfsmount *);
extern long do_mount(const char *, const char __user *,
		     const char *, unsigned long, void *);
extern struct vfsmount *collect_mounts(struct path *);
extern void drop_collected_mounts(struct vfsmount *);
extern int iterate_mounts(int (*)(struct vfsmount *, void *), void *,
			  struct vfsmount *);
extern int vfs_statfs(struct path *, struct kstatfs *);
extern int user_statfs(const char __user *, struct kstatfs *);
extern int fd_statfs(int, struct kstatfs *);
extern int vfs_ustat(dev_t, struct kstatfs *);
extern int freeze_super(struct super_block *super);
extern int thaw_super(struct super_block *super);
extern bool our_mnt(struct vfsmount *mnt);

extern int current_umask(void);

extern void ihold(struct inode * inode);
extern void iput(struct inode *);
extern int generic_update_time(struct inode *, struct timespec *, int);

static inline struct inode *file_inode(const struct file *f)
{
	return f->f_inode;
}

/* /sys/fs */
extern struct kobject *fs_kobj;

#define MAX_RW_COUNT (INT_MAX & PAGE_CACHE_MASK)

#define FLOCK_VERIFY_READ  1
#define FLOCK_VERIFY_WRITE 2

#ifdef CONFIG_FILE_LOCKING
extern int locks_mandatory_locked(struct file *);
extern int locks_mandatory_area(int, struct inode *, struct file *, loff_t, size_t);

/*
 * Candidates for mandatory locking have the setgid bit set
 * but no group execute bit -  an otherwise meaningless combination.
 */

static inline int __mandatory_lock(struct inode *ino)
{
	return (ino->i_mode & (S_ISGID | S_IXGRP)) == S_ISGID;
}

/*
 * ... and these candidates should be on MS_MANDLOCK mounted fs,
 * otherwise these will be advisory locks
 */

static inline int mandatory_lock(struct inode *ino)
{
	return IS_MANDLOCK(ino) && __mandatory_lock(ino);
}

static inline int locks_verify_locked(struct file *file)
{
	if (mandatory_lock(file_inode(file)))
		return locks_mandatory_locked(file);
	return 0;
}

static inline int locks_verify_truncate(struct inode *inode,
				    struct file *filp,
				    loff_t size)
{
	if (inode->i_flock && mandatory_lock(inode))
		return locks_mandatory_area(
			FLOCK_VERIFY_WRITE, inode, filp,
			size < inode->i_size ? size : inode->i_size,
			(size < inode->i_size ? inode->i_size - size
			 : size - inode->i_size)
		);
	return 0;
}

static inline int break_lease(struct inode *inode, unsigned int mode)
{
	/*
	 * Since this check is lockless, we must ensure that any refcounts
	 * taken are done before checking i_flctx->flc_lease. Otherwise, we
	 * could end up racing with tasks trying to set a new lease on this
	 * file.
	 */
	smp_mb();
	if (inode->i_flock)
		return __break_lease(inode, mode, FL_LEASE);
	return 0;
}

static inline int break_deleg(struct inode *inode, unsigned int mode)
{
	/*
	 * Since this check is lockless, we must ensure that any refcounts
	 * taken are done before checking i_flctx->flc_lease. Otherwise, we
	 * could end up racing with tasks trying to set a new lease on this
	 * file.
	 */
	smp_mb();
	if (inode->i_flock)
		return __break_lease(inode, mode, FL_DELEG);
	return 0;
}

static inline int try_break_deleg(struct inode *inode, struct inode **delegated_inode)
{
	int ret;

	ret = break_deleg(inode, O_WRONLY|O_NONBLOCK);
	if (ret == -EWOULDBLOCK && delegated_inode) {
		*delegated_inode = inode;
		ihold(inode);
	}
	return ret;
}

static inline int break_deleg_wait(struct inode **delegated_inode)
{
	int ret;

	ret = break_deleg(*delegated_inode, O_WRONLY);
	iput(*delegated_inode);
	*delegated_inode = NULL;
	return ret;
}

#else /* !CONFIG_FILE_LOCKING */
static inline int locks_mandatory_locked(struct file *file)
{
	return 0;
}

static inline int locks_mandatory_area(int rw, struct inode *inode,
				       struct file *filp, loff_t offset,
				       size_t count)
{
	return 0;
}

static inline int __mandatory_lock(struct inode *inode)
{
	return 0;
}

static inline int mandatory_lock(struct inode *inode)
{
	return 0;
}

static inline int locks_verify_locked(struct file *file)
{
	return 0;
}

static inline int locks_verify_truncate(struct inode *inode, struct file *filp,
					size_t size)
{
	return 0;
}

static inline int break_lease(struct inode *inode, unsigned int mode)
{
	return 0;
}

static inline int break_deleg(struct inode *inode, unsigned int mode)
{
	return 0;
}

static inline int try_break_deleg(struct inode *inode, struct inode **delegated_inode)
{
	return 0;
}

static inline int break_deleg_wait(struct inode **delegated_inode)
{
	BUG();
	return 0;
}

#endif /* CONFIG_FILE_LOCKING */

/* fs/open.c */
struct audit_names;
struct filename {
	const char		*name;	/* pointer to actual string */
	const __user char	*uptr;	/* original userland pointer */
	struct audit_names	*aname;
	bool			separate; /* should "name" be freed? */
};

extern long vfs_truncate(struct path *, loff_t);
extern int do_truncate(struct dentry *, loff_t start, unsigned int time_attrs,
		       struct file *filp);
extern int do_truncate2(struct vfsmount *, struct dentry *, loff_t start,
			unsigned int time_attrs, struct file *filp);
extern int do_fallocate(struct file *file, int mode, loff_t offset,
			loff_t len);
extern long do_sys_open(int dfd, const char __user *filename, int flags,
			umode_t mode);
extern struct file *file_open_name(struct filename *, int, umode_t);
extern struct file *filp_open(const char *, int, umode_t);
extern struct file *file_open_root(struct dentry *, struct vfsmount *,
				   const char *, int, umode_t);
extern struct file * dentry_open(const struct path *, int, const struct cred *);
extern int filp_close(struct file *, fl_owner_t id);

extern struct filename *getname(const char __user *);
extern struct filename *getname_kernel(const char *);

enum {
	FILE_CREATED = 1,
	FILE_OPENED = 2
};
extern int finish_open(struct file *file, struct dentry *dentry,
			int (*open)(struct inode *, struct file *),
			int *opened);
extern int finish_no_open(struct file *file, struct dentry *dentry);

/* fs/ioctl.c */

extern int ioctl_preallocate(struct file *filp, void __user *argp);

/* fs/dcache.c */
extern void __init vfs_caches_init_early(void);
extern void __init vfs_caches_init(unsigned long);

extern struct kmem_cache *names_cachep;

extern void final_putname(struct filename *name);

#define __getname()		kmem_cache_alloc(names_cachep, GFP_KERNEL)
#define __putname(name)		kmem_cache_free(names_cachep, (void *)(name))
#ifndef CONFIG_AUDITSYSCALL
#define putname(name)		final_putname(name)
#else
extern void putname(struct filename *name);
#endif

#ifdef CONFIG_BLOCK
extern int register_blkdev(unsigned int, const char *);
extern void unregister_blkdev(unsigned int, const char *);
extern struct block_device *bdget(dev_t);
extern struct block_device *bdgrab(struct block_device *bdev);
extern void bd_set_size(struct block_device *, loff_t size);
extern void bd_forget(struct inode *inode);
extern void bdput(struct block_device *);
extern void invalidate_bdev(struct block_device *);
extern void iterate_bdevs(void (*)(struct block_device *, void *), void *);
extern int sync_blockdev(struct block_device *bdev);
extern void kill_bdev(struct block_device *);
extern struct super_block *freeze_bdev(struct block_device *);
extern void emergency_thaw_all(void);
extern int thaw_bdev(struct block_device *bdev, struct super_block *sb);
extern int fsync_bdev(struct block_device *);
extern int sb_is_blkdev_sb(struct super_block *sb);
#else
static inline void bd_forget(struct inode *inode) {}
static inline int sync_blockdev(struct block_device *bdev) { return 0; }
static inline void kill_bdev(struct block_device *bdev) {}
static inline void invalidate_bdev(struct block_device *bdev) {}

static inline struct super_block *freeze_bdev(struct block_device *sb)
{
	return NULL;
}

static inline int thaw_bdev(struct block_device *bdev, struct super_block *sb)
{
	return 0;
}

static inline void iterate_bdevs(void (*f)(struct block_device *, void *), void *arg)
{
}

static inline int sb_is_blkdev_sb(struct super_block *sb)
{
	return 0;
}
#endif
extern int sync_filesystem(struct super_block *);
extern const struct file_operations def_blk_fops;
extern const struct file_operations def_chr_fops;
extern const struct file_operations bad_sock_fops;
#ifdef CONFIG_BLOCK
extern int ioctl_by_bdev(struct block_device *, unsigned, unsigned long);
extern int blkdev_ioctl(struct block_device *, fmode_t, unsigned, unsigned long);
extern long compat_blkdev_ioctl(struct file *, unsigned, unsigned long);
extern int blkdev_get(struct block_device *bdev, fmode_t mode, void *holder);
extern struct block_device *blkdev_get_by_path(const char *path, fmode_t mode,
					       void *holder);
extern struct block_device *blkdev_get_by_dev(dev_t dev, fmode_t mode,
					      void *holder);
extern void blkdev_put(struct block_device *bdev, fmode_t mode);
#ifdef CONFIG_SYSFS
extern int bd_link_disk_holder(struct block_device *bdev, struct gendisk *disk);
extern void bd_unlink_disk_holder(struct block_device *bdev,
				  struct gendisk *disk);
#else
static inline int bd_link_disk_holder(struct block_device *bdev,
				      struct gendisk *disk)
{
	return 0;
}
static inline void bd_unlink_disk_holder(struct block_device *bdev,
					 struct gendisk *disk)
{
}
#endif
#endif

/* fs/char_dev.c */
#define CHRDEV_MAJOR_HASH_SIZE	255
extern int alloc_chrdev_region(dev_t *, unsigned, unsigned, const char *);
extern int register_chrdev_region(dev_t, unsigned, const char *);
extern int __register_chrdev(unsigned int major, unsigned int baseminor,
			     unsigned int count, const char *name,
			     const struct file_operations *fops);
extern void __unregister_chrdev(unsigned int major, unsigned int baseminor,
				unsigned int count, const char *name);
extern void unregister_chrdev_region(dev_t, unsigned);
extern void chrdev_show(struct seq_file *,off_t);

static inline int register_chrdev(unsigned int major, const char *name,
				  const struct file_operations *fops)
{
	return __register_chrdev(major, 0, 256, name, fops);
}

static inline void unregister_chrdev(unsigned int major, const char *name)
{
	__unregister_chrdev(major, 0, 256, name);
}

/* fs/block_dev.c */
#define BDEVNAME_SIZE	32	/* Largest string for a blockdev identifier */
#define BDEVT_SIZE	10	/* Largest string for MAJ:MIN for blkdev */

#ifdef CONFIG_BLOCK
#define BLKDEV_MAJOR_HASH_SIZE	255
extern const char *__bdevname(dev_t, char *buffer);
extern const char *bdevname(struct block_device *bdev, char *buffer);
extern struct block_device *lookup_bdev(const char *);
extern void blkdev_show(struct seq_file *,off_t);

#else
#define BLKDEV_MAJOR_HASH_SIZE	0
#endif

extern void init_special_inode(struct inode *, umode_t, dev_t);

/* Invalid inode operations -- fs/bad_inode.c */
extern void make_bad_inode(struct inode *);
extern int is_bad_inode(struct inode *);

#ifdef CONFIG_BLOCK
/*
 * return READ, READA, or WRITE
 */
#define bio_rw(bio)		((bio)->bi_rw & (RW_MASK | RWA_MASK))

/*
 * return data direction, READ or WRITE
 */
#define bio_data_dir(bio)	((bio)->bi_rw & 1)

extern void check_disk_size_change(struct gendisk *disk,
				   struct block_device *bdev);
extern int revalidate_disk(struct gendisk *);
extern int check_disk_change(struct block_device *);
extern int __invalidate_device(struct block_device *, bool);
extern int invalidate_partition(struct gendisk *, int);
#endif
unsigned long invalidate_mapping_pages(struct address_space *mapping,
					pgoff_t start, pgoff_t end);

static inline void invalidate_remote_inode(struct inode *inode)
{
	if (S_ISREG(inode->i_mode) || S_ISDIR(inode->i_mode) ||
	    S_ISLNK(inode->i_mode))
		invalidate_mapping_pages(inode->i_mapping, 0, -1);
}
extern int invalidate_inode_pages2(struct address_space *mapping);
extern int invalidate_inode_pages2_range(struct address_space *mapping,
					 pgoff_t start, pgoff_t end);
extern int write_inode_now(struct inode *, int);
extern int filemap_fdatawrite(struct address_space *);
extern int filemap_flush(struct address_space *);
extern int filemap_fdatawait(struct address_space *);
extern int filemap_fdatawait_range(struct address_space *, loff_t lstart,
				   loff_t lend);
extern int filemap_write_and_wait(struct address_space *mapping);
extern int filemap_write_and_wait_range(struct address_space *mapping,
				        loff_t lstart, loff_t lend);
extern int __filemap_fdatawrite_range(struct address_space *mapping,
				loff_t start, loff_t end, int sync_mode);
extern int filemap_fdatawrite_range(struct address_space *mapping,
				loff_t start, loff_t end);

extern int vfs_fsync_range(struct file *file, loff_t start, loff_t end,
			   int datasync);
extern int vfs_fsync(struct file *file, int datasync);
static inline int generic_write_sync(struct file *file, loff_t pos, loff_t count)
{
	if (!(file->f_flags & O_DSYNC) && !IS_SYNC(file->f_mapping->host))
		return 0;
	return vfs_fsync_range(file, pos, pos + count - 1,
			       (file->f_flags & __O_SYNC) ? 0 : 1);
}
extern void emergency_sync(void);
extern void emergency_remount(void);
extern int intr_sync(int *);

#ifdef CONFIG_BLOCK
extern sector_t bmap(struct inode *, sector_t);
#endif
extern int notify_change(struct dentry *, struct iattr *, struct inode **);
extern int notify_change2(struct vfsmount *, struct dentry *, struct iattr *, struct inode **);
extern int inode_permission(struct inode *, int);
extern int inode_permission2(struct vfsmount *, struct inode *, int);
extern int __inode_permission(struct inode *, int);
extern int __inode_permission2(struct vfsmount *, struct inode *, int);
extern int generic_permission(struct inode *, int);
extern int __check_sticky(struct inode *dir, struct inode *inode);

static inline bool execute_ok(struct inode *inode)
{
	return (inode->i_mode & S_IXUGO) || S_ISDIR(inode->i_mode);
}

static inline void file_start_write(struct file *file)
{
	if (!S_ISREG(file_inode(file)->i_mode))
		return;
	__sb_start_write(file_inode(file)->i_sb, SB_FREEZE_WRITE, true);
}

static inline bool file_start_write_trylock(struct file *file)
{
	if (!S_ISREG(file_inode(file)->i_mode))
		return true;
	return __sb_start_write(file_inode(file)->i_sb, SB_FREEZE_WRITE, false);
}

static inline void file_end_write(struct file *file)
{
	if (!S_ISREG(file_inode(file)->i_mode))
		return;
	__sb_end_write(file_inode(file)->i_sb, SB_FREEZE_WRITE);
}

/*
 * get_write_access() gets write permission for a file.
 * put_write_access() releases this write permission.
 * This is used for regular files.
 * We cannot support write (and maybe mmap read-write shared) accesses and
 * MAP_DENYWRITE mmappings simultaneously. The i_writecount field of an inode
 * can have the following values:
 * 0: no writers, no VM_DENYWRITE mappings
 * < 0: (-i_writecount) vm_area_structs with VM_DENYWRITE set exist
 * > 0: (i_writecount) users are writing to the file.
 *
 * Normally we operate on that counter with atomic_{inc,dec} and it's safe
 * except for the cases where we don't hold i_writecount yet. Then we need to
 * use {get,deny}_write_access() - these functions check the sign and refuse
 * to do the change if sign is wrong.
 */
static inline int get_write_access(struct inode *inode)
{
	return atomic_inc_unless_negative(&inode->i_writecount) ? 0 : -ETXTBSY;
}
static inline int deny_write_access(struct file *file)
{
	struct inode *inode = file_inode(file);
	return atomic_dec_unless_positive(&inode->i_writecount) ? 0 : -ETXTBSY;
}
static inline void put_write_access(struct inode * inode)
{
	atomic_dec(&inode->i_writecount);
}
static inline void allow_write_access(struct file *file)
{
	if (file)
		atomic_inc(&file_inode(file)->i_writecount);
}
static inline bool inode_is_open_for_write(const struct inode *inode)
{
	return atomic_read(&inode->i_writecount) > 0;
}

#ifdef CONFIG_IMA
static inline void i_readcount_dec(struct inode *inode)
{
	BUG_ON(!atomic_read(&inode->i_readcount));
	atomic_dec(&inode->i_readcount);
}
static inline void i_readcount_inc(struct inode *inode)
{
	atomic_inc(&inode->i_readcount);
}
#else
static inline void i_readcount_dec(struct inode *inode)
{
	return;
}
static inline void i_readcount_inc(struct inode *inode)
{
	return;
}
#endif
extern int do_pipe_flags(int *, int);

extern int kernel_read(struct file *, loff_t, char *, unsigned long);
extern ssize_t kernel_write(struct file *, const char *, size_t, loff_t);
extern ssize_t __kernel_write(struct file *, const char *, size_t, loff_t *);
extern struct file * open_exec(const char *);
 
/* fs/dcache.c -- generic fs support functions */
extern int is_subdir(struct dentry *, struct dentry *);
extern int path_is_under(struct path *, struct path *);

#include <linux/err.h>

/* needed for stackable file system support */
extern loff_t default_llseek(struct file *file, loff_t offset, int whence);

extern loff_t vfs_llseek(struct file *file, loff_t offset, int whence);

extern int inode_init_always(struct super_block *, struct inode *);
extern void inode_init_once(struct inode *);
extern void address_space_init_once(struct address_space *mapping);
extern struct inode * igrab(struct inode *);
extern ino_t iunique(struct super_block *, ino_t);
extern int inode_needs_sync(struct inode *inode);
extern int generic_delete_inode(struct inode *inode);
static inline int generic_drop_inode(struct inode *inode)
{
	return !inode->i_nlink || inode_unhashed(inode);
}

extern struct inode *ilookup5_nowait(struct super_block *sb,
		unsigned long hashval, int (*test)(struct inode *, void *),
		void *data);
extern struct inode *ilookup5(struct super_block *sb, unsigned long hashval,
		int (*test)(struct inode *, void *), void *data);
extern struct inode *ilookup(struct super_block *sb, unsigned long ino);

extern struct inode * iget5_locked(struct super_block *, unsigned long, int (*test)(struct inode *, void *), int (*set)(struct inode *, void *), void *);
extern struct inode * iget_locked(struct super_block *, unsigned long);
extern int insert_inode_locked4(struct inode *, unsigned long, int (*test)(struct inode *, void *), void *);
extern int insert_inode_locked(struct inode *);
#ifdef CONFIG_DEBUG_LOCK_ALLOC
extern void lockdep_annotate_inode_mutex_key(struct inode *inode);
#else
static inline void lockdep_annotate_inode_mutex_key(struct inode *inode) { };
#endif
extern void unlock_new_inode(struct inode *);
extern unsigned int get_next_ino(void);
extern void evict_inodes(struct super_block *sb);

extern void __iget(struct inode * inode);
extern void iget_failed(struct inode *);
extern void clear_inode(struct inode *);
extern void __destroy_inode(struct inode *);
extern struct inode *new_inode_pseudo(struct super_block *sb);
extern struct inode *new_inode(struct super_block *sb);
extern void free_inode_nonrcu(struct inode *inode);
extern int should_remove_suid(struct dentry *);
extern int file_remove_suid(struct file *);

extern void __insert_inode_hash(struct inode *, unsigned long hashval);
static inline void insert_inode_hash(struct inode *inode)
{
	__insert_inode_hash(inode, inode->i_ino);
}

extern void __remove_inode_hash(struct inode *);
static inline void remove_inode_hash(struct inode *inode)
{
	if (!inode_unhashed(inode))
		__remove_inode_hash(inode);
}

extern void inode_sb_list_add(struct inode *inode);

#ifdef CONFIG_BLOCK
extern void submit_bio(int, struct bio *);
extern int bdev_read_only(struct block_device *);
#endif
extern int set_blocksize(struct block_device *, int);
extern int sb_set_blocksize(struct super_block *, int);
extern int sb_min_blocksize(struct super_block *, int);

extern int generic_file_mmap(struct file *, struct vm_area_struct *);
extern int generic_file_readonly_mmap(struct file *, struct vm_area_struct *);
extern int generic_file_remap_pages(struct vm_area_struct *, unsigned long addr,
		unsigned long size, pgoff_t pgoff);
int generic_write_checks(struct file *file, loff_t *pos, size_t *count, int isblk);
extern ssize_t generic_file_read_iter(struct kiocb *, struct iov_iter *);
extern ssize_t __generic_file_write_iter(struct kiocb *, struct iov_iter *);
extern ssize_t generic_file_write_iter(struct kiocb *, struct iov_iter *);
extern ssize_t generic_file_direct_write(struct kiocb *, struct iov_iter *, loff_t);
extern ssize_t generic_perform_write(struct file *, struct iov_iter *, loff_t);
extern ssize_t do_sync_read(struct file *filp, char __user *buf, size_t len, loff_t *ppos);
extern ssize_t do_sync_write(struct file *filp, const char __user *buf, size_t len, loff_t *ppos);
extern ssize_t new_sync_read(struct file *filp, char __user *buf, size_t len, loff_t *ppos);
extern ssize_t new_sync_write(struct file *filp, const char __user *buf, size_t len, loff_t *ppos);

/* fs/block_dev.c */
extern ssize_t blkdev_read_iter(struct kiocb *iocb, struct iov_iter *to);
extern ssize_t blkdev_write_iter(struct kiocb *iocb, struct iov_iter *from);
extern int blkdev_fsync(struct file *filp, loff_t start, loff_t end,
			int datasync);
extern void block_sync_page(struct page *page);

/* fs/splice.c */
extern ssize_t generic_file_splice_read(struct file *, loff_t *,
		struct pipe_inode_info *, size_t, unsigned int);
extern ssize_t default_file_splice_read(struct file *, loff_t *,
		struct pipe_inode_info *, size_t, unsigned int);
extern ssize_t iter_file_splice_write(struct pipe_inode_info *,
		struct file *, loff_t *, size_t, unsigned int);
extern ssize_t generic_splice_sendpage(struct pipe_inode_info *pipe,
		struct file *out, loff_t *, size_t len, unsigned int flags);
extern long do_splice_direct(struct file *in, loff_t *ppos, struct file *out,
		loff_t *opos, size_t len, unsigned int flags);


extern void
file_ra_state_init(struct file_ra_state *ra, struct address_space *mapping);
extern loff_t noop_llseek(struct file *file, loff_t offset, int whence);
extern loff_t no_llseek(struct file *file, loff_t offset, int whence);
extern loff_t vfs_setpos(struct file *file, loff_t offset, loff_t maxsize);
extern loff_t generic_file_llseek(struct file *file, loff_t offset, int whence);
extern loff_t generic_file_llseek_size(struct file *file, loff_t offset,
		int whence, loff_t maxsize, loff_t eof);
extern loff_t fixed_size_llseek(struct file *file, loff_t offset,
		int whence, loff_t size);
extern int generic_file_open(struct inode * inode, struct file * filp);
extern int nonseekable_open(struct inode * inode, struct file * filp);
extern int stream_open(struct inode * inode, struct file * filp);

#ifdef CONFIG_FS_XIP
extern ssize_t xip_file_read(struct file *filp, char __user *buf, size_t len,
			     loff_t *ppos);
extern int xip_file_mmap(struct file * file, struct vm_area_struct * vma);
extern ssize_t xip_file_write(struct file *filp, const char __user *buf,
			      size_t len, loff_t *ppos);
extern int xip_truncate_page(struct address_space *mapping, loff_t from);
#else
static inline int xip_truncate_page(struct address_space *mapping, loff_t from)
{
	return 0;
}
#endif

#ifdef CONFIG_BLOCK
typedef void (dio_submit_t)(int rw, struct bio *bio, struct inode *inode,
			    loff_t file_offset);

enum {
	/* need locking between buffered and direct access */
	DIO_LOCKING	= 0x01,

	/* filesystem does not support filling holes */
	DIO_SKIP_HOLES	= 0x02,

	/* filesystem can handle aio writes beyond i_size */
	DIO_ASYNC_EXTEND = 0x04,
};

void dio_end_io(struct bio *bio, int error);

ssize_t __blockdev_direct_IO(int rw, struct kiocb *iocb, struct inode *inode,
	struct block_device *bdev, struct iov_iter *iter, loff_t offset,
	get_block_t get_block, dio_iodone_t end_io,
	dio_submit_t submit_io,	int flags);

static inline ssize_t blockdev_direct_IO(int rw, struct kiocb *iocb,
		struct inode *inode, struct iov_iter *iter, loff_t offset,
		get_block_t get_block)
{
	return __blockdev_direct_IO(rw, iocb, inode, inode->i_sb->s_bdev, iter,
				    offset, get_block, NULL, NULL,
				    DIO_LOCKING | DIO_SKIP_HOLES);
}
#endif

void inode_dio_wait(struct inode *inode);
void inode_dio_done(struct inode *inode);

extern void inode_set_flags(struct inode *inode, unsigned int flags,
			    unsigned int mask);

extern const struct file_operations generic_ro_fops;

#define special_file(m) (S_ISCHR(m)||S_ISBLK(m)||S_ISFIFO(m)||S_ISSOCK(m))

extern int readlink_copy(char __user *, int, const char *);
extern int page_readlink(struct dentry *, char __user *, int);
extern void *page_follow_link_light(struct dentry *, struct nameidata *);
extern void page_put_link(struct dentry *, struct nameidata *, void *);
extern int __page_symlink(struct inode *inode, const char *symname, int len,
		int nofs);
extern int page_symlink(struct inode *inode, const char *symname, int len);
extern const struct inode_operations page_symlink_inode_operations;
extern void kfree_put_link(struct dentry *, struct nameidata *, void *);
extern int generic_readlink(struct dentry *, char __user *, int);
extern void generic_fillattr(struct inode *, struct kstat *);
int vfs_getattr_nosec(struct path *path, struct kstat *stat);
extern int vfs_getattr(struct path *, struct kstat *);
void __inode_add_bytes(struct inode *inode, loff_t bytes);
void inode_add_bytes(struct inode *inode, loff_t bytes);
void __inode_sub_bytes(struct inode *inode, loff_t bytes);
void inode_sub_bytes(struct inode *inode, loff_t bytes);
loff_t inode_get_bytes(struct inode *inode);
void inode_set_bytes(struct inode *inode, loff_t bytes);

extern int vfs_readdir(struct file *, filldir_t, void *);
extern int iterate_dir(struct file *, struct dir_context *);

extern int vfs_stat(const char __user *, struct kstat *);
extern int vfs_lstat(const char __user *, struct kstat *);
extern int vfs_fstat(unsigned int, struct kstat *);
extern int vfs_fstatat(int , const char __user *, struct kstat *, int);

extern int do_vfs_ioctl(struct file *filp, unsigned int fd, unsigned int cmd,
		    unsigned long arg);
extern int __generic_block_fiemap(struct inode *inode,
				  struct fiemap_extent_info *fieinfo,
				  loff_t start, loff_t len,
				  get_block_t *get_block);
extern int generic_block_fiemap(struct inode *inode,
				struct fiemap_extent_info *fieinfo, u64 start,
				u64 len, get_block_t *get_block);

extern void get_filesystem(struct file_system_type *fs);
extern void put_filesystem(struct file_system_type *fs);
extern struct file_system_type *get_fs_type(const char *name);
extern struct super_block *get_super(struct block_device *);
extern struct super_block *get_super_thawed(struct block_device *);
extern struct super_block *get_active_super(struct block_device *bdev);
extern void drop_super(struct super_block *sb);
extern void iterate_supers(void (*)(struct super_block *, void *), void *);
extern void iterate_supers_type(struct file_system_type *,
			        void (*)(struct super_block *, void *), void *);

extern int dcache_dir_open(struct inode *, struct file *);
extern int dcache_dir_close(struct inode *, struct file *);
extern loff_t dcache_dir_lseek(struct file *, loff_t, int);
extern int dcache_readdir(struct file *, struct dir_context *);
extern int simple_setattr(struct dentry *, struct iattr *);
extern int simple_getattr(struct vfsmount *, struct dentry *, struct kstat *);
extern int simple_statfs(struct dentry *, struct kstatfs *);
extern int simple_open(struct inode *inode, struct file *file);
extern int simple_link(struct dentry *, struct inode *, struct dentry *);
extern int simple_unlink(struct inode *, struct dentry *);
extern int simple_rmdir(struct inode *, struct dentry *);
extern int simple_rename(struct inode *, struct dentry *, struct inode *, struct dentry *);
extern int noop_fsync(struct file *, loff_t, loff_t, int);
extern int simple_empty(struct dentry *);
extern int simple_readpage(struct file *file, struct page *page);
extern int simple_write_begin(struct file *file, struct address_space *mapping,
			loff_t pos, unsigned len, unsigned flags,
			struct page **pagep, void **fsdata);
extern int simple_write_end(struct file *file, struct address_space *mapping,
			loff_t pos, unsigned len, unsigned copied,
			struct page *page, void *fsdata);
extern int always_delete_dentry(const struct dentry *);
extern struct inode *alloc_anon_inode(struct super_block *);
extern int simple_nosetlease(struct file *, long, struct file_lock **, void **);
extern const struct dentry_operations simple_dentry_operations;

extern struct dentry *simple_lookup(struct inode *, struct dentry *, unsigned int flags);
extern ssize_t generic_read_dir(struct file *, char __user *, size_t, loff_t *);
extern const struct file_operations simple_dir_operations;
extern const struct inode_operations simple_dir_inode_operations;
struct tree_descr { char *name; const struct file_operations *ops; int mode; };
struct dentry *d_alloc_name(struct dentry *, const char *);
extern int simple_fill_super(struct super_block *, unsigned long, struct tree_descr *);
extern int simple_pin_fs(struct file_system_type *, struct vfsmount **mount, int *count);
extern void simple_release_fs(struct vfsmount **mount, int *count);

extern ssize_t simple_read_from_buffer(void __user *to, size_t count,
			loff_t *ppos, const void *from, size_t available);
extern ssize_t simple_write_to_buffer(void *to, size_t available, loff_t *ppos,
		const void __user *from, size_t count);

extern int __generic_file_fsync(struct file *, loff_t, loff_t, int);
extern int generic_file_fsync(struct file *, loff_t, loff_t, int);

extern int generic_check_addressable(unsigned, u64);

#ifdef CONFIG_MIGRATION
extern int buffer_migrate_page(struct address_space *,
				struct page *, struct page *,
				enum migrate_mode);
#else
#define buffer_migrate_page NULL
#endif

extern int inode_change_ok(const struct inode *, struct iattr *);
extern int inode_newsize_ok(const struct inode *, loff_t offset);
extern void setattr_copy(struct inode *inode, const struct iattr *attr);

extern int file_update_time(struct file *file);

extern int generic_show_options(struct seq_file *m, struct dentry *root);
extern void save_mount_options(struct super_block *sb, char *options);
extern void replace_mount_options(struct super_block *sb, char *options);

static inline ino_t parent_ino(struct dentry *dentry)
{
	ino_t res;

	/*
	 * Don't strictly need d_lock here? If the parent ino could change
	 * then surely we'd have a deeper race in the caller?
	 */
	spin_lock(&dentry->d_lock);
	res = dentry->d_parent->d_inode->i_ino;
	spin_unlock(&dentry->d_lock);
	return res;
}

/* Transaction based IO helpers */

/*
 * An argresp is stored in an allocated page and holds the
 * size of the argument or response, along with its content
 */
struct simple_transaction_argresp {
	ssize_t size;
	char data[0];
};

#define SIMPLE_TRANSACTION_LIMIT (PAGE_SIZE - sizeof(struct simple_transaction_argresp))

char *simple_transaction_get(struct file *file, const char __user *buf,
				size_t size);
ssize_t simple_transaction_read(struct file *file, char __user *buf,
				size_t size, loff_t *pos);
int simple_transaction_release(struct inode *inode, struct file *file);

void simple_transaction_set(struct file *file, size_t n);

/*
 * simple attribute files
 *
 * These attributes behave similar to those in sysfs:
 *
 * Writing to an attribute immediately sets a value, an open file can be
 * written to multiple times.
 *
 * Reading from an attribute creates a buffer from the value that might get
 * read with multiple read calls. When the attribute has been read
 * completely, no further read calls are possible until the file is opened
 * again.
 *
 * All attributes contain a text representation of a numeric value
 * that are accessed with the get() and set() functions.
 */
#define DEFINE_SIMPLE_ATTRIBUTE(__fops, __get, __set, __fmt)		\
static int __fops ## _open(struct inode *inode, struct file *file)	\
{									\
	__simple_attr_check_format(__fmt, 0ull);			\
	return simple_attr_open(inode, file, __get, __set, __fmt);	\
}									\
static const struct file_operations __fops = {				\
	.owner	 = THIS_MODULE,						\
	.open	 = __fops ## _open,					\
	.release = simple_attr_release,					\
	.read	 = simple_attr_read,					\
	.write	 = simple_attr_write,					\
	.llseek	 = generic_file_llseek,					\
}

static inline __printf(1, 2)
void __simple_attr_check_format(const char *fmt, ...)
{
	/* don't do anything, just let the compiler check the arguments; */
}

int simple_attr_open(struct inode *inode, struct file *file,
		     int (*get)(void *, u64 *), int (*set)(void *, u64),
		     const char *fmt);
int simple_attr_release(struct inode *inode, struct file *file);
ssize_t simple_attr_read(struct file *file, char __user *buf,
			 size_t len, loff_t *ppos);
ssize_t simple_attr_write(struct file *file, const char __user *buf,
			  size_t len, loff_t *ppos);

struct ctl_table;
int proc_nr_files(struct ctl_table *table, int write,
		  void __user *buffer, size_t *lenp, loff_t *ppos);
int proc_nr_dentry(struct ctl_table *table, int write,
		  void __user *buffer, size_t *lenp, loff_t *ppos);
int proc_nr_inodes(struct ctl_table *table, int write,
		   void __user *buffer, size_t *lenp, loff_t *ppos);
int __init get_filesystem_list(char *buf);

#define __FMODE_EXEC		((__force int) FMODE_EXEC)
#define __FMODE_NONOTIFY	((__force int) FMODE_NONOTIFY)

#define ACC_MODE(x) ("\004\002\006\006"[(x)&O_ACCMODE])
#define OPEN_FMODE(flag) ((__force fmode_t)(((flag + 1) & O_ACCMODE) | \
					    (flag & __FMODE_NONOTIFY)))

static inline int is_sxid(umode_t mode)
{
	return (mode & S_ISUID) || ((mode & S_ISGID) && (mode & S_IXGRP));
}

static inline int check_sticky(struct inode *dir, struct inode *inode)
{
	if (!(dir->i_mode & S_ISVTX))
		return 0;

	return __check_sticky(dir, inode);
}

static inline void inode_has_no_xattr(struct inode *inode)
{
	if (!is_sxid(inode->i_mode) && (inode->i_sb->s_flags & MS_NOSEC))
		inode->i_flags |= S_NOSEC;
}

static inline bool dir_emit(struct dir_context *ctx,
			    const char *name, int namelen,
			    u64 ino, unsigned type)
{
	return ctx->actor(ctx, name, namelen, ctx->pos, ino, type) == 0;
}
static inline bool dir_emit_dot(struct file *file, struct dir_context *ctx)
{
	return ctx->actor(ctx, ".", 1, ctx->pos,
			  file->f_path.dentry->d_inode->i_ino, DT_DIR) == 0;
}
static inline bool dir_emit_dotdot(struct file *file, struct dir_context *ctx)
{
	return ctx->actor(ctx, "..", 2, ctx->pos,
			  parent_ino(file->f_path.dentry), DT_DIR) == 0;
}
static inline bool dir_emit_dots(struct file *file, struct dir_context *ctx)
{
	if (ctx->pos == 0) {
		if (!dir_emit_dot(file, ctx))
			return false;
		ctx->pos = 1;
	}
	if (ctx->pos == 1) {
		if (!dir_emit_dotdot(file, ctx))
			return false;
		ctx->pos = 2;
	}
	return true;
}
static inline bool dir_relax(struct inode *inode)
{
	mutex_unlock(&inode->i_mutex);
	mutex_lock(&inode->i_mutex);
	return !IS_DEADDIR(inode);
}

extern void inode_nohighmem(struct inode *inode);

#endif /* _LINUX_FS_H */<|MERGE_RESOLUTION|>--- conflicted
+++ resolved
@@ -135,16 +135,14 @@
 /* Has write method(s) */
 #define FMODE_CAN_WRITE         ((__force fmode_t)0x40000)
 
-<<<<<<< HEAD
+/* File is stream-like */
+#define FMODE_STREAM		((__force fmode_t)0x200000)
+
 /* File hasn't page cache and can't be mmaped, for stackable filesystem */
 #define FMODE_NONMAPPABLE        ((__force fmode_t)0x400000)
-   
+
 /* File page don't need to be cached, for stackable filesystem's lower file */
 #define FMODE_NONCACHEABLE     ((__force fmode_t)0x800000)
-=======
-/* File is stream-like */
-#define FMODE_STREAM		((__force fmode_t)0x200000)
->>>>>>> cd20e13c
 
 /* File was opened by fanotify and shouldn't generate fanotify events */
 #define FMODE_NONOTIFY		((__force fmode_t)0x1000000)
@@ -282,7 +280,7 @@
  */
 #define FILESYSTEM_MAX_STACK_DEPTH 2
 
-/** 
+/**
  * enum positive_aop_returns - aop return codes with specific semantics
  *
  * @AOP_WRITEPAGE_ACTIVATE: Informs the caller that page writeback has
@@ -292,7 +290,7 @@
  * 			    be a candidate for writeback again in the near
  * 			    future.  Other callers must be careful to unlock
  * 			    the page if they get this return.  Returned by
- * 			    writepage(); 
+ * 			    writepage();
  *
  * @AOP_TRUNCATED_PAGE: The AOP method that was handed a locked page has
  *  			unlocked it and the page might have been truncated.
@@ -876,10 +874,10 @@
 
 #define	MAX_NON_LFS	((1UL<<31) - 1)
 
-/* Page cache limit. The filesystems should put that into their s_maxbytes 
-   limits, otherwise bad things can happen in VM. */ 
+/* Page cache limit. The filesystems should put that into their s_maxbytes
+   limits, otherwise bad things can happen in VM. */
 #if BITS_PER_LONG==32
-#define MAX_LFS_FILESIZE	(((loff_t)PAGE_CACHE_SIZE << (BITS_PER_LONG-1))-1) 
+#define MAX_LFS_FILESIZE	(((loff_t)PAGE_CACHE_SIZE << (BITS_PER_LONG-1))-1)
 #elif BITS_PER_LONG==64
 #define MAX_LFS_FILESIZE 	((loff_t)0x7fffffffffffffffLL)
 #endif
@@ -1844,7 +1842,7 @@
 struct file_system_type {
 	const char *name;
 	int fs_flags;
-#define FS_REQUIRES_DEV		1 
+#define FS_REQUIRES_DEV		1
 #define FS_BINARY_MOUNTDATA	2
 #define FS_HAS_SUBTYPE		4
 #define FS_USERNS_MOUNT		8	/* Can be mounted by userns root */
@@ -2447,7 +2445,7 @@
 extern ssize_t kernel_write(struct file *, const char *, size_t, loff_t);
 extern ssize_t __kernel_write(struct file *, const char *, size_t, loff_t *);
 extern struct file * open_exec(const char *);
- 
+
 /* fs/dcache.c -- generic fs support functions */
 extern int is_subdir(struct dentry *, struct dentry *);
 extern int path_is_under(struct path *, struct path *);
