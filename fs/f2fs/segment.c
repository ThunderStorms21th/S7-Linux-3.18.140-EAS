// SPDX-License-Identifier: GPL-2.0
/*
 * fs/f2fs/segment.c
 *
 * Copyright (c) 2012 Samsung Electronics Co., Ltd.
 *             http://www.samsung.com/
 */
#include <linux/fs.h>
#include <linux/f2fs_fs.h>
#include <linux/bio.h>
#include <linux/blkdev.h>
#include <linux/prefetch.h>
#include <linux/kthread.h>
#include <linux/swap.h>
#include <linux/timer.h>
#include <linux/freezer.h>
#include <linux/sched.h>

#include "f2fs.h"
#include "segment.h"
#include "node.h"
#include "gc.h"
#include "trace.h"
#include <trace/events/f2fs.h>

#define __reverse_ffz(x) __reverse_ffs(~(x))

static struct kmem_cache *discard_entry_slab;
static struct kmem_cache *discard_cmd_slab;
static struct kmem_cache *sit_entry_set_slab;
static struct kmem_cache *inmem_entry_slab;

static unsigned long __reverse_ulong(unsigned char *str)
{
	unsigned long tmp = 0;
	int shift = 24, idx = 0;

#if BITS_PER_LONG == 64
	shift = 56;
#endif
	while (shift >= 0) {
		tmp |= (unsigned long)str[idx++] << shift;
		shift -= BITS_PER_BYTE;
	}
	return tmp;
}

/*
 * __reverse_ffs is copied from include/asm-generic/bitops/__ffs.h since
 * MSB and LSB are reversed in a byte by f2fs_set_bit.
 */
static inline unsigned long __reverse_ffs(unsigned long word)
{
	int num = 0;

#if BITS_PER_LONG == 64
	if ((word & 0xffffffff00000000UL) == 0)
		num += 32;
	else
		word >>= 32;
#endif
	if ((word & 0xffff0000) == 0)
		num += 16;
	else
		word >>= 16;

	if ((word & 0xff00) == 0)
		num += 8;
	else
		word >>= 8;

	if ((word & 0xf0) == 0)
		num += 4;
	else
		word >>= 4;

	if ((word & 0xc) == 0)
		num += 2;
	else
		word >>= 2;

	if ((word & 0x2) == 0)
		num += 1;
	return num;
}

/*
 * __find_rev_next(_zero)_bit is copied from lib/find_next_bit.c because
 * f2fs_set_bit makes MSB and LSB reversed in a byte.
 * @size must be integral times of unsigned long.
 * Example:
 *                             MSB <--> LSB
 *   f2fs_set_bit(0, bitmap) => 1000 0000
 *   f2fs_set_bit(7, bitmap) => 0000 0001
 */
static unsigned long __find_rev_next_bit(const unsigned long *addr,
			unsigned long size, unsigned long offset)
{
	const unsigned long *p = addr + BIT_WORD(offset);
	unsigned long result = size;
	unsigned long tmp;

	if (offset >= size)
		return size;

	size -= (offset & ~(BITS_PER_LONG - 1));
	offset %= BITS_PER_LONG;

	while (1) {
		if (*p == 0)
			goto pass;

		tmp = __reverse_ulong((unsigned char *)p);

		tmp &= ~0UL >> offset;
		if (size < BITS_PER_LONG)
			tmp &= (~0UL << (BITS_PER_LONG - size));
		if (tmp)
			goto found;
pass:
		if (size <= BITS_PER_LONG)
			break;
		size -= BITS_PER_LONG;
		offset = 0;
		p++;
	}
	return result;
found:
	return result - size + __reverse_ffs(tmp);
}

static unsigned long __find_rev_next_zero_bit(const unsigned long *addr,
			unsigned long size, unsigned long offset)
{
	const unsigned long *p = addr + BIT_WORD(offset);
	unsigned long result = size;
	unsigned long tmp;

	if (offset >= size)
		return size;

	size -= (offset & ~(BITS_PER_LONG - 1));
	offset %= BITS_PER_LONG;

	while (1) {
		if (*p == ~0UL)
			goto pass;

		tmp = __reverse_ulong((unsigned char *)p);

		if (offset)
			tmp |= ~0UL << (BITS_PER_LONG - offset);
		if (size < BITS_PER_LONG)
			tmp |= ~0UL >> size;
		if (tmp != ~0UL)
			goto found;
pass:
		if (size <= BITS_PER_LONG)
			break;
		size -= BITS_PER_LONG;
		offset = 0;
		p++;
	}
	return result;
found:
	return result - size + __reverse_ffz(tmp);
}

bool f2fs_need_SSR(struct f2fs_sb_info *sbi)
{
	int node_secs = get_blocktype_secs(sbi, F2FS_DIRTY_NODES);
	int dent_secs = get_blocktype_secs(sbi, F2FS_DIRTY_DENTS);
	int imeta_secs = get_blocktype_secs(sbi, F2FS_DIRTY_IMETA);

	if (test_opt(sbi, LFS))
		return false;
	if (sbi->gc_mode == GC_URGENT)
		return true;
	if (unlikely(is_sbi_flag_set(sbi, SBI_CP_DISABLED)))
		return true;

	return free_sections(sbi) <= (node_secs + 2 * dent_secs + imeta_secs +
			SM_I(sbi)->min_ssr_sections + reserved_sections(sbi));
}

void f2fs_register_inmem_page(struct inode *inode, struct page *page)
{
	struct f2fs_sb_info *sbi = F2FS_I_SB(inode);
	struct f2fs_inode_info *fi = F2FS_I(inode);
	struct inmem_pages *new;

	f2fs_trace_pid(page);

	f2fs_set_page_private(page, (unsigned long)ATOMIC_WRITTEN_PAGE);

	new = f2fs_kmem_cache_alloc(inmem_entry_slab, GFP_NOFS);

	/* add atomic page indices to the list */
	new->page = page;
	INIT_LIST_HEAD(&new->list);

	/* increase reference count with clean state */
	mutex_lock(&fi->inmem_lock);
	get_page(page);
	list_add_tail(&new->list, &fi->inmem_pages);
	spin_lock(&sbi->inode_lock[ATOMIC_FILE]);
	if (list_empty(&fi->inmem_ilist))
		list_add_tail(&fi->inmem_ilist, &sbi->inode_list[ATOMIC_FILE]);
	spin_unlock(&sbi->inode_lock[ATOMIC_FILE]);
	inc_page_count(F2FS_I_SB(inode), F2FS_INMEM_PAGES);
	mutex_unlock(&fi->inmem_lock);

	trace_f2fs_register_inmem_page(page, INMEM);
}

static int __revoke_inmem_pages(struct inode *inode,
				struct list_head *head, bool drop, bool recover,
				bool trylock)
{
	struct f2fs_sb_info *sbi = F2FS_I_SB(inode);
	struct inmem_pages *cur, *tmp;
	int err = 0;

	list_for_each_entry_safe(cur, tmp, head, list) {
		struct page *page = cur->page;

		if (drop)
			trace_f2fs_commit_inmem_page(page, INMEM_DROP);

		if (trylock) {
			/*
			 * to avoid deadlock in between page lock and
			 * inmem_lock.
			 */
			if (!trylock_page(page))
				continue;
		} else {
			lock_page(page);
		}

		f2fs_wait_on_page_writeback(page, DATA, true, true);

		if (recover) {
			struct dnode_of_data dn;
			struct node_info ni;

			trace_f2fs_commit_inmem_page(page, INMEM_REVOKE);
retry:
			set_new_dnode(&dn, inode, NULL, NULL, 0);
			err = f2fs_get_dnode_of_data(&dn, page->index,
								LOOKUP_NODE);
			if (err) {
				if (err == -ENOMEM) {
					congestion_wait(BLK_RW_ASYNC, HZ/50);
					cond_resched();
					goto retry;
				}
				err = -EAGAIN;
				goto next;
			}

			err = f2fs_get_node_info(sbi, dn.nid, &ni);
			if (err) {
				f2fs_put_dnode(&dn);
				return err;
			}

			if (cur->old_addr == NEW_ADDR) {
				f2fs_invalidate_blocks(sbi, dn.data_blkaddr);
				f2fs_update_data_blkaddr(&dn, NEW_ADDR);
			} else
				f2fs_replace_block(sbi, &dn, dn.data_blkaddr,
					cur->old_addr, ni.version, true, true);
			f2fs_put_dnode(&dn);
		}
next:
		/* we don't need to invalidate this in the sccessful status */
		if (drop || recover) {
			ClearPageUptodate(page);
			clear_cold_data(page);
		}
		f2fs_clear_page_private(page);
		f2fs_put_page(page, 1);

		list_del(&cur->list);
		kmem_cache_free(inmem_entry_slab, cur);
		dec_page_count(F2FS_I_SB(inode), F2FS_INMEM_PAGES);
	}
	return err;
}

void f2fs_drop_inmem_pages_all(struct f2fs_sb_info *sbi, bool gc_failure)
{
	struct list_head *head = &sbi->inode_list[ATOMIC_FILE];
	struct inode *inode;
	struct f2fs_inode_info *fi;
next:
	spin_lock(&sbi->inode_lock[ATOMIC_FILE]);
	if (list_empty(head)) {
		spin_unlock(&sbi->inode_lock[ATOMIC_FILE]);
		return;
	}
	fi = list_first_entry(head, struct f2fs_inode_info, inmem_ilist);
	inode = igrab(&fi->vfs_inode);
	spin_unlock(&sbi->inode_lock[ATOMIC_FILE]);

	if (inode) {
		if (gc_failure) {
			if (fi->i_gc_failures[GC_FAILURE_ATOMIC])
				goto drop;
			goto skip;
		}
drop:
		set_inode_flag(inode, FI_ATOMIC_REVOKE_REQUEST);
		f2fs_drop_inmem_pages(inode);
		iput(inode);
	}
skip:
	congestion_wait(BLK_RW_ASYNC, HZ/50);
	cond_resched();
	goto next;
}

void f2fs_drop_inmem_pages(struct inode *inode)
{
	struct f2fs_sb_info *sbi = F2FS_I_SB(inode);
	struct f2fs_inode_info *fi = F2FS_I(inode);

	while (!list_empty(&fi->inmem_pages)) {
		mutex_lock(&fi->inmem_lock);
		__revoke_inmem_pages(inode, &fi->inmem_pages,
						true, false, true);

		if (list_empty(&fi->inmem_pages)) {
			spin_lock(&sbi->inode_lock[ATOMIC_FILE]);
			if (!list_empty(&fi->inmem_ilist))
				list_del_init(&fi->inmem_ilist);
			spin_unlock(&sbi->inode_lock[ATOMIC_FILE]);
		}
		mutex_unlock(&fi->inmem_lock);
	}

	clear_inode_flag(inode, FI_ATOMIC_FILE);
	fi->i_gc_failures[GC_FAILURE_ATOMIC] = 0;
	stat_dec_atomic_write(inode);
}

void f2fs_drop_inmem_page(struct inode *inode, struct page *page)
{
	struct f2fs_inode_info *fi = F2FS_I(inode);
	struct f2fs_sb_info *sbi = F2FS_I_SB(inode);
	struct list_head *head = &fi->inmem_pages;
	struct inmem_pages *cur = NULL;

	f2fs_bug_on(sbi, !IS_ATOMIC_WRITTEN_PAGE(page));

	mutex_lock(&fi->inmem_lock);
	list_for_each_entry(cur, head, list) {
		if (cur->page == page)
			break;
	}

	f2fs_bug_on(sbi, list_empty(head) || cur->page != page);
	list_del(&cur->list);
	mutex_unlock(&fi->inmem_lock);

	dec_page_count(sbi, F2FS_INMEM_PAGES);
	kmem_cache_free(inmem_entry_slab, cur);

	ClearPageUptodate(page);
	f2fs_clear_page_private(page);
	f2fs_put_page(page, 0);

	trace_f2fs_commit_inmem_page(page, INMEM_INVALIDATE);
}

static int __f2fs_commit_inmem_pages(struct inode *inode)
{
	struct f2fs_sb_info *sbi = F2FS_I_SB(inode);
	struct f2fs_inode_info *fi = F2FS_I(inode);
	struct inmem_pages *cur, *tmp;
	struct f2fs_io_info fio = {
		.sbi = sbi,
		.ino = inode->i_ino,
		.type = DATA,
		.op = REQ_OP_WRITE,
		.op_flags = REQ_SYNC | REQ_PRIO,
		.io_type = FS_DATA_IO,
	};
	struct list_head revoke_list;
	bool submit_bio = false;
	int err = 0;

	INIT_LIST_HEAD(&revoke_list);

	list_for_each_entry_safe(cur, tmp, &fi->inmem_pages, list) {
		struct page *page = cur->page;

		lock_page(page);
		if (page->mapping == inode->i_mapping) {
			trace_f2fs_commit_inmem_page(page, INMEM);

			f2fs_wait_on_page_writeback(page, DATA, true, true);

			set_page_dirty(page);
			if (clear_page_dirty_for_io(page)) {
				inode_dec_dirty_pages(inode);
				f2fs_remove_dirty_inode(inode);
			}
retry:
			fio.page = page;
			fio.old_blkaddr = NULL_ADDR;
			fio.encrypted_page = NULL;
			fio.need_lock = LOCK_DONE;
			err = f2fs_do_write_data_page(&fio);
			if (err) {
				if (err == -ENOMEM) {
					congestion_wait(BLK_RW_ASYNC, HZ/50);
					cond_resched();
					goto retry;
				}
				unlock_page(page);
				break;
			}
			/* record old blkaddr for revoking */
			cur->old_addr = fio.old_blkaddr;
			submit_bio = true;
		}
		unlock_page(page);
		list_move_tail(&cur->list, &revoke_list);
	}

	if (submit_bio)
		f2fs_submit_merged_write_cond(sbi, inode, NULL, 0, DATA);

	if (err) {
		/*
		 * try to revoke all committed pages, but still we could fail
		 * due to no memory or other reason, if that happened, EAGAIN
		 * will be returned, which means in such case, transaction is
		 * already not integrity, caller should use journal to do the
		 * recovery or rewrite & commit last transaction. For other
		 * error number, revoking was done by filesystem itself.
		 */
		err = __revoke_inmem_pages(inode, &revoke_list,
						false, true, false);

		/* drop all uncommitted pages */
		__revoke_inmem_pages(inode, &fi->inmem_pages,
						true, false, false);
	} else {
		__revoke_inmem_pages(inode, &revoke_list,
						false, false, false);
	}

	return err;
}

int f2fs_commit_inmem_pages(struct inode *inode)
{
	struct f2fs_sb_info *sbi = F2FS_I_SB(inode);
	struct f2fs_inode_info *fi = F2FS_I(inode);
	int err;

	f2fs_balance_fs(sbi, true);

	down_write(&fi->i_gc_rwsem[WRITE]);

	f2fs_lock_op(sbi);
	set_inode_flag(inode, FI_ATOMIC_COMMIT);

	mutex_lock(&fi->inmem_lock);
	err = __f2fs_commit_inmem_pages(inode);

	spin_lock(&sbi->inode_lock[ATOMIC_FILE]);
	if (!list_empty(&fi->inmem_ilist))
		list_del_init(&fi->inmem_ilist);
	spin_unlock(&sbi->inode_lock[ATOMIC_FILE]);
	mutex_unlock(&fi->inmem_lock);

	clear_inode_flag(inode, FI_ATOMIC_COMMIT);

	f2fs_unlock_op(sbi);
	up_write(&fi->i_gc_rwsem[WRITE]);

	return err;
}

/*
 * This function balances dirty node and dentry pages.
 * In addition, it controls garbage collection.
 */
void f2fs_balance_fs(struct f2fs_sb_info *sbi, bool need)
{
	if (time_to_inject(sbi, FAULT_CHECKPOINT)) {
		f2fs_show_injection_info(FAULT_CHECKPOINT);
		f2fs_stop_checkpoint(sbi, false);
	}

	/* balance_fs_bg is able to be pending */
	if (need && excess_cached_nats(sbi))
		f2fs_balance_fs_bg(sbi);

	if (f2fs_is_checkpoint_ready(sbi))
		return;

	/*
	 * We should do GC or end up with checkpoint, if there are so many dirty
	 * dir/node pages without enough free segments.
	 */
	if (has_not_enough_free_secs(sbi, 0, 0)) {
		mutex_lock(&sbi->gc_mutex);
		f2fs_gc(sbi, false, false, NULL_SEGNO);
	}
}

void f2fs_balance_fs_bg(struct f2fs_sb_info *sbi)
{
	if (unlikely(is_sbi_flag_set(sbi, SBI_POR_DOING)))
		return;

	/* try to shrink extent cache when there is no enough memory */
	if (!f2fs_available_free_memory(sbi, EXTENT_CACHE))
		f2fs_shrink_extent_tree(sbi, EXTENT_CACHE_SHRINK_NUMBER);

	/* check the # of cached NAT entries */
	if (!f2fs_available_free_memory(sbi, NAT_ENTRIES))
		f2fs_try_to_free_nats(sbi, NAT_ENTRY_PER_BLOCK);

	if (!f2fs_available_free_memory(sbi, FREE_NIDS))
		f2fs_try_to_free_nids(sbi, MAX_FREE_NIDS);
	else
		f2fs_build_free_nids(sbi, false, false);

	if (!is_idle(sbi, REQ_TIME) &&
		(!excess_dirty_nats(sbi) && !excess_dirty_nodes(sbi)))
		return;

	/* checkpoint is the only way to shrink partial cached entries */
	if (!f2fs_available_free_memory(sbi, NAT_ENTRIES) ||
			!f2fs_available_free_memory(sbi, INO_ENTRIES) ||
			excess_prefree_segs(sbi) ||
			excess_dirty_nats(sbi) ||
			excess_dirty_nodes(sbi) ||
			f2fs_time_over(sbi, CP_TIME)) {
		if (test_opt(sbi, DATA_FLUSH)) {
			struct blk_plug plug;

			blk_start_plug(&plug);
			f2fs_sync_dirty_inodes(sbi, FILE_INODE);
			blk_finish_plug(&plug);
		}
		f2fs_sync_fs(sbi->sb, true);
		stat_inc_bg_cp_count(sbi->stat_info);
	}
}

static int __submit_flush_wait(struct f2fs_sb_info *sbi,
				struct block_device *bdev)
{
	struct bio *bio;
	int ret;

	bio = f2fs_bio_alloc(sbi, 0, false);
	if (!bio)
		return -ENOMEM;

	bio->bi_rw = REQ_OP_WRITE;
	bio->bi_bdev = bdev;
	ret = submit_bio_wait(WRITE_FLUSH, bio);
	bio_put(bio);

	trace_f2fs_issue_flush(bdev, test_opt(sbi, NOBARRIER),
				test_opt(sbi, FLUSH_MERGE), ret);
	return ret;
}

static int submit_flush_wait(struct f2fs_sb_info *sbi, nid_t ino)
{
	int ret = 0;
	int i;

	if (!f2fs_is_multi_device(sbi))
		return __submit_flush_wait(sbi, sbi->sb->s_bdev);

	for (i = 0; i < sbi->s_ndevs; i++) {
		if (!f2fs_is_dirty_device(sbi, ino, i, FLUSH_INO))
			continue;
		ret = __submit_flush_wait(sbi, FDEV(i).bdev);
		if (ret)
			break;
	}
	return ret;
}

static int issue_flush_thread(void *data)
{
	struct f2fs_sb_info *sbi = data;
	struct flush_cmd_control *fcc = SM_I(sbi)->fcc_info;
	wait_queue_head_t *q = &fcc->flush_wait_queue;
repeat:
	if (kthread_should_stop())
		return 0;

	sb_start_intwrite(sbi->sb);

	if (!llist_empty(&fcc->issue_list)) {
		struct flush_cmd *cmd, *next;
		int ret;

		fcc->dispatch_list = llist_del_all(&fcc->issue_list);
		fcc->dispatch_list = llist_reverse_order(fcc->dispatch_list);

		cmd = llist_entry(fcc->dispatch_list, struct flush_cmd, llnode);

		ret = submit_flush_wait(sbi, cmd->ino);
		atomic_inc(&fcc->issued_flush);

		llist_for_each_entry_safe(cmd, next,
					  fcc->dispatch_list, llnode) {
			cmd->ret = ret;
			complete(&cmd->wait);
		}
		fcc->dispatch_list = NULL;
	}

	sb_end_intwrite(sbi->sb);

	wait_event_interruptible(*q,
		kthread_should_stop() || !llist_empty(&fcc->issue_list));
	goto repeat;
}

int f2fs_issue_flush(struct f2fs_sb_info *sbi, nid_t ino)
{
	struct flush_cmd_control *fcc = SM_I(sbi)->fcc_info;
	struct flush_cmd cmd;
	int ret;

	if (test_opt(sbi, NOBARRIER))
		return 0;

	if (!test_opt(sbi, FLUSH_MERGE)) {
		atomic_inc(&fcc->queued_flush);
		ret = submit_flush_wait(sbi, ino);
		atomic_dec(&fcc->queued_flush);
		atomic_inc(&fcc->issued_flush);
		return ret;
	}

	if (atomic_inc_return(&fcc->queued_flush) == 1 ||
	    f2fs_is_multi_device(sbi)) {
		ret = submit_flush_wait(sbi, ino);
		atomic_dec(&fcc->queued_flush);

		atomic_inc(&fcc->issued_flush);
		return ret;
	}

	cmd.ino = ino;
	init_completion(&cmd.wait);

	llist_add(&cmd.llnode, &fcc->issue_list);

	/* update issue_list before we wake up issue_flush thread */
	smp_mb();

	if (waitqueue_active(&fcc->flush_wait_queue))
		wake_up(&fcc->flush_wait_queue);

	if (fcc->f2fs_issue_flush) {
		wait_for_completion(&cmd.wait);
		atomic_dec(&fcc->queued_flush);
	} else {
		struct llist_node *list;

		list = llist_del_all(&fcc->issue_list);
		if (!list) {
			wait_for_completion(&cmd.wait);
			atomic_dec(&fcc->queued_flush);
		} else {
			struct flush_cmd *tmp, *next;

			ret = submit_flush_wait(sbi, ino);

			llist_for_each_entry_safe(tmp, next, list, llnode) {
				if (tmp == &cmd) {
					cmd.ret = ret;
					atomic_dec(&fcc->queued_flush);
					continue;
				}
				tmp->ret = ret;
				complete(&tmp->wait);
			}
		}
	}

	return cmd.ret;
}

int f2fs_create_flush_cmd_control(struct f2fs_sb_info *sbi)
{
	dev_t dev = sbi->sb->s_bdev->bd_dev;
	struct flush_cmd_control *fcc;
	int err = 0;

	if (SM_I(sbi)->fcc_info) {
		fcc = SM_I(sbi)->fcc_info;
		if (fcc->f2fs_issue_flush)
			return err;
		goto init_thread;
	}

	fcc = f2fs_kzalloc(sbi, sizeof(struct flush_cmd_control), GFP_KERNEL);
	if (!fcc)
		return -ENOMEM;
	atomic_set(&fcc->issued_flush, 0);
	atomic_set(&fcc->queued_flush, 0);
	init_waitqueue_head(&fcc->flush_wait_queue);
	init_llist_head(&fcc->issue_list);
	SM_I(sbi)->fcc_info = fcc;
	if (!test_opt(sbi, FLUSH_MERGE))
		return err;

init_thread:
	fcc->f2fs_issue_flush = kthread_run(issue_flush_thread, sbi,
				"f2fs_flush-%u:%u", MAJOR(dev), MINOR(dev));
	if (IS_ERR(fcc->f2fs_issue_flush)) {
		err = PTR_ERR(fcc->f2fs_issue_flush);
		kvfree(fcc);
		SM_I(sbi)->fcc_info = NULL;
		return err;
	}

	return err;
}

void f2fs_destroy_flush_cmd_control(struct f2fs_sb_info *sbi, bool free)
{
	struct flush_cmd_control *fcc = SM_I(sbi)->fcc_info;

	if (fcc && fcc->f2fs_issue_flush) {
		struct task_struct *flush_thread = fcc->f2fs_issue_flush;

		fcc->f2fs_issue_flush = NULL;
		kthread_stop(flush_thread);
	}
	if (free) {
		kvfree(fcc);
		SM_I(sbi)->fcc_info = NULL;
	}
}

int f2fs_flush_device_cache(struct f2fs_sb_info *sbi)
{
	int ret = 0, i;

	if (!f2fs_is_multi_device(sbi))
		return 0;

	for (i = 1; i < sbi->s_ndevs; i++) {
		if (!f2fs_test_bit(i, (char *)&sbi->dirty_device))
			continue;
		ret = __submit_flush_wait(sbi, FDEV(i).bdev);
		if (ret)
			break;

		spin_lock(&sbi->dev_lock);
		f2fs_clear_bit(i, (char *)&sbi->dirty_device);
		spin_unlock(&sbi->dev_lock);
	}

	return ret;
}

static void __locate_dirty_segment(struct f2fs_sb_info *sbi, unsigned int segno,
		enum dirty_type dirty_type)
{
	struct dirty_seglist_info *dirty_i = DIRTY_I(sbi);

	/* need not be added */
	if (IS_CURSEG(sbi, segno))
		return;

	if (!test_and_set_bit(segno, dirty_i->dirty_segmap[dirty_type]))
		dirty_i->nr_dirty[dirty_type]++;

	if (dirty_type == DIRTY) {
		struct seg_entry *sentry = get_seg_entry(sbi, segno);
		enum dirty_type t = sentry->type;

		if (unlikely(t >= DIRTY)) {
			f2fs_bug_on(sbi, 1);
			return;
		}
		if (!test_and_set_bit(segno, dirty_i->dirty_segmap[t]))
			dirty_i->nr_dirty[t]++;
	}
}

static void __remove_dirty_segment(struct f2fs_sb_info *sbi, unsigned int segno,
		enum dirty_type dirty_type)
{
	struct dirty_seglist_info *dirty_i = DIRTY_I(sbi);

	if (test_and_clear_bit(segno, dirty_i->dirty_segmap[dirty_type]))
		dirty_i->nr_dirty[dirty_type]--;

	if (dirty_type == DIRTY) {
		struct seg_entry *sentry = get_seg_entry(sbi, segno);
		enum dirty_type t = sentry->type;

		if (test_and_clear_bit(segno, dirty_i->dirty_segmap[t]))
			dirty_i->nr_dirty[t]--;

		if (get_valid_blocks(sbi, segno, true) == 0)
			clear_bit(GET_SEC_FROM_SEG(sbi, segno),
						dirty_i->victim_secmap);
	}
}

/*
 * Should not occur error such as -ENOMEM.
 * Adding dirty entry into seglist is not critical operation.
 * If a given segment is one of current working segments, it won't be added.
 */
static void locate_dirty_segment(struct f2fs_sb_info *sbi, unsigned int segno)
{
	struct dirty_seglist_info *dirty_i = DIRTY_I(sbi);
	unsigned short valid_blocks, ckpt_valid_blocks;

	if (segno == NULL_SEGNO || IS_CURSEG(sbi, segno))
		return;

	mutex_lock(&dirty_i->seglist_lock);

	valid_blocks = get_valid_blocks(sbi, segno, false);
	ckpt_valid_blocks = get_ckpt_valid_blocks(sbi, segno);

	if (valid_blocks == 0 && (!is_sbi_flag_set(sbi, SBI_CP_DISABLED) ||
				ckpt_valid_blocks == sbi->blocks_per_seg)) {
		__locate_dirty_segment(sbi, segno, PRE);
		__remove_dirty_segment(sbi, segno, DIRTY);
	} else if (valid_blocks < sbi->blocks_per_seg) {
		__locate_dirty_segment(sbi, segno, DIRTY);
	} else {
		/* Recovery routine with SSR needs this */
		__remove_dirty_segment(sbi, segno, DIRTY);
	}

	mutex_unlock(&dirty_i->seglist_lock);
}

/* This moves currently empty dirty blocks to prefree. Must hold seglist_lock */
void f2fs_dirty_to_prefree(struct f2fs_sb_info *sbi)
{
	struct dirty_seglist_info *dirty_i = DIRTY_I(sbi);
	unsigned int segno;

	mutex_lock(&dirty_i->seglist_lock);
	for_each_set_bit(segno, dirty_i->dirty_segmap[DIRTY], MAIN_SEGS(sbi)) {
		if (get_valid_blocks(sbi, segno, false))
			continue;
		if (IS_CURSEG(sbi, segno))
			continue;
		__locate_dirty_segment(sbi, segno, PRE);
		__remove_dirty_segment(sbi, segno, DIRTY);
	}
	mutex_unlock(&dirty_i->seglist_lock);
}

int f2fs_disable_cp_again(struct f2fs_sb_info *sbi)
{
	struct dirty_seglist_info *dirty_i = DIRTY_I(sbi);
	block_t ovp = overprovision_segments(sbi) << sbi->log_blocks_per_seg;
	block_t holes[2] = {0, 0};	/* DATA and NODE */
	struct seg_entry *se;
	unsigned int segno;

	mutex_lock(&dirty_i->seglist_lock);
	for_each_set_bit(segno, dirty_i->dirty_segmap[DIRTY], MAIN_SEGS(sbi)) {
		se = get_seg_entry(sbi, segno);
		if (IS_NODESEG(se->type))
			holes[NODE] += sbi->blocks_per_seg - se->valid_blocks;
		else
			holes[DATA] += sbi->blocks_per_seg - se->valid_blocks;
	}
	mutex_unlock(&dirty_i->seglist_lock);

	if (holes[DATA] > ovp || holes[NODE] > ovp)
		return -EAGAIN;
	if (is_sbi_flag_set(sbi, SBI_CP_DISABLED_QUICK) &&
		dirty_segments(sbi) > overprovision_segments(sbi))
		return -EAGAIN;
	return 0;
}

/* This is only used by SBI_CP_DISABLED */
static unsigned int get_free_segment(struct f2fs_sb_info *sbi)
{
	struct dirty_seglist_info *dirty_i = DIRTY_I(sbi);
	unsigned int segno = 0;

	mutex_lock(&dirty_i->seglist_lock);
	for_each_set_bit(segno, dirty_i->dirty_segmap[DIRTY], MAIN_SEGS(sbi)) {
		if (get_valid_blocks(sbi, segno, false))
			continue;
		if (get_ckpt_valid_blocks(sbi, segno))
			continue;
		mutex_unlock(&dirty_i->seglist_lock);
		return segno;
	}
	mutex_unlock(&dirty_i->seglist_lock);
	return NULL_SEGNO;
}

static struct discard_cmd *__create_discard_cmd(struct f2fs_sb_info *sbi,
		struct block_device *bdev, block_t lstart,
		block_t start, block_t len)
{
	struct discard_cmd_control *dcc = SM_I(sbi)->dcc_info;
	struct list_head *pend_list;
	struct discard_cmd *dc;

	f2fs_bug_on(sbi, !len);

	pend_list = &dcc->pend_list[plist_idx(len)];

	dc = f2fs_kmem_cache_alloc(discard_cmd_slab, GFP_NOFS);
	INIT_LIST_HEAD(&dc->list);
	dc->bdev = bdev;
	dc->lstart = lstart;
	dc->start = start;
	dc->len = len;
	dc->ref = 0;
	dc->state = D_PREP;
	dc->queued = 0;
	dc->error = 0;
	init_completion(&dc->wait);
	list_add_tail(&dc->list, pend_list);
	spin_lock_init(&dc->lock);
	dc->bio_ref = 0;
	atomic_inc(&dcc->discard_cmd_cnt);
	dcc->undiscard_blks += len;

	return dc;
}

static struct discard_cmd *__attach_discard_cmd(struct f2fs_sb_info *sbi,
				struct block_device *bdev, block_t lstart,
				block_t start, block_t len,
				struct rb_node *parent, struct rb_node **p)
{
	struct discard_cmd_control *dcc = SM_I(sbi)->dcc_info;
	struct discard_cmd *dc;

	dc = __create_discard_cmd(sbi, bdev, lstart, start, len);

	rb_link_node(&dc->rb_node, parent, p);
	rb_insert_color(&dc->rb_node, &dcc->root);

	return dc;
}

static void __detach_discard_cmd(struct discard_cmd_control *dcc,
							struct discard_cmd *dc)
{
	if (dc->state == D_DONE)
		atomic_sub(dc->queued, &dcc->queued_discard);

	list_del(&dc->list);
	rb_erase(&dc->rb_node, &dcc->root);
	dcc->undiscard_blks -= dc->len;

	kmem_cache_free(discard_cmd_slab, dc);

	atomic_dec(&dcc->discard_cmd_cnt);
}

static void __remove_discard_cmd(struct f2fs_sb_info *sbi,
							struct discard_cmd *dc)
{
	struct discard_cmd_control *dcc = SM_I(sbi)->dcc_info;
	unsigned long flags;

	trace_f2fs_remove_discard(dc->bdev, dc->start, dc->len);

	spin_lock_irqsave(&dc->lock, flags);
	if (dc->bio_ref) {
		spin_unlock_irqrestore(&dc->lock, flags);
		return;
	}
	spin_unlock_irqrestore(&dc->lock, flags);

	f2fs_bug_on(sbi, dc->ref);

	if (dc->error == -EOPNOTSUPP)
		dc->error = 0;

	if (dc->error)
		printk_ratelimited(
			"%sF2FS-fs: Issue discard(%u, %u, %u) failed, ret: %d",
			KERN_INFO, dc->lstart, dc->start, dc->len, dc->error);
	__detach_discard_cmd(dcc, dc);
}

static void f2fs_submit_discard_endio(struct bio *bio, int err)
{
	struct discard_cmd *dc = (struct discard_cmd *)bio->bi_private;
	unsigned long flags;

	dc->error = err;

	spin_lock_irqsave(&dc->lock, flags);
	dc->bio_ref--;
	if (!dc->bio_ref && dc->state == D_SUBMIT) {
		dc->state = D_DONE;
		complete_all(&dc->wait);
	}
	spin_unlock_irqrestore(&dc->lock, flags);
	bio_put(bio);
}

/* copied from block/blk-lib.c in 4.10-rc1 */
static int __blkdev_issue_discard(struct block_device *bdev, sector_t sector,
		sector_t nr_sects, gfp_t gfp_mask, int flags,
		struct bio **biop)
{
	struct request_queue *q = bdev_get_queue(bdev);
	struct bio *bio = *biop;
	unsigned int granularity;
	int op = REQ_WRITE | REQ_DISCARD;
	int alignment;
	sector_t bs_mask;

	if (!q)
		return -ENXIO;

	if (!blk_queue_discard(q))
		return -EOPNOTSUPP;

	if (flags & BLKDEV_DISCARD_SECURE) {
		if (!blk_queue_secdiscard(q))
			return -EOPNOTSUPP;
		op |= REQ_SECURE;
	}

	bs_mask = (bdev_logical_block_size(bdev) >> 9) - 1;
	if ((sector | nr_sects) & bs_mask)
		return -EINVAL;

	/* Zero-sector (unknown) and one-sector granularities are the same.  */
	granularity = max(q->limits.discard_granularity >> 9, 1U);
	alignment = (bdev_discard_alignment(bdev) >> 9) % granularity;

	while (nr_sects) {
		unsigned int req_sects;
		sector_t end_sect, tmp;

		/* Make sure bi_size doesn't overflow */
		req_sects = min_t(sector_t, nr_sects, UINT_MAX >> 9);

		/**
		 * If splitting a request, and the next starting sector would be
		 * misaligned, stop the discard at the previous aligned sector.
		 */
		end_sect = sector + req_sects;
		tmp = end_sect;
		if (req_sects < nr_sects &&
		    sector_div(tmp, granularity) != alignment) {
			end_sect = end_sect - alignment;
			sector_div(end_sect, granularity);
			end_sect = end_sect * granularity + alignment;
			req_sects = end_sect - sector;
		}

		if (bio) {
			int ret = submit_bio_wait(op, bio);
			bio_put(bio);
			if (ret)
				return ret;
		}

		bio = bio_alloc(GFP_NOIO | __GFP_NOFAIL, 1);
		bio->bi_iter.bi_sector = sector;
		bio->bi_bdev = bdev;
		bio_set_op_attrs(bio, op, 0);

		bio->bi_iter.bi_size = req_sects << 9;
		nr_sects -= req_sects;
		sector = end_sect;

		/*
		 * We can loop for a long time in here, if someone does
		 * full device discards (like mkfs). Be nice and allow
		 * us to schedule out to avoid softlocking if preempt
		 * is disabled.
		 */
		cond_resched();
	}

	*biop = bio;
	return 0;
}

static void __check_sit_bitmap(struct f2fs_sb_info *sbi,
				block_t start, block_t end)
{
#ifdef CONFIG_F2FS_CHECK_FS
	struct seg_entry *sentry;
	unsigned int segno;
	block_t blk = start;
	unsigned long offset, size, max_blocks = sbi->blocks_per_seg;
	unsigned long *map;

	while (blk < end) {
		segno = GET_SEGNO(sbi, blk);
		sentry = get_seg_entry(sbi, segno);
		offset = GET_BLKOFF_FROM_SEG0(sbi, blk);

		if (end < START_BLOCK(sbi, segno + 1))
			size = GET_BLKOFF_FROM_SEG0(sbi, end);
		else
			size = max_blocks;
		map = (unsigned long *)(sentry->cur_valid_map);
		offset = __find_rev_next_bit(map, size, offset);
		f2fs_bug_on(sbi, offset != size);
		blk = START_BLOCK(sbi, segno + 1);
	}
#endif
}

static void __init_discard_policy(struct f2fs_sb_info *sbi,
				struct discard_policy *dpolicy,
				int discard_type, unsigned int granularity)
{
	/* common policy */
	dpolicy->type = discard_type;
	dpolicy->sync = true;
	dpolicy->ordered = false;
	dpolicy->granularity = granularity;

	dpolicy->max_requests = DEF_MAX_DISCARD_REQUEST;
	dpolicy->io_aware_gran = MAX_PLIST_NUM;
	dpolicy->timeout = 0;

	if (discard_type == DPOLICY_BG) {
		dpolicy->min_interval = DEF_MIN_DISCARD_ISSUE_TIME;
		dpolicy->mid_interval = DEF_MID_DISCARD_ISSUE_TIME;
		dpolicy->max_interval = DEF_MAX_DISCARD_ISSUE_TIME;
		dpolicy->io_aware = true;
		dpolicy->sync = false;
		dpolicy->ordered = true;
		if (utilization(sbi) > DEF_DISCARD_URGENT_UTIL) {
			dpolicy->granularity = 1;
			dpolicy->max_interval = DEF_MIN_DISCARD_ISSUE_TIME;
		}
	} else if (discard_type == DPOLICY_FORCE) {
		dpolicy->min_interval = DEF_MIN_DISCARD_ISSUE_TIME;
		dpolicy->mid_interval = DEF_MID_DISCARD_ISSUE_TIME;
		dpolicy->max_interval = DEF_MAX_DISCARD_ISSUE_TIME;
		dpolicy->io_aware = false;
	} else if (discard_type == DPOLICY_FSTRIM) {
		dpolicy->io_aware = false;
	} else if (discard_type == DPOLICY_UMOUNT) {
		dpolicy->max_requests = UINT_MAX;
		dpolicy->io_aware = false;
		/* we need to issue all to keep CP_TRIMMED_FLAG */
		dpolicy->granularity = 1;
	}
}

static void __update_discard_tree_range(struct f2fs_sb_info *sbi,
				struct block_device *bdev, block_t lstart,
				block_t start, block_t len);
/* this function is copied from blkdev_issue_discard from block/blk-lib.c */
static int __submit_discard_cmd(struct f2fs_sb_info *sbi,
						struct discard_policy *dpolicy,
						struct discard_cmd *dc,
						unsigned int *issued)
{
	struct block_device *bdev = dc->bdev;
	struct request_queue *q = bdev_get_queue(bdev);
	unsigned int max_discard_blocks =
			SECTOR_TO_BLOCK(q->limits.max_discard_sectors);
	struct discard_cmd_control *dcc = SM_I(sbi)->dcc_info;
	struct list_head *wait_list = (dpolicy->type == DPOLICY_FSTRIM) ?
					&(dcc->fstrim_list) : &(dcc->wait_list);
	int flag = dpolicy->sync ? REQ_SYNC : 0;
	block_t lstart, start, len, total_len;
	int err = 0;

	if (dc->state != D_PREP)
		return 0;

	if (is_sbi_flag_set(sbi, SBI_NEED_FSCK))
		return 0;

	trace_f2fs_issue_discard(bdev, dc->start, dc->len);

	lstart = dc->lstart;
	start = dc->start;
	len = dc->len;
	total_len = len;

	dc->len = 0;

	while (total_len && *issued < dpolicy->max_requests && !err) {
		struct bio *bio = NULL;
		unsigned long flags;
		bool last = true;

		if (len > max_discard_blocks) {
			len = max_discard_blocks;
			last = false;
		}

		(*issued)++;
		if (*issued == dpolicy->max_requests)
			last = true;

		dc->len += len;

		if (time_to_inject(sbi, FAULT_DISCARD)) {
			f2fs_show_injection_info(FAULT_DISCARD);
			err = -EIO;
			goto submit;
		}
		err = __blkdev_issue_discard(bdev,
					SECTOR_FROM_BLOCK(start),
					SECTOR_FROM_BLOCK(len),
					GFP_NOFS, 0, &bio);
submit:
		if (err) {
			spin_lock_irqsave(&dc->lock, flags);
			if (dc->state == D_PARTIAL)
				dc->state = D_SUBMIT;
			spin_unlock_irqrestore(&dc->lock, flags);

			break;
		}

		f2fs_bug_on(sbi, !bio);

		/*
		 * should keep before submission to avoid D_DONE
		 * right away
		 */
		spin_lock_irqsave(&dc->lock, flags);
		if (last)
			dc->state = D_SUBMIT;
		else
			dc->state = D_PARTIAL;
		dc->bio_ref++;
		spin_unlock_irqrestore(&dc->lock, flags);

		atomic_inc(&dcc->queued_discard);
		dc->queued++;
		list_move_tail(&dc->list, wait_list);

		/* sanity check on discard range */
		__check_sit_bitmap(sbi, lstart, lstart + len);

		bio->bi_private = dc;
		bio->bi_end_io = f2fs_submit_discard_endio;
		submit_bio(flag, bio);

		atomic_inc(&dcc->issued_discard);

		f2fs_update_iostat(sbi, FS_DISCARD, 1);

		lstart += len;
		start += len;
		total_len -= len;
		len = total_len;
	}

	if (!err && len)
		__update_discard_tree_range(sbi, bdev, lstart, start, len);
	return err;
}

static struct discard_cmd *__insert_discard_tree(struct f2fs_sb_info *sbi,
				struct block_device *bdev, block_t lstart,
				block_t start, block_t len,
				struct rb_node **insert_p,
				struct rb_node *insert_parent)
{
	struct discard_cmd_control *dcc = SM_I(sbi)->dcc_info;
	struct rb_node **p;
	struct rb_node *parent = NULL;
	struct discard_cmd *dc = NULL;

	if (insert_p && insert_parent) {
		parent = insert_parent;
		p = insert_p;
		goto do_insert;
	}

	p = f2fs_lookup_rb_tree_for_insert(sbi, &dcc->root, &parent, lstart);
do_insert:
	dc = __attach_discard_cmd(sbi, bdev, lstart, start, len, parent, p);
	if (!dc)
		return NULL;

	return dc;
}

static void __relocate_discard_cmd(struct discard_cmd_control *dcc,
						struct discard_cmd *dc)
{
	list_move_tail(&dc->list, &dcc->pend_list[plist_idx(dc->len)]);
}

static void __punch_discard_cmd(struct f2fs_sb_info *sbi,
				struct discard_cmd *dc, block_t blkaddr)
{
	struct discard_cmd_control *dcc = SM_I(sbi)->dcc_info;
	struct discard_info di = dc->di;
	bool modified = false;

	if (dc->state == D_DONE || dc->len == 1) {
		__remove_discard_cmd(sbi, dc);
		return;
	}

	dcc->undiscard_blks -= di.len;

	if (blkaddr > di.lstart) {
		dc->len = blkaddr - dc->lstart;
		dcc->undiscard_blks += dc->len;
		__relocate_discard_cmd(dcc, dc);
		modified = true;
	}

	if (blkaddr < di.lstart + di.len - 1) {
		if (modified) {
			__insert_discard_tree(sbi, dc->bdev, blkaddr + 1,
					di.start + blkaddr + 1 - di.lstart,
					di.lstart + di.len - 1 - blkaddr,
					NULL, NULL);
		} else {
			dc->lstart++;
			dc->len--;
			dc->start++;
			dcc->undiscard_blks += dc->len;
			__relocate_discard_cmd(dcc, dc);
		}
	}
}

static void __update_discard_tree_range(struct f2fs_sb_info *sbi,
				struct block_device *bdev, block_t lstart,
				block_t start, block_t len)
{
	struct discard_cmd_control *dcc = SM_I(sbi)->dcc_info;
	struct discard_cmd *prev_dc = NULL, *next_dc = NULL;
	struct discard_cmd *dc;
	struct discard_info di = {0};
	struct rb_node **insert_p = NULL, *insert_parent = NULL;
	struct request_queue *q = bdev_get_queue(bdev);
	unsigned int max_discard_blocks =
			SECTOR_TO_BLOCK(q->limits.max_discard_sectors);
	block_t end = lstart + len;

	dc = (struct discard_cmd *)f2fs_lookup_rb_tree_ret(&dcc->root,
					NULL, lstart,
					(struct rb_entry **)&prev_dc,
					(struct rb_entry **)&next_dc,
					&insert_p, &insert_parent, true);
	if (dc)
		prev_dc = dc;

	if (!prev_dc) {
		di.lstart = lstart;
		di.len = next_dc ? next_dc->lstart - lstart : len;
		di.len = min(di.len, len);
		di.start = start;
	}

	while (1) {
		struct rb_node *node;
		bool merged = false;
		struct discard_cmd *tdc = NULL;

		if (prev_dc) {
			di.lstart = prev_dc->lstart + prev_dc->len;
			if (di.lstart < lstart)
				di.lstart = lstart;
			if (di.lstart >= end)
				break;

			if (!next_dc || next_dc->lstart > end)
				di.len = end - di.lstart;
			else
				di.len = next_dc->lstart - di.lstart;
			di.start = start + di.lstart - lstart;
		}

		if (!di.len)
			goto next;

		if (prev_dc && prev_dc->state == D_PREP &&
			prev_dc->bdev == bdev &&
			__is_discard_back_mergeable(&di, &prev_dc->di,
							max_discard_blocks)) {
			prev_dc->di.len += di.len;
			dcc->undiscard_blks += di.len;
			__relocate_discard_cmd(dcc, prev_dc);
			di = prev_dc->di;
			tdc = prev_dc;
			merged = true;
		}

		if (next_dc && next_dc->state == D_PREP &&
			next_dc->bdev == bdev &&
			__is_discard_front_mergeable(&di, &next_dc->di,
							max_discard_blocks)) {
			next_dc->di.lstart = di.lstart;
			next_dc->di.len += di.len;
			next_dc->di.start = di.start;
			dcc->undiscard_blks += di.len;
			__relocate_discard_cmd(dcc, next_dc);
			if (tdc)
				__remove_discard_cmd(sbi, tdc);
			merged = true;
		}

		if (!merged) {
			__insert_discard_tree(sbi, bdev, di.lstart, di.start,
							di.len, NULL, NULL);
		}
 next:
		prev_dc = next_dc;
		if (!prev_dc)
			break;

		node = rb_next(&prev_dc->rb_node);
		next_dc = rb_entry_safe(node, struct discard_cmd, rb_node);
	}
}

static int __queue_discard_cmd(struct f2fs_sb_info *sbi,
		struct block_device *bdev, block_t blkstart, block_t blklen)
{
	block_t lblkstart = blkstart;

	if (!f2fs_bdev_support_discard(bdev))
		return 0;

	trace_f2fs_queue_discard(bdev, blkstart, blklen);

	if (f2fs_is_multi_device(sbi)) {
		int devi = f2fs_target_device_index(sbi, blkstart);

		blkstart -= FDEV(devi).start_blk;
	}
	mutex_lock(&SM_I(sbi)->dcc_info->cmd_lock);
	__update_discard_tree_range(sbi, bdev, lblkstart, blkstart, blklen);
	mutex_unlock(&SM_I(sbi)->dcc_info->cmd_lock);
	return 0;
}

static unsigned int __issue_discard_cmd_orderly(struct f2fs_sb_info *sbi,
					struct discard_policy *dpolicy)
{
	struct discard_cmd_control *dcc = SM_I(sbi)->dcc_info;
	struct discard_cmd *prev_dc = NULL, *next_dc = NULL;
	struct rb_node **insert_p = NULL, *insert_parent = NULL;
	struct discard_cmd *dc;
	struct blk_plug plug;
	unsigned int pos = dcc->next_pos;
	unsigned int issued = 0;
	bool io_interrupted = false;

	mutex_lock(&dcc->cmd_lock);
	dc = (struct discard_cmd *)f2fs_lookup_rb_tree_ret(&dcc->root,
					NULL, pos,
					(struct rb_entry **)&prev_dc,
					(struct rb_entry **)&next_dc,
					&insert_p, &insert_parent, true);
	if (!dc)
		dc = next_dc;

	blk_start_plug(&plug);

	while (dc) {
		struct rb_node *node;
		int err = 0;

		if (dc->state != D_PREP)
			goto next;

		if (dpolicy->io_aware && !is_idle(sbi, DISCARD_TIME)) {
			io_interrupted = true;
			break;
		}

		dcc->next_pos = dc->lstart + dc->len;
		err = __submit_discard_cmd(sbi, dpolicy, dc, &issued);

		if (issued >= dpolicy->max_requests)
			break;
next:
		node = rb_next(&dc->rb_node);
		if (err)
			__remove_discard_cmd(sbi, dc);
		dc = rb_entry_safe(node, struct discard_cmd, rb_node);
	}

	blk_finish_plug(&plug);

	if (!dc)
		dcc->next_pos = 0;

	mutex_unlock(&dcc->cmd_lock);

	if (!issued && io_interrupted)
		issued = -1;

	return issued;
}

static int __issue_discard_cmd(struct f2fs_sb_info *sbi,
					struct discard_policy *dpolicy)
{
	struct discard_cmd_control *dcc = SM_I(sbi)->dcc_info;
	struct list_head *pend_list;
	struct discard_cmd *dc, *tmp;
	struct blk_plug plug;
	int i, issued = 0;
	bool io_interrupted = false;

	if (dpolicy->timeout != 0)
		f2fs_update_time(sbi, dpolicy->timeout);

	for (i = MAX_PLIST_NUM - 1; i >= 0; i--) {
		if (dpolicy->timeout != 0 &&
				f2fs_time_over(sbi, dpolicy->timeout))
			break;

		if (i + 1 < dpolicy->granularity)
			break;

		if (i < DEFAULT_DISCARD_GRANULARITY && dpolicy->ordered)
			return __issue_discard_cmd_orderly(sbi, dpolicy);

		pend_list = &dcc->pend_list[i];

		mutex_lock(&dcc->cmd_lock);
		if (list_empty(pend_list))
			goto next;
		if (unlikely(dcc->rbtree_check))
			f2fs_bug_on(sbi, !f2fs_check_rb_tree_consistence(sbi,
								&dcc->root));
		blk_start_plug(&plug);
		list_for_each_entry_safe(dc, tmp, pend_list, list) {
			f2fs_bug_on(sbi, dc->state != D_PREP);

			if (dpolicy->io_aware && i < dpolicy->io_aware_gran &&
						!is_idle(sbi, DISCARD_TIME)) {
				io_interrupted = true;
				break;
			}

			__submit_discard_cmd(sbi, dpolicy, dc, &issued);

			if (issued >= dpolicy->max_requests)
				break;
		}
		blk_finish_plug(&plug);
next:
		mutex_unlock(&dcc->cmd_lock);

		if (issued >= dpolicy->max_requests || io_interrupted)
			break;
	}

	if (!issued && io_interrupted)
		issued = -1;

	return issued;
}

static bool __drop_discard_cmd(struct f2fs_sb_info *sbi)
{
	struct discard_cmd_control *dcc = SM_I(sbi)->dcc_info;
	struct list_head *pend_list;
	struct discard_cmd *dc, *tmp;
	int i;
	bool dropped = false;

	mutex_lock(&dcc->cmd_lock);
	for (i = MAX_PLIST_NUM - 1; i >= 0; i--) {
		pend_list = &dcc->pend_list[i];
		list_for_each_entry_safe(dc, tmp, pend_list, list) {
			f2fs_bug_on(sbi, dc->state != D_PREP);
			__remove_discard_cmd(sbi, dc);
			dropped = true;
		}
	}
	mutex_unlock(&dcc->cmd_lock);

	return dropped;
}

void f2fs_drop_discard_cmd(struct f2fs_sb_info *sbi)
{
	__drop_discard_cmd(sbi);
}

static unsigned int __wait_one_discard_bio(struct f2fs_sb_info *sbi,
							struct discard_cmd *dc)
{
	struct discard_cmd_control *dcc = SM_I(sbi)->dcc_info;
	unsigned int len = 0;

	wait_for_completion_io(&dc->wait);
	mutex_lock(&dcc->cmd_lock);
	f2fs_bug_on(sbi, dc->state != D_DONE);
	dc->ref--;
	if (!dc->ref) {
		if (!dc->error)
			len = dc->len;
		__remove_discard_cmd(sbi, dc);
	}
	mutex_unlock(&dcc->cmd_lock);

	return len;
}

static unsigned int __wait_discard_cmd_range(struct f2fs_sb_info *sbi,
						struct discard_policy *dpolicy,
						block_t start, block_t end)
{
	struct discard_cmd_control *dcc = SM_I(sbi)->dcc_info;
	struct list_head *wait_list = (dpolicy->type == DPOLICY_FSTRIM) ?
					&(dcc->fstrim_list) : &(dcc->wait_list);
	struct discard_cmd *dc, *tmp;
	bool need_wait;
	unsigned int trimmed = 0;

next:
	need_wait = false;

	mutex_lock(&dcc->cmd_lock);
	list_for_each_entry_safe(dc, tmp, wait_list, list) {
		if (dc->lstart + dc->len <= start || end <= dc->lstart)
			continue;
		if (dc->len < dpolicy->granularity)
			continue;
		if (dc->state == D_DONE && !dc->ref) {
			wait_for_completion_io(&dc->wait);
			if (!dc->error)
				trimmed += dc->len;
			__remove_discard_cmd(sbi, dc);
		} else {
			dc->ref++;
			need_wait = true;
			break;
		}
	}
	mutex_unlock(&dcc->cmd_lock);

	if (need_wait) {
		trimmed += __wait_one_discard_bio(sbi, dc);
		goto next;
	}

	return trimmed;
}

static unsigned int __wait_all_discard_cmd(struct f2fs_sb_info *sbi,
						struct discard_policy *dpolicy)
{
	struct discard_policy dp;
	unsigned int discard_blks;

	if (dpolicy)
		return __wait_discard_cmd_range(sbi, dpolicy, 0, UINT_MAX);

	/* wait all */
	__init_discard_policy(sbi, &dp, DPOLICY_FSTRIM, 1);
	discard_blks = __wait_discard_cmd_range(sbi, &dp, 0, UINT_MAX);
	__init_discard_policy(sbi, &dp, DPOLICY_UMOUNT, 1);
	discard_blks += __wait_discard_cmd_range(sbi, &dp, 0, UINT_MAX);

	return discard_blks;
}

/* This should be covered by global mutex, &sit_i->sentry_lock */
static void f2fs_wait_discard_bio(struct f2fs_sb_info *sbi, block_t blkaddr)
{
	struct discard_cmd_control *dcc = SM_I(sbi)->dcc_info;
	struct discard_cmd *dc;
	bool need_wait = false;

	mutex_lock(&dcc->cmd_lock);
	dc = (struct discard_cmd *)f2fs_lookup_rb_tree(&dcc->root,
							NULL, blkaddr);
	if (dc) {
		if (dc->state == D_PREP) {
			__punch_discard_cmd(sbi, dc, blkaddr);
		} else {
			dc->ref++;
			need_wait = true;
		}
	}
	mutex_unlock(&dcc->cmd_lock);

	if (need_wait)
		__wait_one_discard_bio(sbi, dc);
}

void f2fs_stop_discard_thread(struct f2fs_sb_info *sbi)
{
	struct discard_cmd_control *dcc = SM_I(sbi)->dcc_info;

	if (dcc && dcc->f2fs_issue_discard) {
		struct task_struct *discard_thread = dcc->f2fs_issue_discard;

		dcc->f2fs_issue_discard = NULL;
		kthread_stop(discard_thread);
	}
}

/* This comes from f2fs_put_super */
bool f2fs_issue_discard_timeout(struct f2fs_sb_info *sbi)
{
	struct discard_cmd_control *dcc = SM_I(sbi)->dcc_info;
	struct discard_policy dpolicy;
	bool dropped;

	__init_discard_policy(sbi, &dpolicy, DPOLICY_UMOUNT,
					dcc->discard_granularity);
	dpolicy.timeout = UMOUNT_DISCARD_TIMEOUT;
	__issue_discard_cmd(sbi, &dpolicy);
	dropped = __drop_discard_cmd(sbi);

	/* just to make sure there is no pending discard commands */
	__wait_all_discard_cmd(sbi, NULL);

	f2fs_bug_on(sbi, atomic_read(&dcc->discard_cmd_cnt));
	return dropped;
}

static int issue_discard_thread(void *data)
{
	struct f2fs_sb_info *sbi = data;
	struct discard_cmd_control *dcc = SM_I(sbi)->dcc_info;
	wait_queue_head_t *q = &dcc->discard_wait_queue;
	struct discard_policy dpolicy;
	unsigned int wait_ms = DEF_MIN_DISCARD_ISSUE_TIME;
	int issued;

	set_freezable();

	do {
		__init_discard_policy(sbi, &dpolicy, DPOLICY_BG,
					dcc->discard_granularity);

		wait_event_interruptible_timeout(*q,
				kthread_should_stop() || freezing(current) ||
				dcc->discard_wake,
				msecs_to_jiffies(wait_ms));

		if (dcc->discard_wake)
			dcc->discard_wake = 0;

		/* clean up pending candidates before going to sleep */
		if (atomic_read(&dcc->queued_discard))
			__wait_all_discard_cmd(sbi, NULL);

		if (try_to_freeze())
			continue;
		if (f2fs_readonly(sbi->sb))
			continue;
		if (kthread_should_stop())
			return 0;
		if (is_sbi_flag_set(sbi, SBI_NEED_FSCK)) {
			wait_ms = dpolicy.max_interval;
			continue;
		}

		if (sbi->gc_mode == GC_URGENT)
			__init_discard_policy(sbi, &dpolicy, DPOLICY_FORCE, 1);

		sb_start_intwrite(sbi->sb);

		issued = __issue_discard_cmd(sbi, &dpolicy);
		if (issued > 0) {
			__wait_all_discard_cmd(sbi, &dpolicy);
			wait_ms = dpolicy.min_interval;
		} else if (issued == -1){
			wait_ms = f2fs_time_to_wait(sbi, DISCARD_TIME);
			if (!wait_ms)
				wait_ms = dpolicy.mid_interval;
		} else {
			wait_ms = dpolicy.max_interval;
		}

		sb_end_intwrite(sbi->sb);

	} while (!kthread_should_stop());
	return 0;
}

#ifdef CONFIG_BLK_DEV_ZONED
static int __f2fs_issue_discard_zone(struct f2fs_sb_info *sbi,
		struct block_device *bdev, block_t blkstart, block_t blklen)
{
	sector_t sector, nr_sects;
	block_t lblkstart = blkstart;
	int devi = 0;

	if (f2fs_is_multi_device(sbi)) {
		devi = f2fs_target_device_index(sbi, blkstart);
		if (blkstart < FDEV(devi).start_blk ||
		    blkstart > FDEV(devi).end_blk) {
			f2fs_msg(sbi->sb, KERN_ERR, "Invalid block %x",
				 blkstart);
			return -EIO;
		}
		blkstart -= FDEV(devi).start_blk;
	}

	/* For sequential zones, reset the zone write pointer */
	if (f2fs_blkz_is_seq(sbi, devi, blkstart)) {
		sector = SECTOR_FROM_BLOCK(blkstart);
		nr_sects = SECTOR_FROM_BLOCK(blklen);

		if (sector & (bdev_zone_sectors(bdev) - 1) ||
				nr_sects != bdev_zone_sectors(bdev)) {
			f2fs_msg(sbi->sb, KERN_ERR,
				"(%d) %s: Unaligned zone reset attempted (block %x + %x)",
				devi, sbi->s_ndevs ? FDEV(devi).path: "",
				blkstart, blklen);
			return -EIO;
		}
		trace_f2fs_issue_reset_zone(bdev, blkstart);
		return blkdev_reset_zones(bdev, sector, nr_sects, GFP_NOFS);
	}

	/* For conventional zones, use regular discard if supported */
	return __queue_discard_cmd(sbi, bdev, lblkstart, blklen);
}
#endif

static int __issue_discard_async(struct f2fs_sb_info *sbi,
		struct block_device *bdev, block_t blkstart, block_t blklen)
{
#ifdef CONFIG_BLK_DEV_ZONED
	if (f2fs_sb_has_blkzoned(sbi) && bdev_is_zoned(bdev))
		return __f2fs_issue_discard_zone(sbi, bdev, blkstart, blklen);
#endif
	return __queue_discard_cmd(sbi, bdev, blkstart, blklen);
}

static int f2fs_issue_discard(struct f2fs_sb_info *sbi,
				block_t blkstart, block_t blklen)
{
	sector_t start = blkstart, len = 0;
	struct block_device *bdev;
	struct seg_entry *se;
	unsigned int offset;
	block_t i;
	int err = 0;

	bdev = f2fs_target_device(sbi, blkstart, NULL);

	for (i = blkstart; i < blkstart + blklen; i++, len++) {
		if (i != start) {
			struct block_device *bdev2 =
				f2fs_target_device(sbi, i, NULL);

			if (bdev2 != bdev) {
				err = __issue_discard_async(sbi, bdev,
						start, len);
				if (err)
					return err;
				bdev = bdev2;
				start = i;
				len = 0;
			}
		}

		se = get_seg_entry(sbi, GET_SEGNO(sbi, i));
		offset = GET_BLKOFF_FROM_SEG0(sbi, i);

		if (!f2fs_test_and_set_bit(offset, se->discard_map))
			sbi->discard_blks--;
	}

	if (len)
		err = __issue_discard_async(sbi, bdev, start, len);
	return err;
}

static bool add_discard_addrs(struct f2fs_sb_info *sbi, struct cp_control *cpc,
							bool check_only)
{
	int entries = SIT_VBLOCK_MAP_SIZE / sizeof(unsigned long);
	int max_blocks = sbi->blocks_per_seg;
	struct seg_entry *se = get_seg_entry(sbi, cpc->trim_start);
	unsigned long *cur_map = (unsigned long *)se->cur_valid_map;
	unsigned long *ckpt_map = (unsigned long *)se->ckpt_valid_map;
	unsigned long *discard_map = (unsigned long *)se->discard_map;
	unsigned long *dmap = SIT_I(sbi)->tmp_map;
	unsigned int start = 0, end = -1;
	bool force = (cpc->reason & CP_DISCARD);
	struct discard_entry *de = NULL;
	struct list_head *head = &SM_I(sbi)->dcc_info->entry_list;
	int i;

	if (se->valid_blocks == max_blocks || !f2fs_hw_support_discard(sbi))
		return false;

	if (!force) {
		if (!f2fs_realtime_discard_enable(sbi) || !se->valid_blocks ||
			SM_I(sbi)->dcc_info->nr_discards >=
				SM_I(sbi)->dcc_info->max_discards)
			return false;
	}

	/* SIT_VBLOCK_MAP_SIZE should be multiple of sizeof(unsigned long) */
	for (i = 0; i < entries; i++)
		dmap[i] = force ? ~ckpt_map[i] & ~discard_map[i] :
				(cur_map[i] ^ ckpt_map[i]) & ckpt_map[i];

	while (force || SM_I(sbi)->dcc_info->nr_discards <=
				SM_I(sbi)->dcc_info->max_discards) {
		start = __find_rev_next_bit(dmap, max_blocks, end + 1);
		if (start >= max_blocks)
			break;

		end = __find_rev_next_zero_bit(dmap, max_blocks, start + 1);
		if (force && start && end != max_blocks
					&& (end - start) < cpc->trim_minlen)
			continue;

		if (check_only)
			return true;

		if (!de) {
			de = f2fs_kmem_cache_alloc(discard_entry_slab,
								GFP_F2FS_ZERO);
			de->start_blkaddr = START_BLOCK(sbi, cpc->trim_start);
			list_add_tail(&de->list, head);
		}

		for (i = start; i < end; i++)
			__set_bit_le(i, (void *)de->discard_map);

		SM_I(sbi)->dcc_info->nr_discards += end - start;
	}
	return false;
}

static void release_discard_addr(struct discard_entry *entry)
{
	list_del(&entry->list);
	kmem_cache_free(discard_entry_slab, entry);
}

void f2fs_release_discard_addrs(struct f2fs_sb_info *sbi)
{
	struct list_head *head = &(SM_I(sbi)->dcc_info->entry_list);
	struct discard_entry *entry, *this;

	/* drop caches */
	list_for_each_entry_safe(entry, this, head, list)
		release_discard_addr(entry);
}

/*
 * Should call f2fs_clear_prefree_segments after checkpoint is done.
 */
static void set_prefree_as_free_segments(struct f2fs_sb_info *sbi)
{
	struct dirty_seglist_info *dirty_i = DIRTY_I(sbi);
	unsigned int segno;

	mutex_lock(&dirty_i->seglist_lock);
	for_each_set_bit(segno, dirty_i->dirty_segmap[PRE], MAIN_SEGS(sbi))
		__set_test_and_free(sbi, segno);
	mutex_unlock(&dirty_i->seglist_lock);
}

void f2fs_clear_prefree_segments(struct f2fs_sb_info *sbi,
						struct cp_control *cpc)
{
	struct discard_cmd_control *dcc = SM_I(sbi)->dcc_info;
	struct list_head *head = &dcc->entry_list;
	struct discard_entry *entry, *this;
	struct dirty_seglist_info *dirty_i = DIRTY_I(sbi);
	unsigned long *prefree_map = dirty_i->dirty_segmap[PRE];
	unsigned int start = 0, end = -1;
	unsigned int secno, start_segno;
	bool force = (cpc->reason & CP_DISCARD);
	bool need_align = test_opt(sbi, LFS) && __is_large_section(sbi);

	mutex_lock(&dirty_i->seglist_lock);

	while (1) {
		int i;

		if (need_align && end != -1)
			end--;
		start = find_next_bit(prefree_map, MAIN_SEGS(sbi), end + 1);
		if (start >= MAIN_SEGS(sbi))
			break;
		end = find_next_zero_bit(prefree_map, MAIN_SEGS(sbi),
								start + 1);

		if (need_align) {
			start = rounddown(start, sbi->segs_per_sec);
			end = roundup(end, sbi->segs_per_sec);
		}

		for (i = start; i < end; i++) {
			if (test_and_clear_bit(i, prefree_map))
				dirty_i->nr_dirty[PRE]--;
		}

		if (!f2fs_realtime_discard_enable(sbi))
			continue;

		if (force && start >= cpc->trim_start &&
					(end - 1) <= cpc->trim_end)
				continue;

		if (!test_opt(sbi, LFS) || !__is_large_section(sbi)) {
			f2fs_issue_discard(sbi, START_BLOCK(sbi, start),
				(end - start) << sbi->log_blocks_per_seg);
			continue;
		}
next:
		secno = GET_SEC_FROM_SEG(sbi, start);
		start_segno = GET_SEG_FROM_SEC(sbi, secno);
		if (!IS_CURSEC(sbi, secno) &&
			!get_valid_blocks(sbi, start, true))
			f2fs_issue_discard(sbi, START_BLOCK(sbi, start_segno),
				sbi->segs_per_sec << sbi->log_blocks_per_seg);

		start = start_segno + sbi->segs_per_sec;
		if (start < end)
			goto next;
		else
			end = start - 1;
	}
	mutex_unlock(&dirty_i->seglist_lock);

	/* send small discards */
	list_for_each_entry_safe(entry, this, head, list) {
		unsigned int cur_pos = 0, next_pos, len, total_len = 0;
		bool is_valid = test_bit_le(0, entry->discard_map);

find_next:
		if (is_valid) {
			next_pos = find_next_zero_bit_le(entry->discard_map,
					sbi->blocks_per_seg, cur_pos);
			len = next_pos - cur_pos;

			if (f2fs_sb_has_blkzoned(sbi) ||
			    (force && len < cpc->trim_minlen))
				goto skip;

			f2fs_issue_discard(sbi, entry->start_blkaddr + cur_pos,
									len);
			total_len += len;
		} else {
			next_pos = find_next_bit_le(entry->discard_map,
					sbi->blocks_per_seg, cur_pos);
		}
skip:
		cur_pos = next_pos;
		is_valid = !is_valid;

		if (cur_pos < sbi->blocks_per_seg)
			goto find_next;

		release_discard_addr(entry);
		dcc->nr_discards -= total_len;
	}

	wake_up_discard_thread(sbi, false);
}

static int create_discard_cmd_control(struct f2fs_sb_info *sbi)
{
	dev_t dev = sbi->sb->s_bdev->bd_dev;
	struct discard_cmd_control *dcc;
	int err = 0, i;

	if (SM_I(sbi)->dcc_info) {
		dcc = SM_I(sbi)->dcc_info;
		goto init_thread;
	}

	dcc = f2fs_kzalloc(sbi, sizeof(struct discard_cmd_control), GFP_KERNEL);
	if (!dcc)
		return -ENOMEM;

	dcc->discard_granularity = DEFAULT_DISCARD_GRANULARITY;
	INIT_LIST_HEAD(&dcc->entry_list);
	for (i = 0; i < MAX_PLIST_NUM; i++)
		INIT_LIST_HEAD(&dcc->pend_list[i]);
	INIT_LIST_HEAD(&dcc->wait_list);
	INIT_LIST_HEAD(&dcc->fstrim_list);
	mutex_init(&dcc->cmd_lock);
	atomic_set(&dcc->issued_discard, 0);
	atomic_set(&dcc->queued_discard, 0);
	atomic_set(&dcc->discard_cmd_cnt, 0);
	dcc->nr_discards = 0;
	dcc->max_discards = MAIN_SEGS(sbi) << sbi->log_blocks_per_seg;
	dcc->undiscard_blks = 0;
	dcc->next_pos = 0;
	dcc->root = RB_ROOT;
	dcc->rbtree_check = false;

	init_waitqueue_head(&dcc->discard_wait_queue);
	SM_I(sbi)->dcc_info = dcc;
init_thread:
	dcc->f2fs_issue_discard = kthread_run(issue_discard_thread, sbi,
				"f2fs_discard-%u:%u", MAJOR(dev), MINOR(dev));
	if (IS_ERR(dcc->f2fs_issue_discard)) {
		err = PTR_ERR(dcc->f2fs_issue_discard);
		kvfree(dcc);
		SM_I(sbi)->dcc_info = NULL;
		return err;
	}

	return err;
}

static void destroy_discard_cmd_control(struct f2fs_sb_info *sbi)
{
	struct discard_cmd_control *dcc = SM_I(sbi)->dcc_info;

	if (!dcc)
		return;

	f2fs_stop_discard_thread(sbi);

	kvfree(dcc);
	SM_I(sbi)->dcc_info = NULL;
}

static bool __mark_sit_entry_dirty(struct f2fs_sb_info *sbi, unsigned int segno)
{
	struct sit_info *sit_i = SIT_I(sbi);

	if (!__test_and_set_bit(segno, sit_i->dirty_sentries_bitmap)) {
		sit_i->dirty_sentries++;
		return false;
	}

	return true;
}

static void __set_sit_entry_type(struct f2fs_sb_info *sbi, int type,
					unsigned int segno, int modified)
{
	struct seg_entry *se = get_seg_entry(sbi, segno);
	se->type = type;
	if (modified)
		__mark_sit_entry_dirty(sbi, segno);
}

static void update_sit_entry(struct f2fs_sb_info *sbi, block_t blkaddr, int del)
{
	struct seg_entry *se;
	unsigned int segno, offset;
	long int new_vblocks;
	bool exist;
#ifdef CONFIG_F2FS_CHECK_FS
	bool mir_exist;
#endif

	segno = GET_SEGNO(sbi, blkaddr);

	se = get_seg_entry(sbi, segno);
	new_vblocks = se->valid_blocks + del;
	offset = GET_BLKOFF_FROM_SEG0(sbi, blkaddr);

	f2fs_bug_on(sbi, (new_vblocks >> (sizeof(unsigned short) << 3) ||
				(new_vblocks > sbi->blocks_per_seg)));

	se->valid_blocks = new_vblocks;
	se->mtime = get_mtime(sbi, false);
	if (se->mtime > SIT_I(sbi)->max_mtime)
		SIT_I(sbi)->max_mtime = se->mtime;

	/* Update valid block bitmap */
	if (del > 0) {
		exist = f2fs_test_and_set_bit(offset, se->cur_valid_map);
#ifdef CONFIG_F2FS_CHECK_FS
		mir_exist = f2fs_test_and_set_bit(offset,
						se->cur_valid_map_mir);
		if (unlikely(exist != mir_exist)) {
			f2fs_msg(sbi->sb, KERN_ERR, "Inconsistent error "
				"when setting bitmap, blk:%u, old bit:%d",
				blkaddr, exist);
			f2fs_bug_on(sbi, 1);
		}
#endif
		if (unlikely(exist)) {
			f2fs_msg(sbi->sb, KERN_ERR,
				"Bitmap was wrongly set, blk:%u", blkaddr);
			f2fs_bug_on(sbi, 1);
			se->valid_blocks--;
			del = 0;
		}

		if (!f2fs_test_and_set_bit(offset, se->discard_map))
			sbi->discard_blks--;

		/* don't overwrite by SSR to keep node chain */
		if (IS_NODESEG(se->type) &&
				!is_sbi_flag_set(sbi, SBI_CP_DISABLED)) {
			if (!f2fs_test_and_set_bit(offset, se->ckpt_valid_map))
				se->ckpt_valid_blocks++;
		}
	} else {
		exist = f2fs_test_and_clear_bit(offset, se->cur_valid_map);
#ifdef CONFIG_F2FS_CHECK_FS
		mir_exist = f2fs_test_and_clear_bit(offset,
						se->cur_valid_map_mir);
		if (unlikely(exist != mir_exist)) {
			f2fs_msg(sbi->sb, KERN_ERR, "Inconsistent error "
				"when clearing bitmap, blk:%u, old bit:%d",
				blkaddr, exist);
			f2fs_bug_on(sbi, 1);
		}
#endif
		if (unlikely(!exist)) {
			f2fs_msg(sbi->sb, KERN_ERR,
				"Bitmap was wrongly cleared, blk:%u", blkaddr);
			f2fs_bug_on(sbi, 1);
			se->valid_blocks++;
			del = 0;
		} else if (unlikely(is_sbi_flag_set(sbi, SBI_CP_DISABLED))) {
			/*
			 * If checkpoints are off, we must not reuse data that
			 * was used in the previous checkpoint. If it was used
			 * before, we must track that to know how much space we
			 * really have.
			 */
			if (f2fs_test_bit(offset, se->ckpt_valid_map)) {
				spin_lock(&sbi->stat_lock);
				sbi->unusable_block_count++;
				spin_unlock(&sbi->stat_lock);
			}
		}

		if (f2fs_test_and_clear_bit(offset, se->discard_map))
			sbi->discard_blks++;
	}
	if (!f2fs_test_bit(offset, se->ckpt_valid_map))
		se->ckpt_valid_blocks += del;

	__mark_sit_entry_dirty(sbi, segno);

	/* update total number of valid blocks to be written in ckpt area */
	SIT_I(sbi)->written_valid_blocks += del;

	if (__is_large_section(sbi))
		get_sec_entry(sbi, segno)->valid_blocks += del;
}

void f2fs_invalidate_blocks(struct f2fs_sb_info *sbi, block_t addr)
{
	unsigned int segno = GET_SEGNO(sbi, addr);
	struct sit_info *sit_i = SIT_I(sbi);

	f2fs_bug_on(sbi, addr == NULL_ADDR);
	if (addr == NEW_ADDR)
		return;

	invalidate_mapping_pages(META_MAPPING(sbi), addr, addr);

	/* add it into sit main buffer */
	down_write(&sit_i->sentry_lock);

	update_sit_entry(sbi, addr, -1);

	/* add it into dirty seglist */
	locate_dirty_segment(sbi, segno);

	up_write(&sit_i->sentry_lock);
}

bool f2fs_is_checkpointed_data(struct f2fs_sb_info *sbi, block_t blkaddr)
{
	struct sit_info *sit_i = SIT_I(sbi);
	unsigned int segno, offset;
	struct seg_entry *se;
	bool is_cp = false;

	if (!__is_valid_data_blkaddr(blkaddr))
		return true;

	down_read(&sit_i->sentry_lock);

	segno = GET_SEGNO(sbi, blkaddr);
	se = get_seg_entry(sbi, segno);
	offset = GET_BLKOFF_FROM_SEG0(sbi, blkaddr);

	if (f2fs_test_bit(offset, se->ckpt_valid_map))
		is_cp = true;

	up_read(&sit_i->sentry_lock);

	return is_cp;
}

/*
 * This function should be resided under the curseg_mutex lock
 */
static void __add_sum_entry(struct f2fs_sb_info *sbi, int type,
					struct f2fs_summary *sum)
{
	struct curseg_info *curseg = CURSEG_I(sbi, type);
	void *addr = curseg->sum_blk;
	addr += curseg->next_blkoff * sizeof(struct f2fs_summary);
	memcpy(addr, sum, sizeof(struct f2fs_summary));
}

/*
 * Calculate the number of current summary pages for writing
 */
int f2fs_npages_for_summary_flush(struct f2fs_sb_info *sbi, bool for_ra)
{
	int valid_sum_count = 0;
	int i, sum_in_page;

	for (i = CURSEG_HOT_DATA; i <= CURSEG_COLD_DATA; i++) {
		if (sbi->ckpt->alloc_type[i] == SSR)
			valid_sum_count += sbi->blocks_per_seg;
		else {
			if (for_ra)
				valid_sum_count += le16_to_cpu(
					F2FS_CKPT(sbi)->cur_data_blkoff[i]);
			else
				valid_sum_count += curseg_blkoff(sbi, i);
		}
	}

	sum_in_page = (PAGE_SIZE - 2 * SUM_JOURNAL_SIZE -
			SUM_FOOTER_SIZE) / SUMMARY_SIZE;
	if (valid_sum_count <= sum_in_page)
		return 1;
	else if ((valid_sum_count - sum_in_page) <=
		(PAGE_SIZE - SUM_FOOTER_SIZE) / SUMMARY_SIZE)
		return 2;
	return 3;
}

/*
 * Caller should put this summary page
 */
struct page *f2fs_get_sum_page(struct f2fs_sb_info *sbi, unsigned int segno)
{
	return f2fs_get_meta_page_nofail(sbi, GET_SUM_BLOCK(sbi, segno));
}

void f2fs_update_meta_page(struct f2fs_sb_info *sbi,
					void *src, block_t blk_addr)
{
	struct page *page = f2fs_grab_meta_page(sbi, blk_addr);

	memcpy(page_address(page), src, PAGE_SIZE);
	set_page_dirty(page);
	f2fs_put_page(page, 1);
}

static void write_sum_page(struct f2fs_sb_info *sbi,
			struct f2fs_summary_block *sum_blk, block_t blk_addr)
{
	f2fs_update_meta_page(sbi, (void *)sum_blk, blk_addr);
}

static void write_current_sum_page(struct f2fs_sb_info *sbi,
						int type, block_t blk_addr)
{
	struct curseg_info *curseg = CURSEG_I(sbi, type);
	struct page *page = f2fs_grab_meta_page(sbi, blk_addr);
	struct f2fs_summary_block *src = curseg->sum_blk;
	struct f2fs_summary_block *dst;

	dst = (struct f2fs_summary_block *)page_address(page);
	memset(dst, 0, PAGE_SIZE);

	mutex_lock(&curseg->curseg_mutex);

	down_read(&curseg->journal_rwsem);
	memcpy(&dst->journal, curseg->journal, SUM_JOURNAL_SIZE);
	up_read(&curseg->journal_rwsem);

	memcpy(dst->entries, src->entries, SUM_ENTRY_SIZE);
	memcpy(&dst->footer, &src->footer, SUM_FOOTER_SIZE);

	mutex_unlock(&curseg->curseg_mutex);

	set_page_dirty(page);
	f2fs_put_page(page, 1);
}

static int is_next_segment_free(struct f2fs_sb_info *sbi, int type)
{
	struct curseg_info *curseg = CURSEG_I(sbi, type);
	unsigned int segno = curseg->segno + 1;
	struct free_segmap_info *free_i = FREE_I(sbi);

	if (segno < MAIN_SEGS(sbi) && segno % sbi->segs_per_sec)
		return !test_bit(segno, free_i->free_segmap);
	return 0;
}

/*
 * Find a new segment from the free segments bitmap to right order
 * This function should be returned with success, otherwise BUG
 */
static void get_new_segment(struct f2fs_sb_info *sbi,
			unsigned int *newseg, bool new_sec, int dir)
{
	struct free_segmap_info *free_i = FREE_I(sbi);
	unsigned int segno, secno, zoneno;
	unsigned int total_zones = MAIN_SECS(sbi) / sbi->secs_per_zone;
	unsigned int hint = GET_SEC_FROM_SEG(sbi, *newseg);
	unsigned int old_zoneno = GET_ZONE_FROM_SEG(sbi, *newseg);
	unsigned int left_start = hint;
	bool init = true;
	int go_left = 0;
	int i;

	spin_lock(&free_i->segmap_lock);

	if (!new_sec && ((*newseg + 1) % sbi->segs_per_sec)) {
		segno = find_next_zero_bit(free_i->free_segmap,
			GET_SEG_FROM_SEC(sbi, hint + 1), *newseg + 1);
		if (segno < GET_SEG_FROM_SEC(sbi, hint + 1))
			goto got_it;
	}
find_other_zone:
	secno = find_next_zero_bit(free_i->free_secmap, MAIN_SECS(sbi), hint);
	if (secno >= MAIN_SECS(sbi)) {
		if (dir == ALLOC_RIGHT) {
			secno = find_next_zero_bit(free_i->free_secmap,
							MAIN_SECS(sbi), 0);
			f2fs_bug_on(sbi, secno >= MAIN_SECS(sbi));
		} else {
			go_left = 1;
			left_start = hint - 1;
		}
	}
	if (go_left == 0)
		goto skip_left;

	while (test_bit(left_start, free_i->free_secmap)) {
		if (left_start > 0) {
			left_start--;
			continue;
		}
		left_start = find_next_zero_bit(free_i->free_secmap,
							MAIN_SECS(sbi), 0);
		f2fs_bug_on(sbi, left_start >= MAIN_SECS(sbi));
		break;
	}
	secno = left_start;
skip_left:
	segno = GET_SEG_FROM_SEC(sbi, secno);
	zoneno = GET_ZONE_FROM_SEC(sbi, secno);

	/* give up on finding another zone */
	if (!init)
		goto got_it;
	if (sbi->secs_per_zone == 1)
		goto got_it;
	if (zoneno == old_zoneno)
		goto got_it;
	if (dir == ALLOC_LEFT) {
		if (!go_left && zoneno + 1 >= total_zones)
			goto got_it;
		if (go_left && zoneno == 0)
			goto got_it;
	}
	for (i = 0; i < NR_CURSEG_TYPE; i++)
		if (CURSEG_I(sbi, i)->zone == zoneno)
			break;

	if (i < NR_CURSEG_TYPE) {
		/* zone is in user, try another */
		if (go_left)
			hint = zoneno * sbi->secs_per_zone - 1;
		else if (zoneno + 1 >= total_zones)
			hint = 0;
		else
			hint = (zoneno + 1) * sbi->secs_per_zone;
		init = false;
		goto find_other_zone;
	}
got_it:
	/* set it as dirty segment in free segmap */
	f2fs_bug_on(sbi, test_bit(segno, free_i->free_segmap));
	__set_inuse(sbi, segno);
	*newseg = segno;
	spin_unlock(&free_i->segmap_lock);
}

static void reset_curseg(struct f2fs_sb_info *sbi, int type, int modified)
{
	struct curseg_info *curseg = CURSEG_I(sbi, type);
	struct summary_footer *sum_footer;

	curseg->segno = curseg->next_segno;
	curseg->zone = GET_ZONE_FROM_SEG(sbi, curseg->segno);
	curseg->next_blkoff = 0;
	curseg->next_segno = NULL_SEGNO;

	sum_footer = &(curseg->sum_blk->footer);
	memset(sum_footer, 0, sizeof(struct summary_footer));
	if (IS_DATASEG(type))
		SET_SUM_TYPE(sum_footer, SUM_TYPE_DATA);
	if (IS_NODESEG(type))
		SET_SUM_TYPE(sum_footer, SUM_TYPE_NODE);
	__set_sit_entry_type(sbi, type, curseg->segno, modified);
}

static unsigned int __get_next_segno(struct f2fs_sb_info *sbi, int type)
{
	/* if segs_per_sec is large than 1, we need to keep original policy. */
	if (__is_large_section(sbi))
		return CURSEG_I(sbi, type)->segno;

	if (unlikely(is_sbi_flag_set(sbi, SBI_CP_DISABLED)))
		return 0;

	if (test_opt(sbi, NOHEAP) &&
		(type == CURSEG_HOT_DATA || IS_NODESEG(type)))
		return 0;

	if (SIT_I(sbi)->last_victim[ALLOC_NEXT])
		return SIT_I(sbi)->last_victim[ALLOC_NEXT];

	/* find segments from 0 to reuse freed segments */
	if (F2FS_OPTION(sbi).alloc_mode == ALLOC_MODE_REUSE)
		return 0;

	return CURSEG_I(sbi, type)->segno;
}

/*
 * Allocate a current working segment.
 * This function always allocates a free segment in LFS manner.
 */
static void new_curseg(struct f2fs_sb_info *sbi, int type, bool new_sec)
{
	struct curseg_info *curseg = CURSEG_I(sbi, type);
	unsigned int segno = curseg->segno;
	int dir = ALLOC_LEFT;

	write_sum_page(sbi, curseg->sum_blk,
				GET_SUM_BLOCK(sbi, segno));
	if (type == CURSEG_WARM_DATA || type == CURSEG_COLD_DATA)
		dir = ALLOC_RIGHT;

	if (test_opt(sbi, NOHEAP))
		dir = ALLOC_RIGHT;

	segno = __get_next_segno(sbi, type);
	get_new_segment(sbi, &segno, new_sec, dir);
	curseg->next_segno = segno;
	reset_curseg(sbi, type, 1);
	curseg->alloc_type = LFS;
}

static void __next_free_blkoff(struct f2fs_sb_info *sbi,
			struct curseg_info *seg, block_t start)
{
	struct seg_entry *se = get_seg_entry(sbi, seg->segno);
	int entries = SIT_VBLOCK_MAP_SIZE / sizeof(unsigned long);
	unsigned long *target_map = SIT_I(sbi)->tmp_map;
	unsigned long *ckpt_map = (unsigned long *)se->ckpt_valid_map;
	unsigned long *cur_map = (unsigned long *)se->cur_valid_map;
	int i, pos;

	for (i = 0; i < entries; i++)
		target_map[i] = ckpt_map[i] | cur_map[i];

	pos = __find_rev_next_zero_bit(target_map, sbi->blocks_per_seg, start);

	seg->next_blkoff = pos;
}

/*
 * If a segment is written by LFS manner, next block offset is just obtained
 * by increasing the current block offset. However, if a segment is written by
 * SSR manner, next block offset obtained by calling __next_free_blkoff
 */
static void __refresh_next_blkoff(struct f2fs_sb_info *sbi,
				struct curseg_info *seg)
{
	if (seg->alloc_type == SSR)
		__next_free_blkoff(sbi, seg, seg->next_blkoff + 1);
	else
		seg->next_blkoff++;
}

/*
 * This function always allocates a used segment(from dirty seglist) by SSR
 * manner, so it should recover the existing segment information of valid blocks
 */
static void change_curseg(struct f2fs_sb_info *sbi, int type)
{
	struct dirty_seglist_info *dirty_i = DIRTY_I(sbi);
	struct curseg_info *curseg = CURSEG_I(sbi, type);
	unsigned int new_segno = curseg->next_segno;
	struct f2fs_summary_block *sum_node;
	struct page *sum_page;

	write_sum_page(sbi, curseg->sum_blk,
				GET_SUM_BLOCK(sbi, curseg->segno));
	__set_test_and_inuse(sbi, new_segno);

	mutex_lock(&dirty_i->seglist_lock);
	__remove_dirty_segment(sbi, new_segno, PRE);
	__remove_dirty_segment(sbi, new_segno, DIRTY);
	mutex_unlock(&dirty_i->seglist_lock);

	reset_curseg(sbi, type, 1);
	curseg->alloc_type = SSR;
	__next_free_blkoff(sbi, curseg, 0);

	sum_page = f2fs_get_sum_page(sbi, new_segno);
	f2fs_bug_on(sbi, IS_ERR(sum_page));
	sum_node = (struct f2fs_summary_block *)page_address(sum_page);
	memcpy(curseg->sum_blk, sum_node, SUM_ENTRY_SIZE);
	f2fs_put_page(sum_page, 1);
}

static int get_ssr_segment(struct f2fs_sb_info *sbi, int type)
{
	struct curseg_info *curseg = CURSEG_I(sbi, type);
	const struct victim_selection *v_ops = DIRTY_I(sbi)->v_ops;
	unsigned segno = NULL_SEGNO;
	int i, cnt;
	bool reversed = false;

	/* f2fs_need_SSR() already forces to do this */
	if (v_ops->get_victim(sbi, &segno, BG_GC, type, SSR)) {
		curseg->next_segno = segno;
		return 1;
	}

	/* For node segments, let's do SSR more intensively */
	if (IS_NODESEG(type)) {
		if (type >= CURSEG_WARM_NODE) {
			reversed = true;
			i = CURSEG_COLD_NODE;
		} else {
			i = CURSEG_HOT_NODE;
		}
		cnt = NR_CURSEG_NODE_TYPE;
	} else {
		if (type >= CURSEG_WARM_DATA) {
			reversed = true;
			i = CURSEG_COLD_DATA;
		} else {
			i = CURSEG_HOT_DATA;
		}
		cnt = NR_CURSEG_DATA_TYPE;
	}

	for (; cnt-- > 0; reversed ? i-- : i++) {
		if (i == type)
			continue;
		if (v_ops->get_victim(sbi, &segno, BG_GC, i, SSR)) {
			curseg->next_segno = segno;
			return 1;
		}
	}

	/* find valid_blocks=0 in dirty list */
	if (unlikely(is_sbi_flag_set(sbi, SBI_CP_DISABLED))) {
		segno = get_free_segment(sbi);
		if (segno != NULL_SEGNO) {
			curseg->next_segno = segno;
			return 1;
		}
	}
	return 0;
}

/*
 * flush out current segment and replace it with new segment
 * This function should be returned with success, otherwise BUG
 */
static void allocate_segment_by_default(struct f2fs_sb_info *sbi,
						int type, bool force)
{
	struct curseg_info *curseg = CURSEG_I(sbi, type);

	if (force)
		new_curseg(sbi, type, true);
	else if (!is_set_ckpt_flags(sbi, CP_CRC_RECOVERY_FLAG) &&
					type == CURSEG_WARM_NODE)
		new_curseg(sbi, type, false);
	else if (curseg->alloc_type == LFS && is_next_segment_free(sbi, type) &&
			likely(!is_sbi_flag_set(sbi, SBI_CP_DISABLED)))
		new_curseg(sbi, type, false);
	else if (f2fs_need_SSR(sbi) && get_ssr_segment(sbi, type))
		change_curseg(sbi, type);
	else
		new_curseg(sbi, type, false);

	stat_inc_seg_type(sbi, curseg);
}

void f2fs_allocate_new_segments(struct f2fs_sb_info *sbi)
{
	struct curseg_info *curseg;
	unsigned int old_segno;
	int i;

	down_write(&SIT_I(sbi)->sentry_lock);

	for (i = CURSEG_HOT_DATA; i <= CURSEG_COLD_DATA; i++) {
		curseg = CURSEG_I(sbi, i);
		old_segno = curseg->segno;
		SIT_I(sbi)->s_ops->allocate_segment(sbi, i, true);
		locate_dirty_segment(sbi, old_segno);
	}

	up_write(&SIT_I(sbi)->sentry_lock);
}

static const struct segment_allocation default_salloc_ops = {
	.allocate_segment = allocate_segment_by_default,
};

bool f2fs_exist_trim_candidates(struct f2fs_sb_info *sbi,
						struct cp_control *cpc)
{
	__u64 trim_start = cpc->trim_start;
	bool has_candidate = false;

	down_write(&SIT_I(sbi)->sentry_lock);
	for (; cpc->trim_start <= cpc->trim_end; cpc->trim_start++) {
		if (add_discard_addrs(sbi, cpc, true)) {
			has_candidate = true;
			break;
		}
	}
	up_write(&SIT_I(sbi)->sentry_lock);

	cpc->trim_start = trim_start;
	return has_candidate;
}

static unsigned int __issue_discard_cmd_range(struct f2fs_sb_info *sbi,
					struct discard_policy *dpolicy,
					unsigned int start, unsigned int end)
{
	struct discard_cmd_control *dcc = SM_I(sbi)->dcc_info;
	struct discard_cmd *prev_dc = NULL, *next_dc = NULL;
	struct rb_node **insert_p = NULL, *insert_parent = NULL;
	struct discard_cmd *dc;
	struct blk_plug plug;
	int issued;
	unsigned int trimmed = 0;

next:
	issued = 0;

	mutex_lock(&dcc->cmd_lock);
	if (unlikely(dcc->rbtree_check))
		f2fs_bug_on(sbi, !f2fs_check_rb_tree_consistence(sbi,
								&dcc->root));

	dc = (struct discard_cmd *)f2fs_lookup_rb_tree_ret(&dcc->root,
					NULL, start,
					(struct rb_entry **)&prev_dc,
					(struct rb_entry **)&next_dc,
					&insert_p, &insert_parent, true);
	if (!dc)
		dc = next_dc;

	blk_start_plug(&plug);

	while (dc && dc->lstart <= end) {
		struct rb_node *node;
		int err = 0;

		if (dc->len < dpolicy->granularity)
			goto skip;

		if (dc->state != D_PREP) {
			list_move_tail(&dc->list, &dcc->fstrim_list);
			goto skip;
		}

		err = __submit_discard_cmd(sbi, dpolicy, dc, &issued);

		if (issued >= dpolicy->max_requests) {
			start = dc->lstart + dc->len;

			if (err)
				__remove_discard_cmd(sbi, dc);

			blk_finish_plug(&plug);
			mutex_unlock(&dcc->cmd_lock);
			trimmed += __wait_all_discard_cmd(sbi, NULL);
			congestion_wait(BLK_RW_ASYNC, HZ/50);
			goto next;
		}
skip:
		node = rb_next(&dc->rb_node);
		if (err)
			__remove_discard_cmd(sbi, dc);
		dc = rb_entry_safe(node, struct discard_cmd, rb_node);

		if (fatal_signal_pending(current))
			break;
	}

	blk_finish_plug(&plug);
	mutex_unlock(&dcc->cmd_lock);

	return trimmed;
}

int f2fs_trim_fs(struct f2fs_sb_info *sbi, struct fstrim_range *range)
{
	__u64 start = F2FS_BYTES_TO_BLK(range->start);
	__u64 end = start + F2FS_BYTES_TO_BLK(range->len) - 1;
	unsigned int start_segno, end_segno;
	block_t start_block, end_block;
	struct cp_control cpc;
	struct discard_policy dpolicy;
	unsigned long long trimmed = 0;
	int err = 0;
	bool need_align = test_opt(sbi, LFS) && __is_large_section(sbi);

	if (start >= MAX_BLKADDR(sbi) || range->len < sbi->blocksize)
		return -EINVAL;

<<<<<<< HEAD
	cpc.trimmed = 0;
	if (end <= MAIN_BLKADDR(sbi))
=======
	if (end < MAIN_BLKADDR(sbi))
>>>>>>> 9a298fe0
		goto out;

	if (is_sbi_flag_set(sbi, SBI_NEED_FSCK)) {
		f2fs_msg(sbi->sb, KERN_WARNING,
			"Found FS corruption, run fsck to fix.");
		return -EIO;
	}

	/* start/end segment number in main_area */
	start_segno = (start <= MAIN_BLKADDR(sbi)) ? 0 : GET_SEGNO(sbi, start);
	end_segno = (end >= MAX_BLKADDR(sbi)) ? MAIN_SEGS(sbi) - 1 :
						GET_SEGNO(sbi, end);
	if (need_align) {
		start_segno = rounddown(start_segno, sbi->segs_per_sec);
		end_segno = roundup(end_segno + 1, sbi->segs_per_sec) - 1;
	}

	cpc.reason = CP_DISCARD;
	cpc.trim_minlen = max_t(__u64, 1, F2FS_BYTES_TO_BLK(range->minlen));
	cpc.trim_start = start_segno;
	cpc.trim_end = end_segno;

	if (sbi->discard_blks == 0)
		goto out;

	mutex_lock(&sbi->gc_mutex);
	err = f2fs_write_checkpoint(sbi, &cpc);
	mutex_unlock(&sbi->gc_mutex);
	if (err)
		goto out;

	/*
	 * We filed discard candidates, but actually we don't need to wait for
	 * all of them, since they'll be issued in idle time along with runtime
	 * discard option. User configuration looks like using runtime discard
	 * or periodic fstrim instead of it.
	 */
	if (f2fs_realtime_discard_enable(sbi))
		goto out;

	start_block = START_BLOCK(sbi, start_segno);
	end_block = START_BLOCK(sbi, end_segno + 1);

	__init_discard_policy(sbi, &dpolicy, DPOLICY_FSTRIM, cpc.trim_minlen);
	trimmed = __issue_discard_cmd_range(sbi, &dpolicy,
					start_block, end_block);

	trimmed += __wait_discard_cmd_range(sbi, &dpolicy,
					start_block, end_block);
out:
	if (!err)
		range->len = F2FS_BLK_TO_BYTES(trimmed);
	return err;
}

static bool __has_curseg_space(struct f2fs_sb_info *sbi, int type)
{
	struct curseg_info *curseg = CURSEG_I(sbi, type);
	if (curseg->next_blkoff < sbi->blocks_per_seg)
		return true;
	return false;
}

int f2fs_rw_hint_to_seg_type(enum rw_hint hint)
{
	switch (hint) {
	case WRITE_LIFE_SHORT:
		return CURSEG_HOT_DATA;
	case WRITE_LIFE_EXTREME:
		return CURSEG_COLD_DATA;
	default:
		return CURSEG_WARM_DATA;
	}
}

/* This returns write hints for each segment type. This hints will be
 * passed down to block layer. There are mapping tables which depend on
 * the mount option 'whint_mode'.
 *
 * 1) whint_mode=off. F2FS only passes down WRITE_LIFE_NOT_SET.
 *
 * 2) whint_mode=user-based. F2FS tries to pass down hints given by users.
 *
 * User                  F2FS                     Block
 * ----                  ----                     -----
 *                       META                     WRITE_LIFE_NOT_SET
 *                       HOT_NODE                 "
 *                       WARM_NODE                "
 *                       COLD_NODE                "
 * ioctl(COLD)           COLD_DATA                WRITE_LIFE_EXTREME
 * extension list        "                        "
 *
 * -- buffered io
 * WRITE_LIFE_EXTREME    COLD_DATA                WRITE_LIFE_EXTREME
 * WRITE_LIFE_SHORT      HOT_DATA                 WRITE_LIFE_SHORT
 * WRITE_LIFE_NOT_SET    WARM_DATA                WRITE_LIFE_NOT_SET
 * WRITE_LIFE_NONE       "                        "
 * WRITE_LIFE_MEDIUM     "                        "
 * WRITE_LIFE_LONG       "                        "
 *
 * -- direct io
 * WRITE_LIFE_EXTREME    COLD_DATA                WRITE_LIFE_EXTREME
 * WRITE_LIFE_SHORT      HOT_DATA                 WRITE_LIFE_SHORT
 * WRITE_LIFE_NOT_SET    WARM_DATA                WRITE_LIFE_NOT_SET
 * WRITE_LIFE_NONE       "                        WRITE_LIFE_NONE
 * WRITE_LIFE_MEDIUM     "                        WRITE_LIFE_MEDIUM
 * WRITE_LIFE_LONG       "                        WRITE_LIFE_LONG
 *
 * 3) whint_mode=fs-based. F2FS passes down hints with its policy.
 *
 * User                  F2FS                     Block
 * ----                  ----                     -----
 *                       META                     WRITE_LIFE_MEDIUM;
 *                       HOT_NODE                 WRITE_LIFE_NOT_SET
 *                       WARM_NODE                "
 *                       COLD_NODE                WRITE_LIFE_NONE
 * ioctl(COLD)           COLD_DATA                WRITE_LIFE_EXTREME
 * extension list        "                        "
 *
 * -- buffered io
 * WRITE_LIFE_EXTREME    COLD_DATA                WRITE_LIFE_EXTREME
 * WRITE_LIFE_SHORT      HOT_DATA                 WRITE_LIFE_SHORT
 * WRITE_LIFE_NOT_SET    WARM_DATA                WRITE_LIFE_LONG
 * WRITE_LIFE_NONE       "                        "
 * WRITE_LIFE_MEDIUM     "                        "
 * WRITE_LIFE_LONG       "                        "
 *
 * -- direct io
 * WRITE_LIFE_EXTREME    COLD_DATA                WRITE_LIFE_EXTREME
 * WRITE_LIFE_SHORT      HOT_DATA                 WRITE_LIFE_SHORT
 * WRITE_LIFE_NOT_SET    WARM_DATA                WRITE_LIFE_NOT_SET
 * WRITE_LIFE_NONE       "                        WRITE_LIFE_NONE
 * WRITE_LIFE_MEDIUM     "                        WRITE_LIFE_MEDIUM
 * WRITE_LIFE_LONG       "                        WRITE_LIFE_LONG
 */

enum rw_hint f2fs_io_type_to_rw_hint(struct f2fs_sb_info *sbi,
				enum page_type type, enum temp_type temp)
{
	if (F2FS_OPTION(sbi).whint_mode == WHINT_MODE_USER) {
		if (type == DATA) {
			if (temp == WARM)
				return WRITE_LIFE_NOT_SET;
			else if (temp == HOT)
				return WRITE_LIFE_SHORT;
			else if (temp == COLD)
				return WRITE_LIFE_EXTREME;
		} else {
			return WRITE_LIFE_NOT_SET;
		}
	} else if (F2FS_OPTION(sbi).whint_mode == WHINT_MODE_FS) {
		if (type == DATA) {
			if (temp == WARM)
				return WRITE_LIFE_LONG;
			else if (temp == HOT)
				return WRITE_LIFE_SHORT;
			else if (temp == COLD)
				return WRITE_LIFE_EXTREME;
		} else if (type == NODE) {
			if (temp == WARM || temp == HOT)
				return WRITE_LIFE_NOT_SET;
			else if (temp == COLD)
				return WRITE_LIFE_NONE;
		} else if (type == META) {
			return WRITE_LIFE_MEDIUM;
		}
	}
	return WRITE_LIFE_NOT_SET;
}

static int __get_segment_type_2(struct f2fs_io_info *fio)
{
	if (fio->type == DATA)
		return CURSEG_HOT_DATA;
	else
		return CURSEG_HOT_NODE;
}

static int __get_segment_type_4(struct f2fs_io_info *fio)
{
	if (fio->type == DATA) {
		struct inode *inode = fio->page->mapping->host;

		if (S_ISDIR(inode->i_mode))
			return CURSEG_HOT_DATA;
		else
			return CURSEG_COLD_DATA;
	} else {
		if (IS_DNODE(fio->page) && is_cold_node(fio->page))
			return CURSEG_WARM_NODE;
		else
			return CURSEG_COLD_NODE;
	}
}

static int __get_segment_type_6(struct f2fs_io_info *fio)
{
	if (fio->type == DATA) {
		struct inode *inode = fio->page->mapping->host;

		if (is_cold_data(fio->page) || file_is_cold(inode))
			return CURSEG_COLD_DATA;
		if (file_is_hot(inode) ||
				is_inode_flag_set(inode, FI_HOT_DATA) ||
				f2fs_is_atomic_file(inode) ||
				f2fs_is_volatile_file(inode))
			return CURSEG_HOT_DATA;
		/* f2fs_rw_hint_to_seg_type(inode->i_write_hint); */
		return CURSEG_WARM_DATA;
	} else {
		if (IS_DNODE(fio->page))
			return is_cold_node(fio->page) ? CURSEG_WARM_NODE :
						CURSEG_HOT_NODE;
		return CURSEG_COLD_NODE;
	}
}

static int __get_segment_type(struct f2fs_io_info *fio)
{
	int type = 0;

	switch (F2FS_OPTION(fio->sbi).active_logs) {
	case 2:
		type = __get_segment_type_2(fio);
		break;
	case 4:
		type = __get_segment_type_4(fio);
		break;
	case 6:
		type = __get_segment_type_6(fio);
		break;
	default:
		f2fs_bug_on(fio->sbi, true);
	}

	if (IS_HOT(type))
		fio->temp = HOT;
	else if (IS_WARM(type))
		fio->temp = WARM;
	else
		fio->temp = COLD;
	return type;
}

void f2fs_allocate_data_block(struct f2fs_sb_info *sbi, struct page *page,
		block_t old_blkaddr, block_t *new_blkaddr,
		struct f2fs_summary *sum, int type,
		struct f2fs_io_info *fio, bool add_list)
{
	struct sit_info *sit_i = SIT_I(sbi);
	struct curseg_info *curseg = CURSEG_I(sbi, type);

	down_read(&SM_I(sbi)->curseg_lock);

	mutex_lock(&curseg->curseg_mutex);
	down_write(&sit_i->sentry_lock);

	*new_blkaddr = NEXT_FREE_BLKADDR(sbi, curseg);

	f2fs_wait_discard_bio(sbi, *new_blkaddr);

	/*
	 * __add_sum_entry should be resided under the curseg_mutex
	 * because, this function updates a summary entry in the
	 * current summary block.
	 */
	__add_sum_entry(sbi, type, sum);

	__refresh_next_blkoff(sbi, curseg);

	stat_inc_block_count(sbi, curseg);

	/*
	 * SIT information should be updated before segment allocation,
	 * since SSR needs latest valid block information.
	 */
	update_sit_entry(sbi, *new_blkaddr, 1);
	if (GET_SEGNO(sbi, old_blkaddr) != NULL_SEGNO)
		update_sit_entry(sbi, old_blkaddr, -1);

	if (!__has_curseg_space(sbi, type))
		sit_i->s_ops->allocate_segment(sbi, type, false);

	/*
	 * segment dirty status should be updated after segment allocation,
	 * so we just need to update status only one time after previous
	 * segment being closed.
	 */
	locate_dirty_segment(sbi, GET_SEGNO(sbi, old_blkaddr));
	locate_dirty_segment(sbi, GET_SEGNO(sbi, *new_blkaddr));

	up_write(&sit_i->sentry_lock);

	if (page && IS_NODESEG(type)) {
		fill_node_footer_blkaddr(page, NEXT_FREE_BLKADDR(sbi, curseg));

		f2fs_inode_chksum_set(sbi, page);
	}

	if (add_list) {
		struct f2fs_bio_info *io;

		INIT_LIST_HEAD(&fio->list);
		fio->in_list = true;
		fio->retry = false;
		io = sbi->write_io[fio->type] + fio->temp;
		spin_lock(&io->io_lock);
		list_add_tail(&fio->list, &io->io_list);
		spin_unlock(&io->io_lock);
	}

	mutex_unlock(&curseg->curseg_mutex);

	up_read(&SM_I(sbi)->curseg_lock);
}

static void update_device_state(struct f2fs_io_info *fio)
{
	struct f2fs_sb_info *sbi = fio->sbi;
	unsigned int devidx;

	if (!f2fs_is_multi_device(sbi))
		return;

	devidx = f2fs_target_device_index(sbi, fio->new_blkaddr);

	/* update device state for fsync */
	f2fs_set_dirty_device(sbi, fio->ino, devidx, FLUSH_INO);

	/* update device state for checkpoint */
	if (!f2fs_test_bit(devidx, (char *)&sbi->dirty_device)) {
		spin_lock(&sbi->dev_lock);
		f2fs_set_bit(devidx, (char *)&sbi->dirty_device);
		spin_unlock(&sbi->dev_lock);
	}
}

static void do_write_page(struct f2fs_summary *sum, struct f2fs_io_info *fio)
{
	int type = __get_segment_type(fio);
	bool keep_order = (test_opt(fio->sbi, LFS) && type == CURSEG_COLD_DATA);

	if (keep_order)
		down_read(&fio->sbi->io_order_lock);
reallocate:
	f2fs_allocate_data_block(fio->sbi, fio->page, fio->old_blkaddr,
			&fio->new_blkaddr, sum, type, fio, true);
	if (GET_SEGNO(fio->sbi, fio->old_blkaddr) != NULL_SEGNO)
		invalidate_mapping_pages(META_MAPPING(fio->sbi),
					fio->old_blkaddr, fio->old_blkaddr);

	/* writeout dirty page into bdev */
	f2fs_submit_page_write(fio);
	if (fio->retry) {
		fio->old_blkaddr = fio->new_blkaddr;
		goto reallocate;
	}

	update_device_state(fio);

	if (keep_order)
		up_read(&fio->sbi->io_order_lock);
}

void f2fs_do_write_meta_page(struct f2fs_sb_info *sbi, struct page *page,
					enum iostat_type io_type)
{
	struct f2fs_io_info fio = {
		.sbi = sbi,
		.type = META,
		.temp = HOT,
		.op = REQ_OP_WRITE,
		.op_flags = REQ_SYNC | REQ_META | REQ_PRIO,
		.old_blkaddr = page->index,
		.new_blkaddr = page->index,
		.page = page,
		.encrypted_page = NULL,
		.in_list = false,
	};

	if (unlikely(page->index >= MAIN_BLKADDR(sbi)))
		fio.op_flags &= ~REQ_META;

	set_page_writeback(page);
	ClearPageError(page);
	f2fs_submit_page_write(&fio);

	stat_inc_meta_count(sbi, page->index);
	f2fs_update_iostat(sbi, io_type, F2FS_BLKSIZE);
}

void f2fs_do_write_node_page(unsigned int nid, struct f2fs_io_info *fio)
{
	struct f2fs_summary sum;

	set_summary(&sum, nid, 0, 0);
	do_write_page(&sum, fio);

	f2fs_update_iostat(fio->sbi, fio->io_type, F2FS_BLKSIZE);
}

void f2fs_outplace_write_data(struct dnode_of_data *dn,
					struct f2fs_io_info *fio)
{
	struct f2fs_sb_info *sbi = fio->sbi;
	struct f2fs_summary sum;

	f2fs_bug_on(sbi, dn->data_blkaddr == NULL_ADDR);
	set_summary(&sum, dn->nid, dn->ofs_in_node, fio->version);
	do_write_page(&sum, fio);
	f2fs_update_data_blkaddr(dn, fio->new_blkaddr);

	f2fs_update_iostat(sbi, fio->io_type, F2FS_BLKSIZE);
}

int f2fs_inplace_write_data(struct f2fs_io_info *fio)
{
	int err;
	struct f2fs_sb_info *sbi = fio->sbi;
	unsigned int segno;

	fio->new_blkaddr = fio->old_blkaddr;
	/* i/o temperature is needed for passing down write hints */
	__get_segment_type(fio);

	segno = GET_SEGNO(sbi, fio->new_blkaddr);

	if (!IS_DATASEG(get_seg_entry(sbi, segno)->type)) {
		set_sbi_flag(sbi, SBI_NEED_FSCK);
		return -EFAULT;
	}

	stat_inc_inplace_blocks(fio->sbi);

	err = f2fs_submit_page_bio(fio);
	if (!err) {
		update_device_state(fio);
		f2fs_update_iostat(fio->sbi, fio->io_type, F2FS_BLKSIZE);
	}

	return err;
}

static inline int __f2fs_get_curseg(struct f2fs_sb_info *sbi,
						unsigned int segno)
{
	int i;

	for (i = CURSEG_HOT_DATA; i < NO_CHECK_TYPE; i++) {
		if (CURSEG_I(sbi, i)->segno == segno)
			break;
	}
	return i;
}

void f2fs_do_replace_block(struct f2fs_sb_info *sbi, struct f2fs_summary *sum,
				block_t old_blkaddr, block_t new_blkaddr,
				bool recover_curseg, bool recover_newaddr)
{
	struct sit_info *sit_i = SIT_I(sbi);
	struct curseg_info *curseg;
	unsigned int segno, old_cursegno;
	struct seg_entry *se;
	int type;
	unsigned short old_blkoff;

	segno = GET_SEGNO(sbi, new_blkaddr);
	se = get_seg_entry(sbi, segno);
	type = se->type;

	down_write(&SM_I(sbi)->curseg_lock);

	if (!recover_curseg) {
		/* for recovery flow */
		if (se->valid_blocks == 0 && !IS_CURSEG(sbi, segno)) {
			if (old_blkaddr == NULL_ADDR)
				type = CURSEG_COLD_DATA;
			else
				type = CURSEG_WARM_DATA;
		}
	} else {
		if (IS_CURSEG(sbi, segno)) {
			/* se->type is volatile as SSR allocation */
			type = __f2fs_get_curseg(sbi, segno);
			f2fs_bug_on(sbi, type == NO_CHECK_TYPE);
		} else {
			type = CURSEG_WARM_DATA;
		}
	}

	f2fs_bug_on(sbi, !IS_DATASEG(type));
	curseg = CURSEG_I(sbi, type);

	mutex_lock(&curseg->curseg_mutex);
	down_write(&sit_i->sentry_lock);

	old_cursegno = curseg->segno;
	old_blkoff = curseg->next_blkoff;

	/* change the current segment */
	if (segno != curseg->segno) {
		curseg->next_segno = segno;
		change_curseg(sbi, type);
	}

	curseg->next_blkoff = GET_BLKOFF_FROM_SEG0(sbi, new_blkaddr);
	__add_sum_entry(sbi, type, sum);

	if (!recover_curseg || recover_newaddr)
		update_sit_entry(sbi, new_blkaddr, 1);
	if (GET_SEGNO(sbi, old_blkaddr) != NULL_SEGNO) {
		invalidate_mapping_pages(META_MAPPING(sbi),
					old_blkaddr, old_blkaddr);
		update_sit_entry(sbi, old_blkaddr, -1);
	}

	locate_dirty_segment(sbi, GET_SEGNO(sbi, old_blkaddr));
	locate_dirty_segment(sbi, GET_SEGNO(sbi, new_blkaddr));

	locate_dirty_segment(sbi, old_cursegno);

	if (recover_curseg) {
		if (old_cursegno != curseg->segno) {
			curseg->next_segno = old_cursegno;
			change_curseg(sbi, type);
		}
		curseg->next_blkoff = old_blkoff;
	}

	up_write(&sit_i->sentry_lock);
	mutex_unlock(&curseg->curseg_mutex);
	up_write(&SM_I(sbi)->curseg_lock);
}

void f2fs_replace_block(struct f2fs_sb_info *sbi, struct dnode_of_data *dn,
				block_t old_addr, block_t new_addr,
				unsigned char version, bool recover_curseg,
				bool recover_newaddr)
{
	struct f2fs_summary sum;

	set_summary(&sum, dn->nid, dn->ofs_in_node, version);

	f2fs_do_replace_block(sbi, &sum, old_addr, new_addr,
					recover_curseg, recover_newaddr);

	f2fs_update_data_blkaddr(dn, new_addr);
}

void f2fs_wait_on_page_writeback(struct page *page,
				enum page_type type, bool ordered, bool locked)
{
	if (PageWriteback(page)) {
		struct f2fs_sb_info *sbi = F2FS_P_SB(page);

		f2fs_submit_merged_write_cond(sbi, NULL, page, 0, type);
		if (ordered) {
			wait_on_page_writeback(page);
			f2fs_bug_on(sbi, locked && PageWriteback(page));
		} else {
			wait_for_stable_page(page);
		}
	}
}

void f2fs_wait_on_block_writeback(struct inode *inode, block_t blkaddr)
{
	struct f2fs_sb_info *sbi = F2FS_I_SB(inode);
	struct page *cpage;

	if (!f2fs_post_read_required(inode))
		return;

	if (!__is_valid_data_blkaddr(blkaddr))
		return;

	cpage = find_lock_page(META_MAPPING(sbi), blkaddr);
	if (cpage) {
		f2fs_wait_on_page_writeback(cpage, DATA, true, true);
		f2fs_put_page(cpage, 1);
	}
}

void f2fs_wait_on_block_writeback_range(struct inode *inode, block_t blkaddr,
								block_t len)
{
	block_t i;

	for (i = 0; i < len; i++)
		f2fs_wait_on_block_writeback(inode, blkaddr + i);
}

static int read_compacted_summaries(struct f2fs_sb_info *sbi)
{
	struct f2fs_checkpoint *ckpt = F2FS_CKPT(sbi);
	struct curseg_info *seg_i;
	unsigned char *kaddr;
	struct page *page;
	block_t start;
	int i, j, offset;

	start = start_sum_block(sbi);

	page = f2fs_get_meta_page(sbi, start++);
	if (IS_ERR(page))
		return PTR_ERR(page);
	kaddr = (unsigned char *)page_address(page);

	/* Step 1: restore nat cache */
	seg_i = CURSEG_I(sbi, CURSEG_HOT_DATA);
	memcpy(seg_i->journal, kaddr, SUM_JOURNAL_SIZE);

	/* Step 2: restore sit cache */
	seg_i = CURSEG_I(sbi, CURSEG_COLD_DATA);
	memcpy(seg_i->journal, kaddr + SUM_JOURNAL_SIZE, SUM_JOURNAL_SIZE);
	offset = 2 * SUM_JOURNAL_SIZE;

	/* Step 3: restore summary entries */
	for (i = CURSEG_HOT_DATA; i <= CURSEG_COLD_DATA; i++) {
		unsigned short blk_off;
		unsigned int segno;

		seg_i = CURSEG_I(sbi, i);
		segno = le32_to_cpu(ckpt->cur_data_segno[i]);
		blk_off = le16_to_cpu(ckpt->cur_data_blkoff[i]);
		seg_i->next_segno = segno;
		reset_curseg(sbi, i, 0);
		seg_i->alloc_type = ckpt->alloc_type[i];
		seg_i->next_blkoff = blk_off;

		if (seg_i->alloc_type == SSR)
			blk_off = sbi->blocks_per_seg;

		for (j = 0; j < blk_off; j++) {
			struct f2fs_summary *s;
			s = (struct f2fs_summary *)(kaddr + offset);
			seg_i->sum_blk->entries[j] = *s;
			offset += SUMMARY_SIZE;
			if (offset + SUMMARY_SIZE <= PAGE_SIZE -
						SUM_FOOTER_SIZE)
				continue;

			f2fs_put_page(page, 1);
			page = NULL;

			page = f2fs_get_meta_page(sbi, start++);
			if (IS_ERR(page))
				return PTR_ERR(page);
			kaddr = (unsigned char *)page_address(page);
			offset = 0;
		}
	}
	f2fs_put_page(page, 1);
	return 0;
}

static int read_normal_summaries(struct f2fs_sb_info *sbi, int type)
{
	struct f2fs_checkpoint *ckpt = F2FS_CKPT(sbi);
	struct f2fs_summary_block *sum;
	struct curseg_info *curseg;
	struct page *new;
	unsigned short blk_off;
	unsigned int segno = 0;
	block_t blk_addr = 0;
	int err = 0;

	/* get segment number and block addr */
	if (IS_DATASEG(type)) {
		segno = le32_to_cpu(ckpt->cur_data_segno[type]);
		blk_off = le16_to_cpu(ckpt->cur_data_blkoff[type -
							CURSEG_HOT_DATA]);
		if (__exist_node_summaries(sbi))
			blk_addr = sum_blk_addr(sbi, NR_CURSEG_TYPE, type);
		else
			blk_addr = sum_blk_addr(sbi, NR_CURSEG_DATA_TYPE, type);
	} else {
		segno = le32_to_cpu(ckpt->cur_node_segno[type -
							CURSEG_HOT_NODE]);
		blk_off = le16_to_cpu(ckpt->cur_node_blkoff[type -
							CURSEG_HOT_NODE]);
		if (__exist_node_summaries(sbi))
			blk_addr = sum_blk_addr(sbi, NR_CURSEG_NODE_TYPE,
							type - CURSEG_HOT_NODE);
		else
			blk_addr = GET_SUM_BLOCK(sbi, segno);
	}

	new = f2fs_get_meta_page(sbi, blk_addr);
	if (IS_ERR(new))
		return PTR_ERR(new);
	sum = (struct f2fs_summary_block *)page_address(new);

	if (IS_NODESEG(type)) {
		if (__exist_node_summaries(sbi)) {
			struct f2fs_summary *ns = &sum->entries[0];
			int i;
			for (i = 0; i < sbi->blocks_per_seg; i++, ns++) {
				ns->version = 0;
				ns->ofs_in_node = 0;
			}
		} else {
			err = f2fs_restore_node_summary(sbi, segno, sum);
			if (err)
				goto out;
		}
	}

	/* set uncompleted segment to curseg */
	curseg = CURSEG_I(sbi, type);
	mutex_lock(&curseg->curseg_mutex);

	/* update journal info */
	down_write(&curseg->journal_rwsem);
	memcpy(curseg->journal, &sum->journal, SUM_JOURNAL_SIZE);
	up_write(&curseg->journal_rwsem);

	memcpy(curseg->sum_blk->entries, sum->entries, SUM_ENTRY_SIZE);
	memcpy(&curseg->sum_blk->footer, &sum->footer, SUM_FOOTER_SIZE);
	curseg->next_segno = segno;
	reset_curseg(sbi, type, 0);
	curseg->alloc_type = ckpt->alloc_type[type];
	curseg->next_blkoff = blk_off;
	mutex_unlock(&curseg->curseg_mutex);
out:
	f2fs_put_page(new, 1);
	return err;
}

static int restore_curseg_summaries(struct f2fs_sb_info *sbi)
{
	struct f2fs_journal *sit_j = CURSEG_I(sbi, CURSEG_COLD_DATA)->journal;
	struct f2fs_journal *nat_j = CURSEG_I(sbi, CURSEG_HOT_DATA)->journal;
	int type = CURSEG_HOT_DATA;
	int err;

	if (is_set_ckpt_flags(sbi, CP_COMPACT_SUM_FLAG)) {
		int npages = f2fs_npages_for_summary_flush(sbi, true);

		if (npages >= 2)
			f2fs_ra_meta_pages(sbi, start_sum_block(sbi), npages,
							META_CP, true);

		/* restore for compacted data summary */
		err = read_compacted_summaries(sbi);
		if (err)
			return err;
		type = CURSEG_HOT_NODE;
	}

	if (__exist_node_summaries(sbi))
		f2fs_ra_meta_pages(sbi, sum_blk_addr(sbi, NR_CURSEG_TYPE, type),
					NR_CURSEG_TYPE - type, META_CP, true);

	for (; type <= CURSEG_COLD_NODE; type++) {
		err = read_normal_summaries(sbi, type);
		if (err)
			return err;
	}

	/* sanity check for summary blocks */
	if (nats_in_cursum(nat_j) > NAT_JOURNAL_ENTRIES ||
			sits_in_cursum(sit_j) > SIT_JOURNAL_ENTRIES)
		return -EINVAL;

	return 0;
}

static void write_compacted_summaries(struct f2fs_sb_info *sbi, block_t blkaddr)
{
	struct page *page;
	unsigned char *kaddr;
	struct f2fs_summary *summary;
	struct curseg_info *seg_i;
	int written_size = 0;
	int i, j;

	page = f2fs_grab_meta_page(sbi, blkaddr++);
	kaddr = (unsigned char *)page_address(page);
	memset(kaddr, 0, PAGE_SIZE);

	/* Step 1: write nat cache */
	seg_i = CURSEG_I(sbi, CURSEG_HOT_DATA);
	memcpy(kaddr, seg_i->journal, SUM_JOURNAL_SIZE);
	written_size += SUM_JOURNAL_SIZE;

	/* Step 2: write sit cache */
	seg_i = CURSEG_I(sbi, CURSEG_COLD_DATA);
	memcpy(kaddr + written_size, seg_i->journal, SUM_JOURNAL_SIZE);
	written_size += SUM_JOURNAL_SIZE;

	/* Step 3: write summary entries */
	for (i = CURSEG_HOT_DATA; i <= CURSEG_COLD_DATA; i++) {
		unsigned short blkoff;
		seg_i = CURSEG_I(sbi, i);
		if (sbi->ckpt->alloc_type[i] == SSR)
			blkoff = sbi->blocks_per_seg;
		else
			blkoff = curseg_blkoff(sbi, i);

		for (j = 0; j < blkoff; j++) {
			if (!page) {
				page = f2fs_grab_meta_page(sbi, blkaddr++);
				kaddr = (unsigned char *)page_address(page);
				memset(kaddr, 0, PAGE_SIZE);
				written_size = 0;
			}
			summary = (struct f2fs_summary *)(kaddr + written_size);
			*summary = seg_i->sum_blk->entries[j];
			written_size += SUMMARY_SIZE;

			if (written_size + SUMMARY_SIZE <= PAGE_SIZE -
							SUM_FOOTER_SIZE)
				continue;

			set_page_dirty(page);
			f2fs_put_page(page, 1);
			page = NULL;
		}
	}
	if (page) {
		set_page_dirty(page);
		f2fs_put_page(page, 1);
	}
}

static void write_normal_summaries(struct f2fs_sb_info *sbi,
					block_t blkaddr, int type)
{
	int i, end;
	if (IS_DATASEG(type))
		end = type + NR_CURSEG_DATA_TYPE;
	else
		end = type + NR_CURSEG_NODE_TYPE;

	for (i = type; i < end; i++)
		write_current_sum_page(sbi, i, blkaddr + (i - type));
}

void f2fs_write_data_summaries(struct f2fs_sb_info *sbi, block_t start_blk)
{
	if (is_set_ckpt_flags(sbi, CP_COMPACT_SUM_FLAG))
		write_compacted_summaries(sbi, start_blk);
	else
		write_normal_summaries(sbi, start_blk, CURSEG_HOT_DATA);
}

void f2fs_write_node_summaries(struct f2fs_sb_info *sbi, block_t start_blk)
{
	write_normal_summaries(sbi, start_blk, CURSEG_HOT_NODE);
}

int f2fs_lookup_journal_in_cursum(struct f2fs_journal *journal, int type,
					unsigned int val, int alloc)
{
	int i;

	if (type == NAT_JOURNAL) {
		for (i = 0; i < nats_in_cursum(journal); i++) {
			if (le32_to_cpu(nid_in_journal(journal, i)) == val)
				return i;
		}
		if (alloc && __has_cursum_space(journal, 1, NAT_JOURNAL))
			return update_nats_in_cursum(journal, 1);
	} else if (type == SIT_JOURNAL) {
		for (i = 0; i < sits_in_cursum(journal); i++)
			if (le32_to_cpu(segno_in_journal(journal, i)) == val)
				return i;
		if (alloc && __has_cursum_space(journal, 1, SIT_JOURNAL))
			return update_sits_in_cursum(journal, 1);
	}
	return -1;
}

static struct page *get_current_sit_page(struct f2fs_sb_info *sbi,
					unsigned int segno)
{
	return f2fs_get_meta_page_nofail(sbi, current_sit_addr(sbi, segno));
}

static struct page *get_next_sit_page(struct f2fs_sb_info *sbi,
					unsigned int start)
{
	struct sit_info *sit_i = SIT_I(sbi);
	struct page *page;
	pgoff_t src_off, dst_off;

	src_off = current_sit_addr(sbi, start);
	dst_off = next_sit_addr(sbi, src_off);

	page = f2fs_grab_meta_page(sbi, dst_off);
	seg_info_to_sit_page(sbi, page, start);

	set_page_dirty(page);
	set_to_next_sit(sit_i, start);

	return page;
}

static struct sit_entry_set *grab_sit_entry_set(void)
{
	struct sit_entry_set *ses =
			f2fs_kmem_cache_alloc(sit_entry_set_slab, GFP_NOFS);

	ses->entry_cnt = 0;
	INIT_LIST_HEAD(&ses->set_list);
	return ses;
}

static void release_sit_entry_set(struct sit_entry_set *ses)
{
	list_del(&ses->set_list);
	kmem_cache_free(sit_entry_set_slab, ses);
}

static void adjust_sit_entry_set(struct sit_entry_set *ses,
						struct list_head *head)
{
	struct sit_entry_set *next = ses;

	if (list_is_last(&ses->set_list, head))
		return;

	list_for_each_entry_continue(next, head, set_list)
		if (ses->entry_cnt <= next->entry_cnt)
			break;

	list_move_tail(&ses->set_list, &next->set_list);
}

static void add_sit_entry(unsigned int segno, struct list_head *head)
{
	struct sit_entry_set *ses;
	unsigned int start_segno = START_SEGNO(segno);

	list_for_each_entry(ses, head, set_list) {
		if (ses->start_segno == start_segno) {
			ses->entry_cnt++;
			adjust_sit_entry_set(ses, head);
			return;
		}
	}

	ses = grab_sit_entry_set();

	ses->start_segno = start_segno;
	ses->entry_cnt++;
	list_add(&ses->set_list, head);
}

static void add_sits_in_set(struct f2fs_sb_info *sbi)
{
	struct f2fs_sm_info *sm_info = SM_I(sbi);
	struct list_head *set_list = &sm_info->sit_entry_set;
	unsigned long *bitmap = SIT_I(sbi)->dirty_sentries_bitmap;
	unsigned int segno;

	for_each_set_bit(segno, bitmap, MAIN_SEGS(sbi))
		add_sit_entry(segno, set_list);
}

static void remove_sits_in_journal(struct f2fs_sb_info *sbi)
{
	struct curseg_info *curseg = CURSEG_I(sbi, CURSEG_COLD_DATA);
	struct f2fs_journal *journal = curseg->journal;
	int i;

	down_write(&curseg->journal_rwsem);
	for (i = 0; i < sits_in_cursum(journal); i++) {
		unsigned int segno;
		bool dirtied;

		segno = le32_to_cpu(segno_in_journal(journal, i));
		dirtied = __mark_sit_entry_dirty(sbi, segno);

		if (!dirtied)
			add_sit_entry(segno, &SM_I(sbi)->sit_entry_set);
	}
	update_sits_in_cursum(journal, -i);
	up_write(&curseg->journal_rwsem);
}

/*
 * CP calls this function, which flushes SIT entries including sit_journal,
 * and moves prefree segs to free segs.
 */
void f2fs_flush_sit_entries(struct f2fs_sb_info *sbi, struct cp_control *cpc)
{
	struct sit_info *sit_i = SIT_I(sbi);
	unsigned long *bitmap = sit_i->dirty_sentries_bitmap;
	struct curseg_info *curseg = CURSEG_I(sbi, CURSEG_COLD_DATA);
	struct f2fs_journal *journal = curseg->journal;
	struct sit_entry_set *ses, *tmp;
	struct list_head *head = &SM_I(sbi)->sit_entry_set;
	bool to_journal = true;
	struct seg_entry *se;

	down_write(&sit_i->sentry_lock);

	if (!sit_i->dirty_sentries)
		goto out;

	/*
	 * add and account sit entries of dirty bitmap in sit entry
	 * set temporarily
	 */
	add_sits_in_set(sbi);

	/*
	 * if there are no enough space in journal to store dirty sit
	 * entries, remove all entries from journal and add and account
	 * them in sit entry set.
	 */
	if (!__has_cursum_space(journal, sit_i->dirty_sentries, SIT_JOURNAL))
		remove_sits_in_journal(sbi);

	/*
	 * there are two steps to flush sit entries:
	 * #1, flush sit entries to journal in current cold data summary block.
	 * #2, flush sit entries to sit page.
	 */
	list_for_each_entry_safe(ses, tmp, head, set_list) {
		struct page *page = NULL;
		struct f2fs_sit_block *raw_sit = NULL;
		unsigned int start_segno = ses->start_segno;
		unsigned int end = min(start_segno + SIT_ENTRY_PER_BLOCK,
						(unsigned long)MAIN_SEGS(sbi));
		unsigned int segno = start_segno;

		if (to_journal &&
			!__has_cursum_space(journal, ses->entry_cnt, SIT_JOURNAL))
			to_journal = false;

		if (to_journal) {
			down_write(&curseg->journal_rwsem);
		} else {
			page = get_next_sit_page(sbi, start_segno);
			raw_sit = page_address(page);
		}

		/* flush dirty sit entries in region of current sit set */
		for_each_set_bit_from(segno, bitmap, end) {
			int offset, sit_offset;

			se = get_seg_entry(sbi, segno);
#ifdef CONFIG_F2FS_CHECK_FS
			if (memcmp(se->cur_valid_map, se->cur_valid_map_mir,
						SIT_VBLOCK_MAP_SIZE))
				f2fs_bug_on(sbi, 1);
#endif

			/* add discard candidates */
			if (!(cpc->reason & CP_DISCARD)) {
				cpc->trim_start = segno;
				add_discard_addrs(sbi, cpc, false);
			}

			if (to_journal) {
				offset = f2fs_lookup_journal_in_cursum(journal,
							SIT_JOURNAL, segno, 1);
				f2fs_bug_on(sbi, offset < 0);
				segno_in_journal(journal, offset) =
							cpu_to_le32(segno);
				seg_info_to_raw_sit(se,
					&sit_in_journal(journal, offset));
				check_block_count(sbi, segno,
					&sit_in_journal(journal, offset));
			} else {
				sit_offset = SIT_ENTRY_OFFSET(sit_i, segno);
				seg_info_to_raw_sit(se,
						&raw_sit->entries[sit_offset]);
				check_block_count(sbi, segno,
						&raw_sit->entries[sit_offset]);
			}

			__clear_bit(segno, bitmap);
			sit_i->dirty_sentries--;
			ses->entry_cnt--;
		}

		if (to_journal)
			up_write(&curseg->journal_rwsem);
		else
			f2fs_put_page(page, 1);

		f2fs_bug_on(sbi, ses->entry_cnt);
		release_sit_entry_set(ses);
	}

	f2fs_bug_on(sbi, !list_empty(head));
	f2fs_bug_on(sbi, sit_i->dirty_sentries);
out:
	if (cpc->reason & CP_DISCARD) {
		__u64 trim_start = cpc->trim_start;

		for (; cpc->trim_start <= cpc->trim_end; cpc->trim_start++)
			add_discard_addrs(sbi, cpc, false);

		cpc->trim_start = trim_start;
	}
	up_write(&sit_i->sentry_lock);

	set_prefree_as_free_segments(sbi);
}

static int build_sit_info(struct f2fs_sb_info *sbi)
{
	struct f2fs_super_block *raw_super = F2FS_RAW_SUPER(sbi);
	struct sit_info *sit_i;
	unsigned int sit_segs, start;
	char *src_bitmap;
	unsigned int bitmap_size;

	/* allocate memory for SIT information */
	sit_i = f2fs_kzalloc(sbi, sizeof(struct sit_info), GFP_KERNEL);
	if (!sit_i)
		return -ENOMEM;

	SM_I(sbi)->sit_info = sit_i;

	sit_i->sentries =
		f2fs_kvzalloc(sbi, array_size(sizeof(struct seg_entry),
					      MAIN_SEGS(sbi)),
			      GFP_KERNEL);
	if (!sit_i->sentries)
		return -ENOMEM;

	bitmap_size = f2fs_bitmap_size(MAIN_SEGS(sbi));
	sit_i->dirty_sentries_bitmap = f2fs_kvzalloc(sbi, bitmap_size,
								GFP_KERNEL);
	if (!sit_i->dirty_sentries_bitmap)
		return -ENOMEM;

	for (start = 0; start < MAIN_SEGS(sbi); start++) {
		sit_i->sentries[start].cur_valid_map
			= f2fs_kzalloc(sbi, SIT_VBLOCK_MAP_SIZE, GFP_KERNEL);
		sit_i->sentries[start].ckpt_valid_map
			= f2fs_kzalloc(sbi, SIT_VBLOCK_MAP_SIZE, GFP_KERNEL);
		if (!sit_i->sentries[start].cur_valid_map ||
				!sit_i->sentries[start].ckpt_valid_map)
			return -ENOMEM;

#ifdef CONFIG_F2FS_CHECK_FS
		sit_i->sentries[start].cur_valid_map_mir
			= f2fs_kzalloc(sbi, SIT_VBLOCK_MAP_SIZE, GFP_KERNEL);
		if (!sit_i->sentries[start].cur_valid_map_mir)
			return -ENOMEM;
#endif

		sit_i->sentries[start].discard_map
			= f2fs_kzalloc(sbi, SIT_VBLOCK_MAP_SIZE,
							GFP_KERNEL);
		if (!sit_i->sentries[start].discard_map)
			return -ENOMEM;
	}

	sit_i->tmp_map = f2fs_kzalloc(sbi, SIT_VBLOCK_MAP_SIZE, GFP_KERNEL);
	if (!sit_i->tmp_map)
		return -ENOMEM;

	if (__is_large_section(sbi)) {
		sit_i->sec_entries =
			f2fs_kvzalloc(sbi, array_size(sizeof(struct sec_entry),
						      MAIN_SECS(sbi)),
				      GFP_KERNEL);
		if (!sit_i->sec_entries)
			return -ENOMEM;
	}

	/* get information related with SIT */
	sit_segs = le32_to_cpu(raw_super->segment_count_sit) >> 1;

	/* setup SIT bitmap from ckeckpoint pack */
	bitmap_size = __bitmap_size(sbi, SIT_BITMAP);
	src_bitmap = __bitmap_ptr(sbi, SIT_BITMAP);

	sit_i->sit_bitmap = kmemdup(src_bitmap, bitmap_size, GFP_KERNEL);
	if (!sit_i->sit_bitmap)
		return -ENOMEM;

#ifdef CONFIG_F2FS_CHECK_FS
	sit_i->sit_bitmap_mir = kmemdup(src_bitmap, bitmap_size, GFP_KERNEL);
	if (!sit_i->sit_bitmap_mir)
		return -ENOMEM;
#endif

	/* init SIT information */
	sit_i->s_ops = &default_salloc_ops;

	sit_i->sit_base_addr = le32_to_cpu(raw_super->sit_blkaddr);
	sit_i->sit_blocks = sit_segs << sbi->log_blocks_per_seg;
	sit_i->written_valid_blocks = 0;
	sit_i->bitmap_size = bitmap_size;
	sit_i->dirty_sentries = 0;
	sit_i->sents_per_block = SIT_ENTRY_PER_BLOCK;
	sit_i->elapsed_time = le64_to_cpu(sbi->ckpt->elapsed_time);
	sit_i->mounted_time = CURRENT_TIME_SEC.tv_sec;
	init_rwsem(&sit_i->sentry_lock);
	return 0;
}

static int build_free_segmap(struct f2fs_sb_info *sbi)
{
	struct free_segmap_info *free_i;
	unsigned int bitmap_size, sec_bitmap_size;

	/* allocate memory for free segmap information */
	free_i = f2fs_kzalloc(sbi, sizeof(struct free_segmap_info), GFP_KERNEL);
	if (!free_i)
		return -ENOMEM;

	SM_I(sbi)->free_info = free_i;

	bitmap_size = f2fs_bitmap_size(MAIN_SEGS(sbi));
	free_i->free_segmap = f2fs_kvmalloc(sbi, bitmap_size, GFP_KERNEL);
	if (!free_i->free_segmap)
		return -ENOMEM;

	sec_bitmap_size = f2fs_bitmap_size(MAIN_SECS(sbi));
	free_i->free_secmap = f2fs_kvmalloc(sbi, sec_bitmap_size, GFP_KERNEL);
	if (!free_i->free_secmap)
		return -ENOMEM;

	/* set all segments as dirty temporarily */
	memset(free_i->free_segmap, 0xff, bitmap_size);
	memset(free_i->free_secmap, 0xff, sec_bitmap_size);

	/* init free segmap information */
	free_i->start_segno = GET_SEGNO_FROM_SEG0(sbi, MAIN_BLKADDR(sbi));
	free_i->free_segments = 0;
	free_i->free_sections = 0;
	spin_lock_init(&free_i->segmap_lock);
	return 0;
}

static int build_curseg(struct f2fs_sb_info *sbi)
{
	struct curseg_info *array;
	int i;

	array = f2fs_kzalloc(sbi, array_size(NR_CURSEG_TYPE, sizeof(*array)),
			     GFP_KERNEL);
	if (!array)
		return -ENOMEM;

	SM_I(sbi)->curseg_array = array;

	for (i = 0; i < NR_CURSEG_TYPE; i++) {
		mutex_init(&array[i].curseg_mutex);
		array[i].sum_blk = f2fs_kzalloc(sbi, PAGE_SIZE, GFP_KERNEL);
		if (!array[i].sum_blk)
			return -ENOMEM;
		init_rwsem(&array[i].journal_rwsem);
		array[i].journal = f2fs_kzalloc(sbi,
				sizeof(struct f2fs_journal), GFP_KERNEL);
		if (!array[i].journal)
			return -ENOMEM;
		array[i].segno = NULL_SEGNO;
		array[i].next_blkoff = 0;
	}
	return restore_curseg_summaries(sbi);
}

static int build_sit_entries(struct f2fs_sb_info *sbi)
{
	struct sit_info *sit_i = SIT_I(sbi);
	struct curseg_info *curseg = CURSEG_I(sbi, CURSEG_COLD_DATA);
	struct f2fs_journal *journal = curseg->journal;
	struct seg_entry *se;
	struct f2fs_sit_entry sit;
	int sit_blk_cnt = SIT_BLK_CNT(sbi);
	unsigned int i, start, end;
	unsigned int readed, start_blk = 0;
	int err = 0;
	block_t total_node_blocks = 0;

	do {
		readed = f2fs_ra_meta_pages(sbi, start_blk, BIO_MAX_PAGES,
							META_SIT, true);

		start = start_blk * sit_i->sents_per_block;
		end = (start_blk + readed) * sit_i->sents_per_block;

		for (; start < end && start < MAIN_SEGS(sbi); start++) {
			struct f2fs_sit_block *sit_blk;
			struct page *page;

			se = &sit_i->sentries[start];
			page = get_current_sit_page(sbi, start);
			if (IS_ERR(page))
				return PTR_ERR(page);
			sit_blk = (struct f2fs_sit_block *)page_address(page);
			sit = sit_blk->entries[SIT_ENTRY_OFFSET(sit_i, start)];
			f2fs_put_page(page, 1);

			err = check_block_count(sbi, start, &sit);
			if (err)
				return err;
			seg_info_from_raw_sit(se, &sit);
			if (IS_NODESEG(se->type))
				total_node_blocks += se->valid_blocks;

			/* build discard map only one time */
			if (is_set_ckpt_flags(sbi, CP_TRIMMED_FLAG)) {
				memset(se->discard_map, 0xff,
					SIT_VBLOCK_MAP_SIZE);
			} else {
				memcpy(se->discard_map,
					se->cur_valid_map,
					SIT_VBLOCK_MAP_SIZE);
				sbi->discard_blks +=
					sbi->blocks_per_seg -
					se->valid_blocks;
			}

			if (__is_large_section(sbi))
				get_sec_entry(sbi, start)->valid_blocks +=
							se->valid_blocks;
		}
		start_blk += readed;
	} while (start_blk < sit_blk_cnt);

	down_read(&curseg->journal_rwsem);
	for (i = 0; i < sits_in_cursum(journal); i++) {
		unsigned int old_valid_blocks;

		start = le32_to_cpu(segno_in_journal(journal, i));
		if (start >= MAIN_SEGS(sbi)) {
			f2fs_msg(sbi->sb, KERN_ERR,
					"Wrong journal entry on segno %u",
					start);
			set_sbi_flag(sbi, SBI_NEED_FSCK);
			err = -EINVAL;
			break;
		}

		se = &sit_i->sentries[start];
		sit = sit_in_journal(journal, i);

		old_valid_blocks = se->valid_blocks;
		if (IS_NODESEG(se->type))
			total_node_blocks -= old_valid_blocks;

		err = check_block_count(sbi, start, &sit);
		if (err)
			break;
		seg_info_from_raw_sit(se, &sit);
		if (IS_NODESEG(se->type))
			total_node_blocks += se->valid_blocks;

		if (is_set_ckpt_flags(sbi, CP_TRIMMED_FLAG)) {
			memset(se->discard_map, 0xff, SIT_VBLOCK_MAP_SIZE);
		} else {
			memcpy(se->discard_map, se->cur_valid_map,
						SIT_VBLOCK_MAP_SIZE);
			sbi->discard_blks += old_valid_blocks;
			sbi->discard_blks -= se->valid_blocks;
		}

		if (__is_large_section(sbi)) {
			get_sec_entry(sbi, start)->valid_blocks +=
							se->valid_blocks;
			get_sec_entry(sbi, start)->valid_blocks -=
							old_valid_blocks;
		}
	}
	up_read(&curseg->journal_rwsem);

	if (!err && total_node_blocks != valid_node_count(sbi)) {
		f2fs_msg(sbi->sb, KERN_ERR,
			"SIT is corrupted node# %u vs %u",
			total_node_blocks, valid_node_count(sbi));
		set_sbi_flag(sbi, SBI_NEED_FSCK);
		err = -EINVAL;
	}

	return err;
}

static void init_free_segmap(struct f2fs_sb_info *sbi)
{
	unsigned int start;
	int type;

	for (start = 0; start < MAIN_SEGS(sbi); start++) {
		struct seg_entry *sentry = get_seg_entry(sbi, start);
		if (!sentry->valid_blocks)
			__set_free(sbi, start);
		else
			SIT_I(sbi)->written_valid_blocks +=
						sentry->valid_blocks;
	}

	/* set use the current segments */
	for (type = CURSEG_HOT_DATA; type <= CURSEG_COLD_NODE; type++) {
		struct curseg_info *curseg_t = CURSEG_I(sbi, type);
		__set_test_and_inuse(sbi, curseg_t->segno);
	}
}

static void init_dirty_segmap(struct f2fs_sb_info *sbi)
{
	struct dirty_seglist_info *dirty_i = DIRTY_I(sbi);
	struct free_segmap_info *free_i = FREE_I(sbi);
	unsigned int segno = 0, offset = 0;
	unsigned short valid_blocks;

	while (1) {
		/* find dirty segment based on free segmap */
		segno = find_next_inuse(free_i, MAIN_SEGS(sbi), offset);
		if (segno >= MAIN_SEGS(sbi))
			break;
		offset = segno + 1;
		valid_blocks = get_valid_blocks(sbi, segno, false);
		if (valid_blocks == sbi->blocks_per_seg || !valid_blocks)
			continue;
		if (valid_blocks > sbi->blocks_per_seg) {
			f2fs_bug_on(sbi, 1);
			continue;
		}
		mutex_lock(&dirty_i->seglist_lock);
		__locate_dirty_segment(sbi, segno, DIRTY);
		mutex_unlock(&dirty_i->seglist_lock);
	}
}

static int init_victim_secmap(struct f2fs_sb_info *sbi)
{
	struct dirty_seglist_info *dirty_i = DIRTY_I(sbi);
	unsigned int bitmap_size = f2fs_bitmap_size(MAIN_SECS(sbi));

	dirty_i->victim_secmap = f2fs_kvzalloc(sbi, bitmap_size, GFP_KERNEL);
	if (!dirty_i->victim_secmap)
		return -ENOMEM;
	return 0;
}

static int build_dirty_segmap(struct f2fs_sb_info *sbi)
{
	struct dirty_seglist_info *dirty_i;
	unsigned int bitmap_size, i;

	/* allocate memory for dirty segments list information */
	dirty_i = f2fs_kzalloc(sbi, sizeof(struct dirty_seglist_info),
								GFP_KERNEL);
	if (!dirty_i)
		return -ENOMEM;

	SM_I(sbi)->dirty_info = dirty_i;
	mutex_init(&dirty_i->seglist_lock);

	bitmap_size = f2fs_bitmap_size(MAIN_SEGS(sbi));

	for (i = 0; i < NR_DIRTY_TYPE; i++) {
		dirty_i->dirty_segmap[i] = f2fs_kvzalloc(sbi, bitmap_size,
								GFP_KERNEL);
		if (!dirty_i->dirty_segmap[i])
			return -ENOMEM;
	}

	init_dirty_segmap(sbi);
	return init_victim_secmap(sbi);
}

/*
 * Update min, max modified time for cost-benefit GC algorithm
 */
static void init_min_max_mtime(struct f2fs_sb_info *sbi)
{
	struct sit_info *sit_i = SIT_I(sbi);
	unsigned int segno;

	down_write(&sit_i->sentry_lock);

	sit_i->min_mtime = ULLONG_MAX;

	for (segno = 0; segno < MAIN_SEGS(sbi); segno += sbi->segs_per_sec) {
		unsigned int i;
		unsigned long long mtime = 0;

		for (i = 0; i < sbi->segs_per_sec; i++)
			mtime += get_seg_entry(sbi, segno + i)->mtime;

		mtime = div_u64(mtime, sbi->segs_per_sec);

		if (sit_i->min_mtime > mtime)
			sit_i->min_mtime = mtime;
	}
	sit_i->max_mtime = get_mtime(sbi, false);
	up_write(&sit_i->sentry_lock);
}

int f2fs_build_segment_manager(struct f2fs_sb_info *sbi)
{
	struct f2fs_super_block *raw_super = F2FS_RAW_SUPER(sbi);
	struct f2fs_checkpoint *ckpt = F2FS_CKPT(sbi);
	struct f2fs_sm_info *sm_info;
	int err;

	sm_info = f2fs_kzalloc(sbi, sizeof(struct f2fs_sm_info), GFP_KERNEL);
	if (!sm_info)
		return -ENOMEM;

	/* init sm info */
	sbi->sm_info = sm_info;
	sm_info->seg0_blkaddr = le32_to_cpu(raw_super->segment0_blkaddr);
	sm_info->main_blkaddr = le32_to_cpu(raw_super->main_blkaddr);
	sm_info->segment_count = le32_to_cpu(raw_super->segment_count);
	sm_info->reserved_segments = le32_to_cpu(ckpt->rsvd_segment_count);
	sm_info->ovp_segments = le32_to_cpu(ckpt->overprov_segment_count);
	sm_info->main_segments = le32_to_cpu(raw_super->segment_count_main);
	sm_info->ssa_blkaddr = le32_to_cpu(raw_super->ssa_blkaddr);
	sm_info->rec_prefree_segments = sm_info->main_segments *
					DEF_RECLAIM_PREFREE_SEGMENTS / 100;
	if (sm_info->rec_prefree_segments > DEF_MAX_RECLAIM_PREFREE_SEGMENTS)
		sm_info->rec_prefree_segments = DEF_MAX_RECLAIM_PREFREE_SEGMENTS;

	if (!test_opt(sbi, LFS))
		sm_info->ipu_policy = 1 << F2FS_IPU_FSYNC;
	sm_info->min_ipu_util = DEF_MIN_IPU_UTIL;
	sm_info->min_fsync_blocks = DEF_MIN_FSYNC_BLOCKS;
	sm_info->min_seq_blocks = sbi->blocks_per_seg * sbi->segs_per_sec;
	sm_info->min_hot_blocks = DEF_MIN_HOT_BLOCKS;
	sm_info->min_ssr_sections = reserved_sections(sbi);

	INIT_LIST_HEAD(&sm_info->sit_entry_set);

	init_rwsem(&sm_info->curseg_lock);

	if (!f2fs_readonly(sbi->sb)) {
		err = f2fs_create_flush_cmd_control(sbi);
		if (err)
			return err;
	}

	err = create_discard_cmd_control(sbi);
	if (err)
		return err;

	err = build_sit_info(sbi);
	if (err)
		return err;
	err = build_free_segmap(sbi);
	if (err)
		return err;
	err = build_curseg(sbi);
	if (err)
		return err;

	/* reinit free segmap based on SIT */
	err = build_sit_entries(sbi);
	if (err)
		return err;

	init_free_segmap(sbi);
	err = build_dirty_segmap(sbi);
	if (err)
		return err;

	init_min_max_mtime(sbi);
	return 0;
}

static void discard_dirty_segmap(struct f2fs_sb_info *sbi,
		enum dirty_type dirty_type)
{
	struct dirty_seglist_info *dirty_i = DIRTY_I(sbi);

	mutex_lock(&dirty_i->seglist_lock);
	kvfree(dirty_i->dirty_segmap[dirty_type]);
	dirty_i->nr_dirty[dirty_type] = 0;
	mutex_unlock(&dirty_i->seglist_lock);
}

static void destroy_victim_secmap(struct f2fs_sb_info *sbi)
{
	struct dirty_seglist_info *dirty_i = DIRTY_I(sbi);
	kvfree(dirty_i->victim_secmap);
}

static void destroy_dirty_segmap(struct f2fs_sb_info *sbi)
{
	struct dirty_seglist_info *dirty_i = DIRTY_I(sbi);
	int i;

	if (!dirty_i)
		return;

	/* discard pre-free/dirty segments list */
	for (i = 0; i < NR_DIRTY_TYPE; i++)
		discard_dirty_segmap(sbi, i);

	destroy_victim_secmap(sbi);
	SM_I(sbi)->dirty_info = NULL;
	kvfree(dirty_i);
}

static void destroy_curseg(struct f2fs_sb_info *sbi)
{
	struct curseg_info *array = SM_I(sbi)->curseg_array;
	int i;

	if (!array)
		return;
	SM_I(sbi)->curseg_array = NULL;
	for (i = 0; i < NR_CURSEG_TYPE; i++) {
		kvfree(array[i].sum_blk);
		kvfree(array[i].journal);
	}
	kvfree(array);
}

static void destroy_free_segmap(struct f2fs_sb_info *sbi)
{
	struct free_segmap_info *free_i = SM_I(sbi)->free_info;
	if (!free_i)
		return;
	SM_I(sbi)->free_info = NULL;
	kvfree(free_i->free_segmap);
	kvfree(free_i->free_secmap);
	kvfree(free_i);
}

static void destroy_sit_info(struct f2fs_sb_info *sbi)
{
	struct sit_info *sit_i = SIT_I(sbi);
	unsigned int start;

	if (!sit_i)
		return;

	if (sit_i->sentries) {
		for (start = 0; start < MAIN_SEGS(sbi); start++) {
			kvfree(sit_i->sentries[start].cur_valid_map);
#ifdef CONFIG_F2FS_CHECK_FS
			kvfree(sit_i->sentries[start].cur_valid_map_mir);
#endif
			kvfree(sit_i->sentries[start].ckpt_valid_map);
			kvfree(sit_i->sentries[start].discard_map);
		}
	}
	kvfree(sit_i->tmp_map);

	kvfree(sit_i->sentries);
	kvfree(sit_i->sec_entries);
	kvfree(sit_i->dirty_sentries_bitmap);

	SM_I(sbi)->sit_info = NULL;
	kvfree(sit_i->sit_bitmap);
#ifdef CONFIG_F2FS_CHECK_FS
	kvfree(sit_i->sit_bitmap_mir);
#endif
	kvfree(sit_i);
}

void f2fs_destroy_segment_manager(struct f2fs_sb_info *sbi)
{
	struct f2fs_sm_info *sm_info = SM_I(sbi);

	if (!sm_info)
		return;
	f2fs_destroy_flush_cmd_control(sbi, true);
	destroy_discard_cmd_control(sbi);
	destroy_dirty_segmap(sbi);
	destroy_curseg(sbi);
	destroy_free_segmap(sbi);
	destroy_sit_info(sbi);
	sbi->sm_info = NULL;
	kvfree(sm_info);
}

int __init f2fs_create_segment_manager_caches(void)
{
	discard_entry_slab = f2fs_kmem_cache_create("discard_entry",
			sizeof(struct discard_entry));
	if (!discard_entry_slab)
		goto fail;

	discard_cmd_slab = f2fs_kmem_cache_create("discard_cmd",
			sizeof(struct discard_cmd));
	if (!discard_cmd_slab)
		goto destroy_discard_entry;

	sit_entry_set_slab = f2fs_kmem_cache_create("sit_entry_set",
			sizeof(struct sit_entry_set));
	if (!sit_entry_set_slab)
		goto destroy_discard_cmd;

	inmem_entry_slab = f2fs_kmem_cache_create("inmem_page_entry",
			sizeof(struct inmem_pages));
	if (!inmem_entry_slab)
		goto destroy_sit_entry_set;
	return 0;

destroy_sit_entry_set:
	kmem_cache_destroy(sit_entry_set_slab);
destroy_discard_cmd:
	kmem_cache_destroy(discard_cmd_slab);
destroy_discard_entry:
	kmem_cache_destroy(discard_entry_slab);
fail:
	return -ENOMEM;
}

void f2fs_destroy_segment_manager_caches(void)
{
	kmem_cache_destroy(sit_entry_set_slab);
	kmem_cache_destroy(discard_cmd_slab);
	kmem_cache_destroy(discard_entry_slab);
	kmem_cache_destroy(inmem_entry_slab);
}<|MERGE_RESOLUTION|>--- conflicted
+++ resolved
@@ -2845,12 +2845,8 @@
 	if (start >= MAX_BLKADDR(sbi) || range->len < sbi->blocksize)
 		return -EINVAL;
 
-<<<<<<< HEAD
 	cpc.trimmed = 0;
-	if (end <= MAIN_BLKADDR(sbi))
-=======
 	if (end < MAIN_BLKADDR(sbi))
->>>>>>> 9a298fe0
 		goto out;
 
 	if (is_sbi_flag_set(sbi, SBI_NEED_FSCK)) {
