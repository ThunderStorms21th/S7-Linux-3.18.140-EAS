--- conflicted
+++ resolved
@@ -869,7 +869,7 @@
 	ecryptfs_dump_hex(crypt_stat->root_iv, ECRYPTFS_MAX_IV_BYTES);
 #endif
 #endif
-	
+
 	lower_offset = lower_offset_for_page(crypt_stat, page);
 	page_virt = kmap(page);
 	rc = ecryptfs_read_lower(page_virt, lower_offset, PAGE_CACHE_SIZE,
@@ -1429,19 +1429,14 @@
 #endif
 	rc = ecryptfs_read_lower(file_size, 0, ECRYPTFS_SIZE_AND_MARKER_BYTES,
 				 inode);
-<<<<<<< HEAD
 #if defined(CONFIG_MMC_DW_FMP_ECRYPT_FS) || defined(CONFIG_UFS_FMP_ECRYPT_FS)
 	if (mount_crypt_stat->flags & ECRYPTFS_USE_FMP)
 		ecryptfs_propagate_rapages(lower_file, RA_RESTORE);
 #endif
-	if (rc < ECRYPTFS_SIZE_AND_MARKER_BYTES)
-		return rc >= 0 ? -EINVAL : rc;
-=======
 	if (rc < 0)
 		return rc;
 	else if (rc < ECRYPTFS_SIZE_AND_MARKER_BYTES)
 		return -EINVAL;
->>>>>>> 188113aa
 	rc = ecryptfs_validate_marker(marker);
 	if (!rc)
 		ecryptfs_i_size_init(file_size, inode);
