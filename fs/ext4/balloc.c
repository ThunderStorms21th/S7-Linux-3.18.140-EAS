--- conflicted
+++ resolved
@@ -448,11 +448,7 @@
 	}
 	ext4_lock_group(sb, block_group);
 	if (ext4_has_group_desc_csum(sb) &&
-<<<<<<< HEAD
-		(desc->bg_flags & cpu_to_le16(EXT4_BG_BLOCK_UNINIT))) {
-=======
 	    (desc->bg_flags & cpu_to_le16(EXT4_BG_BLOCK_UNINIT))) {
->>>>>>> 9a298fe0
 		int err;
 
 		if (block_group == 0) {
