--- conflicted
+++ resolved
@@ -119,11 +119,7 @@
 
 	ext4_lock_group(sb, block_group);
 	if (ext4_has_group_desc_csum(sb) &&
-<<<<<<< HEAD
-		(desc->bg_flags & cpu_to_le16(EXT4_BG_INODE_UNINIT))) {
-=======
 	    (desc->bg_flags & cpu_to_le16(EXT4_BG_INODE_UNINIT))) {
->>>>>>> 9a298fe0
 		if (block_group == 0) {
 			ext4_unlock_group(sb, block_group);
 			unlock_buffer(bh);
@@ -132,13 +128,9 @@
 			put_bh(bh);
 			return NULL;
 		}
-<<<<<<< HEAD
-		ext4_init_inode_bitmap(sb, bh, block_group, desc);
-=======
 		memset(bh->b_data, 0, (EXT4_INODES_PER_GROUP(sb) + 7) / 8);
 		ext4_mark_bitmap_end(EXT4_INODES_PER_GROUP(sb),
 				     sb->s_blocksize * 8, bh->b_data);
->>>>>>> 9a298fe0
 		set_bitmap_uptodate(bh);
 		set_buffer_uptodate(bh);
 		set_buffer_verified(bh);
@@ -942,11 +934,7 @@
 		/* recheck and clear flag under lock if we still need to */
 		ext4_lock_group(sb, group);
 		if (ext4_has_group_desc_csum(sb) &&
-<<<<<<< HEAD
-			(gdp->bg_flags & cpu_to_le16(EXT4_BG_BLOCK_UNINIT))) {
-=======
 		    (gdp->bg_flags & cpu_to_le16(EXT4_BG_BLOCK_UNINIT))) {
->>>>>>> 9a298fe0
 			gdp->bg_flags &= cpu_to_le16(~EXT4_BG_BLOCK_UNINIT);
 			ext4_free_group_clusters_set(sb, gdp,
 				ext4_free_clusters_after_init(sb, group, gdp));
