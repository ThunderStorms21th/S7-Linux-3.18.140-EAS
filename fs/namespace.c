--- conflicted
+++ resolved
@@ -1169,7 +1169,6 @@
 			goto out_free;
 	}
 
-<<<<<<< HEAD
 #ifdef CONFIG_RKP_NS_PROT
 	flags = old->mnt->mnt_flags & ~(MNT_WRITE_HOLD|MNT_MARKED);
 	
@@ -1194,11 +1193,8 @@
 		flags |= MNT_LOCKED;
 	rkp_assign_mnt_flags(mnt->mnt,flags);
 #else
-	mnt->mnt.mnt_flags = old->mnt.mnt_flags & ~(MNT_WRITE_HOLD|MNT_MARKED);
-=======
 	mnt->mnt.mnt_flags = old->mnt.mnt_flags;
 	mnt->mnt.mnt_flags &= ~(MNT_WRITE_HOLD|MNT_MARKED|MNT_INTERNAL);
->>>>>>> 9a298fe0
 	/* Don't allow unprivileged users to change mount flags */
 	if (flag & CL_UNPRIVILEGED) {
 		mnt->mnt.mnt_flags |= MNT_LOCK_ATIME;
@@ -1787,7 +1783,11 @@
 
 	/* Recheck MNT_LOCKED with the locks held */
 	retval = -EINVAL;
+#ifdef CONFIG_RKP_NS_PROT
+	if (mnt->mnt->mnt_flags & MNT_LOCKED)
+#else
 	if (mnt->mnt.mnt_flags & MNT_LOCKED)
+#endif
 		goto out;
 
 	event++;
@@ -1883,16 +1883,12 @@
 		goto dput_and_out;
 	if (!check_mnt(mnt))
 		goto dput_and_out;
-<<<<<<< HEAD
 
 #ifdef CONFIG_RKP_NS_PROT
 	if (mnt->mnt->mnt_flags & MNT_LOCKED)
 #else
-	if (mnt->mnt.mnt_flags & MNT_LOCKED)
-#endif
-=======
 	if (mnt->mnt.mnt_flags & MNT_LOCKED) /* Check optimistically */
->>>>>>> 9a298fe0
+#endif
 		goto dput_and_out;
 	retval = -EPERM;
 	if (flags & MNT_FORCE && !capable(CAP_SYS_ADMIN))
@@ -1980,7 +1976,11 @@
 			struct mount *t = NULL;
 			if (!(flag & CL_COPY_UNBINDABLE) &&
 			    IS_MNT_UNBINDABLE(s)) {
+#ifdef CONFIG_RKP_NS_PROT
+				if (s->mnt->mnt_flags & MNT_LOCKED) {
+#else
 				if (s->mnt.mnt_flags & MNT_LOCKED) {
+#endif
 					/* Both unbindable and locked. */
 					q = ERR_PTR(-EPERM);
 					goto out;
